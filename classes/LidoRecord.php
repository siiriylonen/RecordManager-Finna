<?php
/**
 * LidoRecord Class
 *
 * PHP version 5
 *
 * Copyright (C) Ere Maijala 2011-2012
 *
 * This program is free software; you can redistribute it and/or modify
 * it under the terms of the GNU General Public License version 2,
 * as published by the Free Software Foundation.
 *
 * This program is distributed in the hope that it will be useful,
 * but WITHOUT ANY WARRANTY; without even the implied warranty of
 * MERCHANTABILITY or FITNESS FOR A PARTICULAR PURPOSE.  See the
 * GNU General Public License for more details.
 *
 * You should have received a copy of the GNU General Public License
 * along with this program; if not, write to the Free Software
 * Foundation, Inc., 59 Temple Place, Suite 330, Boston, MA  02111-1307  USA
 *
 * @category DataManagement
 * @package  RecordManager
 * @author   Ere Maijala <ere.maijala@helsinki.fi>
 * @license  http://opensource.org/licenses/gpl-2.0.php GNU General Public License
 * @link     https://github.com/KDK-Alli/RecordManager
 */

require_once 'BaseRecord.php';

/**
 * LidoRecord Class
 *
 * This is a class for processing LIDO records.
 *
 * @category DataManagement
 * @package  RecordManager
 * @author   Ere Maijala <ere.maijala@helsinki.fi>
 * @license  http://opensource.org/licenses/gpl-2.0.php GNU General Public License
 * @link     https://github.com/KDK-Alli/RecordManager
 */
class LidoRecord extends BaseRecord
{
    protected $doc = null;
    
    protected $earliestYear;
    protected $latestYear;

    /**
     * Constructor
     *
     * @param string $data   Metadata
     * @param string $oaiID  Record ID received from OAI-PMH (or empty string for file import)
     * @param string $source Source ID
     */
    public function __construct($data, $oaiID, $source)
    {
        parent::__construct($data, $oaiID, $source);
        
        $this->doc = simplexml_load_string($data);
    }
    
    /**
     * Return record ID (local)
     *
     * @return string
     * @access public
     */
    public function getID()
    {
        return $this->doc->lido->lidoRecID;
    }

    /**
     * Serialize the record for storing in the database
     *
     * @return string
     * @access public
     */
    public function serialize()
    {
        return MetadataUtils::trimXMLWhitespace($this->doc->asXML());
    }

    /**
     * Serialize the record into XML for export
     *
     * @return string
     * @access public
     */
    public function toXML()
    {
        return $this->doc->asXML();
    }

    /**
     * Return fields to be indexed in Solr
     *
     * @return string[]
     * @access public
     */
    public function toSolrArray()
    {
        $data = array();
        $doc = $this->doc;
        $lang = $this->getDefaultLanguage();
       
        $data['title'] = $data['title_short'] = $data['title_full'] = $this->getTitle($lang);
        if ($lang != 'en') {
            $data['title_alt'] = $this->getTitle('en');
        }
        $data['description'] = $this->getDescription();
        
        $data['format'] = $this->getObjectWorkType();
        
        $data['institution'] = $this->getLegalBodyName();
        
        $data['author'] = $this->getActor('valmistus');
        
        $data['topic'] = $data['topic_facet'] = $this->getSubjectTerms();
        $data['material'] = $this->getEventMaterials('valmistus');
        
        // This is just the display measurements! There's also the more granular form, 
        // which could be useful for some interesting things eg. sorting by size 
        $data['measurements'] = $this->getMeasurements();
        
        $data['identifier'] = $this->getIdentifier();
        $data['culture'] = $this->getCulture();
        $data['rights'] = $this->getRights();
<<<<<<< HEAD
        
        $data['unit_daterange'] = $this->getDateRange("valmistus");
        
        // Can't put a date range into publishdate, so.. using the lower bound of the range instead.
        // (Should really discard publishDate alltogether for a date range based index field)
        if (!empty($this->earliestYear))
            $data['publishDate'] = $this->earliestYear;
        
        $data['collection'] = $this->getRelatedWorkDisplayObject(array('Kokoelma', 'kuuluu kokoelmaan', 'kokoelma'));
=======
        $data['unit_daterange'] = $this->getDateRange('valmistus');
        $data['era_facet'] = $this->getDisplayDate('valmistus');
        $data['geographic_facet'][] = $this->getDisplayPlace('käyttö');
        $data['collection'] = $this->getCollection();
>>>>>>> e3d5ca44
        
        $urls = $this->getUrls();
        if (count($urls))
            // thumbnail field is not multivalued so can only store first image url
            $data['thumbnail'] = $urls[0];
                
        $data['allfields'] = $this->getAllFields($data);
          
        return $data;
    }
    
    /**
     * Dedup: Return record title
     *
     * @param bool   $forFiling Whether the title is to be used in filing (e.g. sorting, non-filing characters should be removed)
     * @param string $lang      Language
     * 
     * @return string
     */
    public function getTitle($forFiling = false, $lang = null)
    {
        if ($lang != null) {
            $titles = $this->extractArray("lido/descriptiveMetadata/objectIdentificationWrap/titleWrap/titleSet/appellationValue[@lang='$lang']");
        }
        // Fallback to use any title in case none found with the specified language (or no language specified)
        if (empty($titles)) {
            $titles = $this->extractArray('lido/descriptiveMetadata/objectIdentificationWrap/titleWrap/titleSet/appellationValue');
        }
        
        $num = count($titles);
        if (empty($num)) {
            return null;
        } elseif ($num == 1) {
            return $titles[0];
        } else {
            return implode('; ', $titles);
        }
    }
    
    /**
     * Return the object measurements. Only the display element is used currently 
     * until processing more granular data is needed. 
     *
     * @link http://www.lido-schema.org/schema/v1.0/lido-v1.0-schema-listing.html#objectMeasurementsSetComplexType
     * @return string
     */
    protected function getMeasurements()
    {
        return $this->extractArray('lido/descriptiveMetadata/objectIdentificationWrap/objectMeasurementsWrap/objectMeasurementsSet/displayObjectMeasurements');
    }
    
    /**
     * Return the object identifier. This is "an unambiguous numeric or alphanumeric 
     * identification number, assigned to the object by the institution of custody."
     * (usually differs from a technical database id)
     * 
     * @link http://www.lido-schema.org/schema/v1.0/lido-v1.0-schema-listing.html#repositorySetComplexType
     * @return string
     */
    protected function getIdentifier()
    {
        return $this->extractFirst('lido/descriptiveMetadata/objectIdentificationWrap/repositoryWrap/repositorySet/workID');
    }

    /**
     * Return the legal body name.
     *
     * @link http://www.lido-schema.org/schema/v1.0/lido-v1.0-schema-listing.html#legalBodyRefComplexType
     * @return string
     */
    protected function getLegalBodyName() 
    {
        return $this->extractFirst('lido/descriptiveMetadata/objectIdentificationWrap/repositoryWrap/repositorySet/repositoryName/legalBodyName/appellationValue');
    }
    
    /**
     * Return the rights holder legal body name.
     *
     * @link http://www.lido-schema.org/schema/v1.0/lido-v1.0-schema-listing.html#legalBodyRefComplexType
     * @return string
     */
    protected function getRightsHolderLegalBodyName() 
    {
        return $this->extractFirst('lido/administrativeMetadata/rightsWorkWrap/rightsWorkSet/rightsHolder/legalBodyName/appellationValue');
    }
    
    /**
     * Return the object description.
     *
     * @link http://www.lido-schema.org/schema/v1.0/lido-v1.0-schema-listing.html#descriptiveNoteComplexType
     * @return string
     */
    protected function getDescription()
    {
        $description = $this->extractArray("lido/descriptiveMetadata/objectIdentificationWrap/objectDescriptionWrap/objectDescriptionSet/descriptiveNoteValue");
        
        if (empty($description)) {
            return null;
        }
        
        return implode(' ', $description);
    }
    
    /**
     * Return all the cultures associated with an object.
     *
     * @link http://www.lido-schema.org/schema/v1.0/lido-v1.0-schema-listing.html#eventComplexType
     * @return string[]
     */
    protected function getCulture()
    {
        return $this->extractArray('lido/descriptiveMetadata/eventWrap/eventSet/event/culture/term');
    }
    
    /**
     * Return the object type.
     *
     * @link http://www.lido-schema.org/schema/v1.0/lido-v1.0-schema-listing.html#objectWorkTypeWrap
     * @return string
     */
    protected function getObjectWorkType()
    {
        return $this->extractFirst('lido/descriptiveMetadata/objectClassificationWrap/objectWorkTypeWrap/objectWorkType/term');
    }
    
    /**
     * Return the classification of the specified type or the first classification if none specified.
     *
     * @param string $type Classification
     * 
     * @link http://www.lido-schema.org/schema/v1.0/lido-v1.0-schema-listing.html#objectClassificationWrap
     * @return string
     */
    protected function getClassification($type = null)
    {
        if ($type != null) {
            return $this->extractFirst("lido/descriptiveMetadata/objectClassificationWrap/classificationWrap/classification[@type='$type']/term");
        }
        return $this->extractFirst('lido/descriptiveMetadata/objectClassificationWrap/classificationWrap/classification/term');
    }
    
    /**
     * Return the classifications
     *
     * @link http://www.lido-schema.org/schema/v1.0/lido-v1.0-schema-listing.html#objectClassificationWrap
     * @return string
     */
    protected function getClassifications()
    {
        return $this->extractArray('lido/descriptiveMetadata/objectClassificationWrap/classificationWrap/classification/term');
    }
    
    /**
     * Return the term part of the category
     *
     * @link http://www.lido-schema.org/schema/v1.0/lido-v1.0-schema-listing.html#objectClassificationWrap
     * @return string
     * @access public
     */
    protected function getCategoryTerm()
    {
        return $this->extractFirst('lido/category/term');
    }

    /**
     * Return the organization name in the recordSource element
     *
     * @return array
     * @access public
     */
    public function getRecordSourceOrganization() {
        return $this->extractFirst("lido/administrativeMetadata/recordWrap/recordSource/legalBodyName/appellationValue");
    }
    
    /**
     * Return all the names for the specified event type
     * 
     * @param string $eventType Event type
     *
     * @return array
     * @access public
     */
    public function getEventNames($eventType) {
        return $this->extractArray("lido/descriptiveMetadata/eventWrap/eventSet/event[eventType/term='$eventType']/eventName/appellationValue");
    }
    
    /**
     * Return the name(s) of events with specified type
     *
     * @param string $event Which event to use (omit to scan all events)
     * @param string $delimiter Delimiter between the dates
     * @return string
     * @access public
     */
    public function getEventName($event = null, $delimiter = ',')
    {
        $xpath = "lido/descriptiveMetadata/eventWrap/eventSet/event";
        if (!empty($event))
            $xpath .= "[eventType/term='$event']";
    
        $name = $this->extractFirst($xpath . "/eventName/appellationValue");
        if (!empty($name)) {
            return $name;
        }
        return null;
    }
    
    /**
     * Return the date range associated with specified event
     *
     * @param string $event Which event to use (omit to scan all events)
     * @param string $delimiter Delimiter between the dates
     * @return string
     * @access public
     */
    public function getEventMethod($event = null, $delimiter = ',')
    {
        $xpath = "lido/descriptiveMetadata/eventWrap/eventSet/event";
        if (!empty($event))
            $xpath .= "[eventType/term='$event']";
    
        $date = $this->extractFirst($xpath . "/eventMethod/term");
        if (!empty($date)) {
            return $date;
        }
        return null;
    }
    
    /**
     * Return URLs associated with object
     *
     * @return string[]
     */
    protected function getURLs()
    {
        return $this->extractArray('lido/administrativeMetadata/resourceWrap/resourceSet/resourceRepresentation/linkResource');
    }
    
    /**
     * Return name of first actor associated with specified event
     *
     * @param string $event Which event to use (omit to scan all events)
     * @param string $role Which role to use (omit to scan all roles)
     * 
     * @return string
     * @access public
     */
    protected function getActor($event = null, $role = null)
    {
        $xpath = "lido/descriptiveMetadata/eventWrap/eventSet/event";
        
        if (!empty($event)) {
          if (!is_array($event))
            $event = array($event);
          $xpath .= "[";
          foreach($event as $i => $thisEvent) {
            if ($i) {
                $xpath .= " or";
            }
            $xpath .= "eventType/term='$thisEvent'";
          }
          $xpath .= "]";
        }
        
        $xpath .= "/eventActor/actorInRole";
        
        if (!empty($role)) {
          if (!is_array($role))
            $role = array($role);
          $xpath .= "[";
          foreach($role as $i => $thisRole) {
            if ($i) $xpath .= " or";
            $xpath .= "roleActor/term='$thisRole'";
          }
          $xpath .= "]";
        }
        
        $xpath .= "/actor/nameActorSet/appellationValue";
        
        return $this->extractFirst($xpath);
    }
    
    /**
     * Return the date range associated with specified event
     *
     * @param string $event     Which event to use (omit to scan all events)
     * @param string $delimiter Delimiter between the dates
     * 
     * @return string
     */
    protected function getDateRange($event = null, $delimiter = ',')
    {
        $xpath = 'lido/descriptiveMetadata/eventWrap/eventSet/event';
        if (!empty($event)) {
            $xpath .= "[eventType/term='$event']";
        }
         
        $date = $this->extractFirst($xpath . '/eventDate/displayDate');
        if (empty($date)) {
            $date = $this->extractFirst($xpath . '/periodName/term');
        }    
        
        return $this->parseDateRange($date);
    }
    
    /**
     * Return the date range associated with specified event
     *
     * @param string $event     Which event to use (omit to scan all events)
     * @param string $delimiter Delimiter between the dates
     *
     * @return string
     */
    protected function getPeriod($event = null, $delimiter = ',')
    {
        $xpath = 'lido/descriptiveMetadata/eventWrap/eventSet/event';
        if (!empty($event)) {
            $xpath .= "[eventType/term='$event']";
        }
    
        $period = $this->extractFirst($xpath . '/periodName/term');
        if (!empty($period)) {
            return $period;
        }
        return null;
    }
    
    /**
     * Return the place associated with specified event
     *
     * @param string $event Which event to use (omit to scan all events)
     * 
     * @return string
     */
    protected function getDisplayPlace($event = null)
    {
        $xpath = 'lido/descriptiveMetadata/eventWrap/eventSet/event';
        if (!empty($event)) {
            $xpath .= "[eventType/term='$event']";
        }
    
        $displayPlace = $this->extractFirst($xpath . '/eventPlace/displayPlace');
        if (!empty($displayPlace)) {
            return $displayPlace;
        }
        return null;
    }
    
    /**
     * Return the date range associated with specified event
     *
     * @param string $event     Which event to use (omit to scan all events)
     * @param string $delimiter Delimiter between the dates
     * 
     * @return string
     */
    protected function getDisplayDate($event = null, $delimiter = ',')
    {
        $xpath = 'lido/descriptiveMetadata/eventWrap/eventSet/event';
        if (!empty($event)) {
            $xpath .= "[eventType/term='$event']";
        }
    
        $date = $this->extractFirst($xpath . '/eventDate/displayDate');
        if (!empty($date)) {
            return $date;
        }
        return null;
    }

    /**
     * Return the collection of the object.
     *
     * @return string
     * @access public
     */
    protected function getRelatedWorkDisplayObject($relatedWorkRelType) 
    {
        $filter = '';
        if (is_array($relatedWorkRelType)) {
            foreach($relatedWorkRelType as $i => $item) {
                if ($i > 0) {
                    $filter .= " or ";
                }
                $filter .= "relatedWorkRelType/term='$item'";
            }
        }
        else $filter = "relatedWorkRelType/term='$relatedWorkRelType'";
        
        $xpath = 'lido/descriptiveMetadata/objectRelationWrap/'
        . 'relatedWorksWrap/relatedWorkSet'
        . (empty($filter)? '': "[$filter]")
        . '/relatedWork/displayObject';
                                
        return $this->extractFirst($xpath);
    }
    
    /**
     * Return the rights of the object.
     *
     * @link http://www.lido-schema.org/schema/v1.0/lido-v1.0-schema-listing.html#rightsComplexType
     * @return string
     */
    protected function getRights() 
    {
        return $this->extractFirst(
            'lido/administrativeMetadata/resourceWrap/'
            . 'resourceSet/rightsResource/rightsHolder/'
            . 'legalBodyName/appellationValue'
        );
    }
    
    /**
     * Return the languages used in the metadata (from 'lang' attributes used in descriptiveMetadata elements)
     *
     * @return string[]
     */
    protected function getLanguage() 
    {
        $wraps = $this->doc->xpath('lido/descriptiveMetadata');
        if (!count($wraps)) {
            return null;
        }
        
        $languages = array();
        $att = 'lang';
        foreach ($wraps as $wrap) {
            $language = (string)$wrap->attributes()->$att;
            if ($language) {
                $languages[] = $language;
            }
        }
        return $languages;    
    }
    
    /**
     * Return subjects associated with object.
     *
     * @param string[] $filter List of subject types to exclude
     * @link http://www.lido-schema.org/schema/v1.0/lido-v1.0-schema-listing.html#subjectComplexType
     * @return string
     * @access public
     */
    protected function getSubjectTerms($exclude)
    {
        $filter = $this->buildAttributeFilter("type", $exclude);
        
        // get list of subjects without filter
        $xpath = 'lido/descriptiveMetadata/objectRelationWrap/subjectWrap/subjectSet/subject'
        . $filter
        . '/subjectConcept/term';

        return $this->extractArray($xpath);
    }
    
    /**
     * Return materials associated with a specified event type. Materials are contained inside events.
     * The individual materials are retrieved.
     *
     * @link http://www.lido-schema.org/schema/v1.0/lido-v1.0-schema-listing.html#materialsTechSetComplexType
     * @return string[]
     * @access public
     */
    protected function getEventMaterials($eventType)
    {
        $xpath = 'lido/descriptiveMetadata/eventWrap/'
        . "eventSet/event[eventType/term='" . $eventType . "']/"
        . 'eventMaterialsTech/materialsTech/termMaterialsTech/term';
    
        return $this->extractArray($xpath);
    }
    
    /**
     * Utility method that returns an array of strings matching given XPath selector.
     *
     * @param string $xpath XPath expression
     * 
     * @return string[]
     * @access public
     */
    private function extractArray($xpath)
    {
        $elements = $this->doc->xpath($xpath);
        if (!$elements || !count($elements)) {
            return null;
        }
    
        $results = array();
        foreach ($elements as $element) {
            if (!empty($element)) {
                $results[] = (string)$element;
            }
        }
        return $results;
    }
    
    /**
     * Utility method that returns the first string matching given XPath selector.
     *
     * @param string $xpath XPath expression
     * 
     * @return string
     * @access public
     */
    private function extractFirst($xpath)
    {
        $elements = $this->doc->xpath($xpath);
        if (!$elements || !count($elements) || empty($elements[0])) {
            return null;
        }
         
        return (string)$elements[0];
    }
    
    /**
     * Helper function, builds XPath filter for excluding attribute values
     *
     * @param string $attribute
     * @param string[] $terms
     *
     * @return string
     */
    private function buildAttributeFilter($attribute, $terms) {
        if (!is_array($terms)) {
            $terms = array($terms);
        }
        if (empty($terms)) {
            return '';
        }
        $filter = '[not (@type) or (';
        foreach($terms as $i => $term) {
            if ($i > 0) {
                $filter .= ' and ';
            }
            $filter .= "@$attribute!='$term'";
        }
        return $filter .= ')]';
    }

    /**
     * Get allfields contents for Solr from the Solr data array
     * 
     * @param string[] $data Solr data array
     * 
     * @return string
     */
    protected function getAllFields($data, $fields = array(
            'title', 'description', 'format', 'author', 'topic', 
            'material', 'measurements', 'identifier', 'culture'))
    {
        
        $allfields = array();
        foreach ($fields as $key) {
            if (isset($data[$key]) && !empty($data[$key])) {
                if (is_array($data[$key])) {
                    $allfields[] = implode(' ', MetadataUtils::array_iunique($data[$key]));
                } else {
                    $allfields[] = $data[$key];
                }
            }
        }
        
        return $allfields;
    }
    
    /**
     * Get the default language used when building the Solr array
     * 
     * @return string
     */
    protected function getDefaultLanguage()
    {
        return 'en';
    }
}    
<|MERGE_RESOLUTION|>--- conflicted
+++ resolved
@@ -127,22 +127,11 @@
         $data['identifier'] = $this->getIdentifier();
         $data['culture'] = $this->getCulture();
         $data['rights'] = $this->getRights();
-<<<<<<< HEAD
-        
-        $data['unit_daterange'] = $this->getDateRange("valmistus");
-        
-        // Can't put a date range into publishdate, so.. using the lower bound of the range instead.
-        // (Should really discard publishDate alltogether for a date range based index field)
-        if (!empty($this->earliestYear))
-            $data['publishDate'] = $this->earliestYear;
-        
-        $data['collection'] = $this->getRelatedWorkDisplayObject(array('Kokoelma', 'kuuluu kokoelmaan', 'kokoelma'));
-=======
+
         $data['unit_daterange'] = $this->getDateRange('valmistus');
         $data['era_facet'] = $this->getDisplayDate('valmistus');
         $data['geographic_facet'][] = $this->getDisplayPlace('käyttö');
-        $data['collection'] = $this->getCollection();
->>>>>>> e3d5ca44
+        $data['collection'] = $this->getRelatedWorkDisplayObject(array('Kokoelma', 'kuuluu kokoelmaan', 'kokoelma'));
         
         $urls = $this->getUrls();
         if (count($urls))
