{
    "_readme": [
        "This file locks the dependencies of your project to a known state",
        "Read more about it at https://getcomposer.org/doc/01-basic-usage.md#installing-dependencies",
        "This file is @generated automatically"
    ],
<<<<<<< HEAD
    "content-hash": "d641ad1e275e53c34765f89f01e3def4",
=======
    "content-hash": "484a0ab67ec02130a1282a28726f87b8",
>>>>>>> 3be8e294
    "packages": [
        {
            "name": "brick/varexporter",
            "version": "0.4.0",
            "source": {
                "type": "git",
                "url": "https://github.com/brick/varexporter.git",
                "reference": "2fd038f7c9d12d468130c6e1b3ce06e4160a7dbb"
            },
            "dist": {
                "type": "zip",
                "url": "https://api.github.com/repos/brick/varexporter/zipball/2fd038f7c9d12d468130c6e1b3ce06e4160a7dbb",
                "reference": "2fd038f7c9d12d468130c6e1b3ce06e4160a7dbb",
                "shasum": ""
            },
            "require": {
                "nikic/php-parser": "^4.0",
                "php": "^7.4 || ^8.0"
            },
            "require-dev": {
                "php-coveralls/php-coveralls": "^2.2",
                "phpunit/phpunit": "^8.5 || ^9.0",
                "vimeo/psalm": "5.15.0"
            },
            "type": "library",
            "autoload": {
                "psr-4": {
                    "Brick\\VarExporter\\": "src/"
                }
            },
            "notification-url": "https://packagist.org/downloads/",
            "license": [
                "MIT"
            ],
            "description": "A powerful alternative to var_export(), which can export closures and objects without __set_state()",
            "keywords": [
                "var_export"
            ],
            "support": {
                "issues": "https://github.com/brick/varexporter/issues",
                "source": "https://github.com/brick/varexporter/tree/0.4.0"
            },
            "funding": [
                {
                    "url": "https://github.com/BenMorel",
                    "type": "github"
                }
            ],
            "time": "2023-09-01T21:10:07+00:00"
        },
        {
            "name": "cash/lrucache",
            "version": "1.0.0",
            "source": {
                "type": "git",
                "url": "https://github.com/cash/LRUCache.git",
                "reference": "4fa4c6834cec59690b43526c4da41d6153026289"
            },
            "dist": {
                "type": "zip",
                "url": "https://api.github.com/repos/cash/LRUCache/zipball/4fa4c6834cec59690b43526c4da41d6153026289",
                "reference": "4fa4c6834cec59690b43526c4da41d6153026289",
                "shasum": ""
            },
            "require": {
                "php": ">=5.3.0"
            },
            "type": "library",
            "autoload": {
                "psr-0": {
                    "cash": "src/"
                }
            },
            "notification-url": "https://packagist.org/downloads/",
            "license": [
                "MIT"
            ],
            "authors": [
                {
                    "name": "Cash Costello",
                    "email": "cash.costello@gmail.com"
                }
            ],
            "description": "An efficient memory-based Least Recently Used (LRU) cache",
            "homepage": "https://github.com/cash/LRUCache",
            "keywords": [
                "cache",
                "lru"
            ],
            "support": {
                "issues": "https://github.com/cash/LRUCache/issues",
                "source": "https://github.com/cash/LRUCache/tree/1.0.0"
            },
            "time": "2013-09-20T18:59:12+00:00"
        },
        {
            "name": "guzzlehttp/guzzle",
            "version": "7.8.1",
            "source": {
                "type": "git",
                "url": "https://github.com/guzzle/guzzle.git",
                "reference": "41042bc7ab002487b876a0683fc8dce04ddce104"
            },
            "dist": {
                "type": "zip",
                "url": "https://api.github.com/repos/guzzle/guzzle/zipball/41042bc7ab002487b876a0683fc8dce04ddce104",
                "reference": "41042bc7ab002487b876a0683fc8dce04ddce104",
                "shasum": ""
            },
            "require": {
                "ext-json": "*",
                "guzzlehttp/promises": "^1.5.3 || ^2.0.1",
                "guzzlehttp/psr7": "^1.9.1 || ^2.5.1",
                "php": "^7.2.5 || ^8.0",
                "psr/http-client": "^1.0",
                "symfony/deprecation-contracts": "^2.2 || ^3.0"
            },
            "provide": {
                "psr/http-client-implementation": "1.0"
            },
            "require-dev": {
                "bamarni/composer-bin-plugin": "^1.8.2",
                "ext-curl": "*",
                "php-http/client-integration-tests": "dev-master#2c025848417c1135031fdf9c728ee53d0a7ceaee as 3.0.999",
                "php-http/message-factory": "^1.1",
                "phpunit/phpunit": "^8.5.36 || ^9.6.15",
                "psr/log": "^1.1 || ^2.0 || ^3.0"
            },
            "suggest": {
                "ext-curl": "Required for CURL handler support",
                "ext-intl": "Required for Internationalized Domain Name (IDN) support",
                "psr/log": "Required for using the Log middleware"
            },
            "type": "library",
            "extra": {
                "bamarni-bin": {
                    "bin-links": true,
                    "forward-command": false
                }
            },
            "autoload": {
                "files": [
                    "src/functions_include.php"
                ],
                "psr-4": {
                    "GuzzleHttp\\": "src/"
                }
            },
            "notification-url": "https://packagist.org/downloads/",
            "license": [
                "MIT"
            ],
            "authors": [
                {
                    "name": "Graham Campbell",
                    "email": "hello@gjcampbell.co.uk",
                    "homepage": "https://github.com/GrahamCampbell"
                },
                {
                    "name": "Michael Dowling",
                    "email": "mtdowling@gmail.com",
                    "homepage": "https://github.com/mtdowling"
                },
                {
                    "name": "Jeremy Lindblom",
                    "email": "jeremeamia@gmail.com",
                    "homepage": "https://github.com/jeremeamia"
                },
                {
                    "name": "George Mponos",
                    "email": "gmponos@gmail.com",
                    "homepage": "https://github.com/gmponos"
                },
                {
                    "name": "Tobias Nyholm",
                    "email": "tobias.nyholm@gmail.com",
                    "homepage": "https://github.com/Nyholm"
                },
                {
                    "name": "Márk Sági-Kazár",
                    "email": "mark.sagikazar@gmail.com",
                    "homepage": "https://github.com/sagikazarmark"
                },
                {
                    "name": "Tobias Schultze",
                    "email": "webmaster@tubo-world.de",
                    "homepage": "https://github.com/Tobion"
                }
            ],
            "description": "Guzzle is a PHP HTTP client library",
            "keywords": [
                "client",
                "curl",
                "framework",
                "http",
                "http client",
                "psr-18",
                "psr-7",
                "rest",
                "web service"
            ],
            "support": {
                "issues": "https://github.com/guzzle/guzzle/issues",
                "source": "https://github.com/guzzle/guzzle/tree/7.8.1"
            },
            "funding": [
                {
                    "url": "https://github.com/GrahamCampbell",
                    "type": "github"
                },
                {
                    "url": "https://github.com/Nyholm",
                    "type": "github"
                },
                {
                    "url": "https://tidelift.com/funding/github/packagist/guzzlehttp/guzzle",
                    "type": "tidelift"
                }
            ],
            "time": "2023-12-03T20:35:24+00:00"
        },
        {
            "name": "guzzlehttp/promises",
            "version": "2.0.2",
            "source": {
                "type": "git",
                "url": "https://github.com/guzzle/promises.git",
                "reference": "bbff78d96034045e58e13dedd6ad91b5d1253223"
            },
            "dist": {
                "type": "zip",
                "url": "https://api.github.com/repos/guzzle/promises/zipball/bbff78d96034045e58e13dedd6ad91b5d1253223",
                "reference": "bbff78d96034045e58e13dedd6ad91b5d1253223",
                "shasum": ""
            },
            "require": {
                "php": "^7.2.5 || ^8.0"
            },
            "require-dev": {
                "bamarni/composer-bin-plugin": "^1.8.2",
                "phpunit/phpunit": "^8.5.36 || ^9.6.15"
            },
            "type": "library",
            "extra": {
                "bamarni-bin": {
                    "bin-links": true,
                    "forward-command": false
                }
            },
            "autoload": {
                "psr-4": {
                    "GuzzleHttp\\Promise\\": "src/"
                }
            },
            "notification-url": "https://packagist.org/downloads/",
            "license": [
                "MIT"
            ],
            "authors": [
                {
                    "name": "Graham Campbell",
                    "email": "hello@gjcampbell.co.uk",
                    "homepage": "https://github.com/GrahamCampbell"
                },
                {
                    "name": "Michael Dowling",
                    "email": "mtdowling@gmail.com",
                    "homepage": "https://github.com/mtdowling"
                },
                {
                    "name": "Tobias Nyholm",
                    "email": "tobias.nyholm@gmail.com",
                    "homepage": "https://github.com/Nyholm"
                },
                {
                    "name": "Tobias Schultze",
                    "email": "webmaster@tubo-world.de",
                    "homepage": "https://github.com/Tobion"
                }
            ],
            "description": "Guzzle promises library",
            "keywords": [
                "promise"
            ],
            "support": {
                "issues": "https://github.com/guzzle/promises/issues",
                "source": "https://github.com/guzzle/promises/tree/2.0.2"
            },
            "funding": [
                {
                    "url": "https://github.com/GrahamCampbell",
                    "type": "github"
                },
                {
                    "url": "https://github.com/Nyholm",
                    "type": "github"
                },
                {
                    "url": "https://tidelift.com/funding/github/packagist/guzzlehttp/promises",
                    "type": "tidelift"
                }
            ],
            "time": "2023-12-03T20:19:20+00:00"
        },
        {
            "name": "guzzlehttp/psr7",
            "version": "2.6.2",
            "source": {
                "type": "git",
                "url": "https://github.com/guzzle/psr7.git",
                "reference": "45b30f99ac27b5ca93cb4831afe16285f57b8221"
            },
            "dist": {
                "type": "zip",
                "url": "https://api.github.com/repos/guzzle/psr7/zipball/45b30f99ac27b5ca93cb4831afe16285f57b8221",
                "reference": "45b30f99ac27b5ca93cb4831afe16285f57b8221",
                "shasum": ""
            },
            "require": {
                "php": "^7.2.5 || ^8.0",
                "psr/http-factory": "^1.0",
                "psr/http-message": "^1.1 || ^2.0",
                "ralouphie/getallheaders": "^3.0"
            },
            "provide": {
                "psr/http-factory-implementation": "1.0",
                "psr/http-message-implementation": "1.0"
            },
            "require-dev": {
                "bamarni/composer-bin-plugin": "^1.8.2",
                "http-interop/http-factory-tests": "^0.9",
                "phpunit/phpunit": "^8.5.36 || ^9.6.15"
            },
            "suggest": {
                "laminas/laminas-httphandlerrunner": "Emit PSR-7 responses"
            },
            "type": "library",
            "extra": {
                "bamarni-bin": {
                    "bin-links": true,
                    "forward-command": false
                }
            },
            "autoload": {
                "psr-4": {
                    "GuzzleHttp\\Psr7\\": "src/"
                }
            },
            "notification-url": "https://packagist.org/downloads/",
            "license": [
                "MIT"
            ],
            "authors": [
                {
                    "name": "Graham Campbell",
                    "email": "hello@gjcampbell.co.uk",
                    "homepage": "https://github.com/GrahamCampbell"
                },
                {
                    "name": "Michael Dowling",
                    "email": "mtdowling@gmail.com",
                    "homepage": "https://github.com/mtdowling"
                },
                {
                    "name": "George Mponos",
                    "email": "gmponos@gmail.com",
                    "homepage": "https://github.com/gmponos"
                },
                {
                    "name": "Tobias Nyholm",
                    "email": "tobias.nyholm@gmail.com",
                    "homepage": "https://github.com/Nyholm"
                },
                {
                    "name": "Márk Sági-Kazár",
                    "email": "mark.sagikazar@gmail.com",
                    "homepage": "https://github.com/sagikazarmark"
                },
                {
                    "name": "Tobias Schultze",
                    "email": "webmaster@tubo-world.de",
                    "homepage": "https://github.com/Tobion"
                },
                {
                    "name": "Márk Sági-Kazár",
                    "email": "mark.sagikazar@gmail.com",
                    "homepage": "https://sagikazarmark.hu"
                }
            ],
            "description": "PSR-7 message implementation that also provides common utility methods",
            "keywords": [
                "http",
                "message",
                "psr-7",
                "request",
                "response",
                "stream",
                "uri",
                "url"
            ],
            "support": {
                "issues": "https://github.com/guzzle/psr7/issues",
                "source": "https://github.com/guzzle/psr7/tree/2.6.2"
            },
            "funding": [
                {
                    "url": "https://github.com/GrahamCampbell",
                    "type": "github"
                },
                {
                    "url": "https://github.com/Nyholm",
                    "type": "github"
                },
                {
                    "url": "https://tidelift.com/funding/github/packagist/guzzlehttp/psr7",
                    "type": "tidelift"
                }
            ],
            "time": "2023-12-03T20:05:35+00:00"
        },
        {
            "name": "jean85/pretty-package-versions",
            "version": "2.0.6",
            "source": {
                "type": "git",
                "url": "https://github.com/Jean85/pretty-package-versions.git",
                "reference": "f9fdd29ad8e6d024f52678b570e5593759b550b4"
            },
            "dist": {
                "type": "zip",
                "url": "https://api.github.com/repos/Jean85/pretty-package-versions/zipball/f9fdd29ad8e6d024f52678b570e5593759b550b4",
                "reference": "f9fdd29ad8e6d024f52678b570e5593759b550b4",
                "shasum": ""
            },
            "require": {
                "composer-runtime-api": "^2.0.0",
                "php": "^7.1|^8.0"
            },
            "require-dev": {
                "friendsofphp/php-cs-fixer": "^3.2",
                "jean85/composer-provided-replaced-stub-package": "^1.0",
                "phpstan/phpstan": "^1.4",
                "phpunit/phpunit": "^7.5|^8.5|^9.4",
                "vimeo/psalm": "^4.3"
            },
            "type": "library",
            "extra": {
                "branch-alias": {
                    "dev-master": "1.x-dev"
                }
            },
            "autoload": {
                "psr-4": {
                    "Jean85\\": "src/"
                }
            },
            "notification-url": "https://packagist.org/downloads/",
            "license": [
                "MIT"
            ],
            "authors": [
                {
                    "name": "Alessandro Lai",
                    "email": "alessandro.lai85@gmail.com"
                }
            ],
            "description": "A library to get pretty versions strings of installed dependencies",
            "keywords": [
                "composer",
                "package",
                "release",
                "versions"
            ],
            "support": {
                "issues": "https://github.com/Jean85/pretty-package-versions/issues",
                "source": "https://github.com/Jean85/pretty-package-versions/tree/2.0.6"
            },
            "time": "2024-03-08T09:58:59+00:00"
        },
        {
            "name": "laminas/laminas-config",
            "version": "3.9.0",
            "source": {
                "type": "git",
                "url": "https://github.com/laminas/laminas-config.git",
                "reference": "e53717277f6c22b1c697a46473b9a5ec9a438efa"
            },
            "dist": {
                "type": "zip",
                "url": "https://api.github.com/repos/laminas/laminas-config/zipball/e53717277f6c22b1c697a46473b9a5ec9a438efa",
                "reference": "e53717277f6c22b1c697a46473b9a5ec9a438efa",
                "shasum": ""
            },
            "require": {
                "ext-json": "*",
                "laminas/laminas-stdlib": "^3.6",
                "php": "~8.0.0 || ~8.1.0 || ~8.2.0 || ~8.3.0",
                "psr/container": "^1.0"
            },
            "conflict": {
                "container-interop/container-interop": "<1.2.0",
                "zendframework/zend-config": "*"
            },
            "require-dev": {
                "laminas/laminas-coding-standard": "~2.4.0",
                "laminas/laminas-filter": "~2.23.0",
                "laminas/laminas-i18n": "~2.19.0",
                "laminas/laminas-servicemanager": "~3.19.0",
                "phpunit/phpunit": "~9.5.25"
            },
            "suggest": {
                "laminas/laminas-filter": "^2.7.2; install if you want to use the Filter processor",
                "laminas/laminas-i18n": "^2.7.4; install if you want to use the Translator processor",
                "laminas/laminas-servicemanager": "^2.7.8 || ^3.3; if you need an extensible plugin manager for use with the Config Factory"
            },
            "type": "library",
            "autoload": {
                "psr-4": {
                    "Laminas\\Config\\": "src/"
                }
            },
            "notification-url": "https://packagist.org/downloads/",
            "license": [
                "BSD-3-Clause"
            ],
            "description": "provides a nested object property based user interface for accessing this configuration data within application code",
            "homepage": "https://laminas.dev",
            "keywords": [
                "config",
                "laminas"
            ],
            "support": {
                "chat": "https://laminas.dev/chat",
                "docs": "https://docs.laminas.dev/laminas-config/",
                "forum": "https://discourse.laminas.dev",
                "issues": "https://github.com/laminas/laminas-config/issues",
                "rss": "https://github.com/laminas/laminas-config/releases.atom",
                "source": "https://github.com/laminas/laminas-config"
            },
            "funding": [
                {
                    "url": "https://funding.communitybridge.org/projects/laminas-project",
                    "type": "community_bridge"
                }
            ],
            "time": "2023-09-19T12:02:54+00:00"
        },
        {
            "name": "laminas/laminas-escaper",
            "version": "2.13.0",
            "source": {
                "type": "git",
                "url": "https://github.com/laminas/laminas-escaper.git",
                "reference": "af459883f4018d0f8a0c69c7a209daef3bf973ba"
            },
            "dist": {
                "type": "zip",
                "url": "https://api.github.com/repos/laminas/laminas-escaper/zipball/af459883f4018d0f8a0c69c7a209daef3bf973ba",
                "reference": "af459883f4018d0f8a0c69c7a209daef3bf973ba",
                "shasum": ""
            },
            "require": {
                "ext-ctype": "*",
                "ext-mbstring": "*",
                "php": "~8.1.0 || ~8.2.0 || ~8.3.0"
            },
            "conflict": {
                "zendframework/zend-escaper": "*"
            },
            "require-dev": {
                "infection/infection": "^0.27.0",
                "laminas/laminas-coding-standard": "~2.5.0",
                "maglnet/composer-require-checker": "^3.8.0",
                "phpunit/phpunit": "^9.6.7",
                "psalm/plugin-phpunit": "^0.18.4",
                "vimeo/psalm": "^5.9"
            },
            "type": "library",
            "autoload": {
                "psr-4": {
                    "Laminas\\Escaper\\": "src/"
                }
            },
            "notification-url": "https://packagist.org/downloads/",
            "license": [
                "BSD-3-Clause"
            ],
            "description": "Securely and safely escape HTML, HTML attributes, JavaScript, CSS, and URLs",
            "homepage": "https://laminas.dev",
            "keywords": [
                "escaper",
                "laminas"
            ],
            "support": {
                "chat": "https://laminas.dev/chat",
                "docs": "https://docs.laminas.dev/laminas-escaper/",
                "forum": "https://discourse.laminas.dev",
                "issues": "https://github.com/laminas/laminas-escaper/issues",
                "rss": "https://github.com/laminas/laminas-escaper/releases.atom",
                "source": "https://github.com/laminas/laminas-escaper"
            },
            "funding": [
                {
                    "url": "https://funding.communitybridge.org/projects/laminas-project",
                    "type": "community_bridge"
                }
            ],
            "time": "2023-10-10T08:35:13+00:00"
        },
        {
            "name": "laminas/laminas-eventmanager",
            "version": "3.13.1",
            "source": {
                "type": "git",
                "url": "https://github.com/laminas/laminas-eventmanager.git",
                "reference": "933d1b5cf03fa4cf3016cebfd0555fa2ba3f2024"
            },
            "dist": {
                "type": "zip",
                "url": "https://api.github.com/repos/laminas/laminas-eventmanager/zipball/933d1b5cf03fa4cf3016cebfd0555fa2ba3f2024",
                "reference": "933d1b5cf03fa4cf3016cebfd0555fa2ba3f2024",
                "shasum": ""
            },
            "require": {
                "php": "~8.1.0 || ~8.2.0 || ~8.3.0"
            },
            "conflict": {
                "container-interop/container-interop": "<1.2",
                "zendframework/zend-eventmanager": "*"
            },
            "require-dev": {
                "laminas/laminas-coding-standard": "~2.5.0",
                "laminas/laminas-stdlib": "^3.18",
                "phpbench/phpbench": "^1.2.15",
                "phpunit/phpunit": "^10.5.5",
                "psalm/plugin-phpunit": "^0.18.4",
                "psr/container": "^1.1.2 || ^2.0.2",
                "vimeo/psalm": "^5.18"
            },
            "suggest": {
                "laminas/laminas-stdlib": "^2.7.3 || ^3.0, to use the FilterChain feature",
                "psr/container": "^1.1.2 || ^2.0.2, to use the lazy listeners feature"
            },
            "type": "library",
            "autoload": {
                "psr-4": {
                    "Laminas\\EventManager\\": "src/"
                }
            },
            "notification-url": "https://packagist.org/downloads/",
            "license": [
                "BSD-3-Clause"
            ],
            "description": "Trigger and listen to events within a PHP application",
            "homepage": "https://laminas.dev",
            "keywords": [
                "event",
                "eventmanager",
                "events",
                "laminas"
            ],
            "support": {
                "chat": "https://laminas.dev/chat",
                "docs": "https://docs.laminas.dev/laminas-eventmanager/",
                "forum": "https://discourse.laminas.dev",
                "issues": "https://github.com/laminas/laminas-eventmanager/issues",
                "rss": "https://github.com/laminas/laminas-eventmanager/releases.atom",
                "source": "https://github.com/laminas/laminas-eventmanager"
            },
            "funding": [
                {
                    "url": "https://funding.communitybridge.org/projects/laminas-project",
                    "type": "community_bridge"
                }
            ],
            "time": "2024-06-24T14:01:06+00:00"
        },
        {
            "name": "laminas/laminas-http",
            "version": "2.19.0",
            "source": {
                "type": "git",
                "url": "https://github.com/laminas/laminas-http.git",
                "reference": "26dd6d1177e25d970058863c2afed12bb9dbff4d"
            },
            "dist": {
                "type": "zip",
                "url": "https://api.github.com/repos/laminas/laminas-http/zipball/26dd6d1177e25d970058863c2afed12bb9dbff4d",
                "reference": "26dd6d1177e25d970058863c2afed12bb9dbff4d",
                "shasum": ""
            },
            "require": {
                "laminas/laminas-loader": "^2.10",
                "laminas/laminas-stdlib": "^3.6",
                "laminas/laminas-uri": "^2.11",
                "laminas/laminas-validator": "^2.15",
                "php": "~8.1.0 || ~8.2.0 || ~8.3.0"
            },
            "conflict": {
                "zendframework/zend-http": "*"
            },
            "require-dev": {
                "ext-curl": "*",
                "laminas/laminas-coding-standard": "~2.4.0",
                "phpunit/phpunit": "^9.5.25"
            },
            "suggest": {
                "paragonie/certainty": "For automated management of cacert.pem"
            },
            "type": "library",
            "autoload": {
                "psr-4": {
                    "Laminas\\Http\\": "src/"
                }
            },
            "notification-url": "https://packagist.org/downloads/",
            "license": [
                "BSD-3-Clause"
            ],
            "description": "Provides an easy interface for performing Hyper-Text Transfer Protocol (HTTP) requests",
            "homepage": "https://laminas.dev",
            "keywords": [
                "http",
                "http client",
                "laminas"
            ],
            "support": {
                "chat": "https://laminas.dev/chat",
                "docs": "https://docs.laminas.dev/laminas-http/",
                "forum": "https://discourse.laminas.dev",
                "issues": "https://github.com/laminas/laminas-http/issues",
                "rss": "https://github.com/laminas/laminas-http/releases.atom",
                "source": "https://github.com/laminas/laminas-http"
            },
            "funding": [
                {
                    "url": "https://funding.communitybridge.org/projects/laminas-project",
                    "type": "community_bridge"
                }
            ],
            "time": "2023-11-02T16:27:41+00:00"
        },
        {
            "name": "laminas/laminas-json",
            "version": "3.6.0",
            "source": {
                "type": "git",
                "url": "https://github.com/laminas/laminas-json.git",
                "reference": "53ff787b20b77197f38680c737e8dfffa846b85b"
            },
            "dist": {
                "type": "zip",
                "url": "https://api.github.com/repos/laminas/laminas-json/zipball/53ff787b20b77197f38680c737e8dfffa846b85b",
                "reference": "53ff787b20b77197f38680c737e8dfffa846b85b",
                "shasum": ""
            },
            "require": {
                "php": "~8.1.0 || ~8.2.0 || ~8.3.0"
            },
            "conflict": {
                "zendframework/zend-json": "*"
            },
            "require-dev": {
                "laminas/laminas-coding-standard": "~2.4.0",
                "laminas/laminas-stdlib": "^2.7.7 || ^3.8",
                "phpunit/phpunit": "^9.5.25"
            },
            "suggest": {
                "laminas/laminas-json-server": "For implementing JSON-RPC servers",
                "laminas/laminas-xml2json": "For converting XML documents to JSON"
            },
            "type": "library",
            "autoload": {
                "psr-4": {
                    "Laminas\\Json\\": "src/"
                }
            },
            "notification-url": "https://packagist.org/downloads/",
            "license": [
                "BSD-3-Clause"
            ],
            "description": "provides convenience methods for serializing native PHP to JSON and decoding JSON to native PHP",
            "homepage": "https://laminas.dev",
            "keywords": [
                "json",
                "laminas"
            ],
            "support": {
                "chat": "https://laminas.dev/chat",
                "docs": "https://docs.laminas.dev/laminas-json/",
                "forum": "https://discourse.laminas.dev",
                "issues": "https://github.com/laminas/laminas-json/issues",
                "rss": "https://github.com/laminas/laminas-json/releases.atom",
                "source": "https://github.com/laminas/laminas-json"
            },
            "funding": [
                {
                    "url": "https://funding.communitybridge.org/projects/laminas-project",
                    "type": "community_bridge"
                }
            ],
            "time": "2023-10-18T09:54:55+00:00"
        },
        {
            "name": "laminas/laminas-loader",
            "version": "2.10.0",
            "source": {
                "type": "git",
                "url": "https://github.com/laminas/laminas-loader.git",
                "reference": "e6fe952304ef40ce45cd814751ab35d42afdad12"
            },
            "dist": {
                "type": "zip",
                "url": "https://api.github.com/repos/laminas/laminas-loader/zipball/e6fe952304ef40ce45cd814751ab35d42afdad12",
                "reference": "e6fe952304ef40ce45cd814751ab35d42afdad12",
                "shasum": ""
            },
            "require": {
                "php": "~8.0.0 || ~8.1.0 || ~8.2.0 || ~8.3.0"
            },
            "conflict": {
                "zendframework/zend-loader": "*"
            },
            "require-dev": {
                "laminas/laminas-coding-standard": "~2.4.0",
                "phpunit/phpunit": "~9.5.25"
            },
            "type": "library",
            "autoload": {
                "psr-4": {
                    "Laminas\\Loader\\": "src/"
                }
            },
            "notification-url": "https://packagist.org/downloads/",
            "license": [
                "BSD-3-Clause"
            ],
            "description": "Autoloading and plugin loading strategies",
            "homepage": "https://laminas.dev",
            "keywords": [
                "laminas",
                "loader"
            ],
            "support": {
                "chat": "https://laminas.dev/chat",
                "docs": "https://docs.laminas.dev/laminas-loader/",
                "forum": "https://discourse.laminas.dev",
                "issues": "https://github.com/laminas/laminas-loader/issues",
                "rss": "https://github.com/laminas/laminas-loader/releases.atom",
                "source": "https://github.com/laminas/laminas-loader"
            },
            "funding": [
                {
                    "url": "https://funding.communitybridge.org/projects/laminas-project",
                    "type": "community_bridge"
                }
            ],
            "time": "2023-10-18T09:58:51+00:00"
        },
        {
            "name": "laminas/laminas-modulemanager",
            "version": "2.16.0",
            "source": {
                "type": "git",
                "url": "https://github.com/laminas/laminas-modulemanager.git",
                "reference": "8df7b237d75c04a1bc17b8f7d01eeb601cd7b7e3"
            },
            "dist": {
                "type": "zip",
                "url": "https://api.github.com/repos/laminas/laminas-modulemanager/zipball/8df7b237d75c04a1bc17b8f7d01eeb601cd7b7e3",
                "reference": "8df7b237d75c04a1bc17b8f7d01eeb601cd7b7e3",
                "shasum": ""
            },
            "require": {
                "brick/varexporter": "^0.3.2 || ^0.4 || ^0.5",
                "laminas/laminas-config": "^3.7",
                "laminas/laminas-eventmanager": "^3.4",
                "laminas/laminas-stdlib": "^3.6",
                "php": "~8.1.0 || ~8.2.0|| ~8.3.0",
                "webimpress/safe-writer": "^1.0.2 || ^2.1"
            },
            "conflict": {
                "zendframework/zend-modulemanager": "*"
            },
            "require-dev": {
                "laminas/laminas-coding-standard": "^2.5",
                "laminas/laminas-loader": "^2.10",
                "laminas/laminas-mvc": "^3.6.1",
                "laminas/laminas-servicemanager": "^3.22.1",
                "phpunit/phpunit": "^10.4.2",
                "psalm/plugin-phpunit": "^0.19.0",
                "vimeo/psalm": "^5.15"
            },
            "suggest": {
                "laminas/laminas-console": "Laminas\\Console component",
                "laminas/laminas-loader": "Laminas\\Loader component if you are not using Composer autoloading for your modules",
                "laminas/laminas-mvc": "Laminas\\Mvc component",
                "laminas/laminas-servicemanager": "Laminas\\ServiceManager component"
            },
            "type": "library",
            "autoload": {
                "psr-4": {
                    "Laminas\\ModuleManager\\": "src/"
                }
            },
            "notification-url": "https://packagist.org/downloads/",
            "license": [
                "BSD-3-Clause"
            ],
            "description": "Modular application system for laminas-mvc applications",
            "homepage": "https://laminas.dev",
            "keywords": [
                "laminas",
                "modulemanager"
            ],
            "support": {
                "chat": "https://laminas.dev/chat",
                "docs": "https://docs.laminas.dev/laminas-modulemanager/",
                "forum": "https://discourse.laminas.dev",
                "issues": "https://github.com/laminas/laminas-modulemanager/issues",
                "rss": "https://github.com/laminas/laminas-modulemanager/releases.atom",
                "source": "https://github.com/laminas/laminas-modulemanager"
            },
            "funding": [
                {
                    "url": "https://funding.communitybridge.org/projects/laminas-project",
                    "type": "community_bridge"
                }
            ],
            "time": "2024-06-14T14:44:50+00:00"
        },
        {
            "name": "laminas/laminas-mvc",
            "version": "3.7.0",
            "source": {
                "type": "git",
                "url": "https://github.com/laminas/laminas-mvc.git",
                "reference": "3f65447addf487189000e54dc1525cd952951da4"
            },
            "dist": {
                "type": "zip",
                "url": "https://api.github.com/repos/laminas/laminas-mvc/zipball/3f65447addf487189000e54dc1525cd952951da4",
                "reference": "3f65447addf487189000e54dc1525cd952951da4",
                "shasum": ""
            },
            "require": {
                "container-interop/container-interop": "^1.2",
                "laminas/laminas-eventmanager": "^3.4",
                "laminas/laminas-http": "^2.15",
                "laminas/laminas-modulemanager": "^2.8",
                "laminas/laminas-router": "^3.11.1",
                "laminas/laminas-servicemanager": "^3.20.0",
                "laminas/laminas-stdlib": "^3.6",
                "laminas/laminas-view": "^2.14",
                "php": "~8.1.0 || ~8.2.0 || ~8.3.0"
            },
            "conflict": {
                "zendframework/zend-mvc": "*"
            },
            "require-dev": {
                "laminas/laminas-coding-standard": "^2.5.0",
                "laminas/laminas-json": "^3.6",
                "phpspec/prophecy": "^1.17.0",
                "phpspec/prophecy-phpunit": "^2.0.2",
                "phpunit/phpunit": "^9.6.13",
                "webmozart/assert": "^1.11"
            },
            "suggest": {
                "laminas/laminas-json": "(^2.6.1 || ^3.0) To auto-deserialize JSON body content in AbstractRestfulController extensions, when json_decode is unavailable",
                "laminas/laminas-log": "^2.9.1  To provide log functionality via LogFilterManager, LogFormatterManager, and LogProcessorManager",
                "laminas/laminas-mvc-console": "laminas-mvc-console provides the ability to expose laminas-mvc as a console application",
                "laminas/laminas-mvc-i18n": "laminas-mvc-i18n provides integration with laminas-i18n, including a translation bridge and translatable route segments",
                "laminas/laminas-mvc-middleware": "To dispatch middleware in your laminas-mvc application",
                "laminas/laminas-mvc-plugin-fileprg": "To provide Post/Redirect/Get functionality around forms that container file uploads",
                "laminas/laminas-mvc-plugin-flashmessenger": "To provide flash messaging capabilities between requests",
                "laminas/laminas-mvc-plugin-identity": "To access the authenticated identity (per laminas-authentication) in controllers",
                "laminas/laminas-mvc-plugin-prg": "To provide Post/Redirect/Get functionality within controllers",
                "laminas/laminas-paginator": "^2.7 To provide pagination functionality via PaginatorPluginManager",
                "laminas/laminas-servicemanager-di": "laminas-servicemanager-di provides utilities for integrating laminas-di and laminas-servicemanager in your laminas-mvc application"
            },
            "type": "library",
            "autoload": {
                "psr-4": {
                    "Laminas\\Mvc\\": "src/"
                }
            },
            "notification-url": "https://packagist.org/downloads/",
            "license": [
                "BSD-3-Clause"
            ],
            "description": "Laminas's event-driven MVC layer, including MVC Applications, Controllers, and Plugins",
            "homepage": "https://laminas.dev",
            "keywords": [
                "laminas",
                "mvc"
            ],
            "support": {
                "chat": "https://laminas.dev/chat",
                "docs": "https://docs.laminas.dev/laminas-mvc/",
                "forum": "https://discourse.laminas.dev",
                "issues": "https://github.com/laminas/laminas-mvc/issues",
                "rss": "https://github.com/laminas/laminas-mvc/releases.atom",
                "source": "https://github.com/laminas/laminas-mvc"
            },
            "funding": [
                {
                    "url": "https://funding.communitybridge.org/projects/laminas-project",
                    "type": "community_bridge"
                }
            ],
            "time": "2023-11-14T09:44:53+00:00"
        },
        {
            "name": "laminas/laminas-router",
            "version": "3.13.0",
            "source": {
                "type": "git",
                "url": "https://github.com/laminas/laminas-router.git",
                "reference": "04e14e757303787c83f79298dbd4483eebacfeb9"
            },
            "dist": {
                "type": "zip",
                "url": "https://api.github.com/repos/laminas/laminas-router/zipball/04e14e757303787c83f79298dbd4483eebacfeb9",
                "reference": "04e14e757303787c83f79298dbd4483eebacfeb9",
                "shasum": ""
            },
            "require": {
                "laminas/laminas-http": "^2.15",
                "laminas/laminas-servicemanager": "^3.14.0",
                "laminas/laminas-stdlib": "^3.10.1",
                "php": "~8.1.0 || ~8.2.0 || ~8.3.0"
            },
            "conflict": {
                "zendframework/zend-router": "*"
            },
            "require-dev": {
                "laminas/laminas-coding-standard": "~2.5.0",
                "laminas/laminas-i18n": "^2.26.0",
                "phpunit/phpunit": "^10.5.11",
                "psalm/plugin-phpunit": "^0.18.4",
                "vimeo/psalm": "^5.22.2"
            },
            "suggest": {
                "laminas/laminas-i18n": "^2.15.0 if defining translatable HTTP path segments"
            },
            "type": "library",
            "extra": {
                "laminas": {
                    "component": "Laminas\\Router",
                    "config-provider": "Laminas\\Router\\ConfigProvider"
                }
            },
            "autoload": {
                "psr-4": {
                    "Laminas\\Router\\": "src/"
                }
            },
            "notification-url": "https://packagist.org/downloads/",
            "license": [
                "BSD-3-Clause"
            ],
            "description": "Flexible routing system for HTTP and console applications",
            "homepage": "https://laminas.dev",
            "keywords": [
                "laminas",
                "routing"
            ],
            "support": {
                "chat": "https://laminas.dev/chat",
                "docs": "https://docs.laminas.dev/laminas-router/",
                "forum": "https://discourse.laminas.dev",
                "issues": "https://github.com/laminas/laminas-router/issues",
                "rss": "https://github.com/laminas/laminas-router/releases.atom",
                "source": "https://github.com/laminas/laminas-router"
            },
            "funding": [
                {
                    "url": "https://funding.communitybridge.org/projects/laminas-project",
                    "type": "community_bridge"
                }
            ],
            "time": "2024-03-05T12:54:05+00:00"
        },
        {
            "name": "laminas/laminas-servicemanager",
            "version": "3.22.1",
            "source": {
                "type": "git",
                "url": "https://github.com/laminas/laminas-servicemanager.git",
                "reference": "de98d297d4743956a0558a6d71616979ff779328"
            },
            "dist": {
                "type": "zip",
                "url": "https://api.github.com/repos/laminas/laminas-servicemanager/zipball/de98d297d4743956a0558a6d71616979ff779328",
                "reference": "de98d297d4743956a0558a6d71616979ff779328",
                "shasum": ""
            },
            "require": {
                "laminas/laminas-stdlib": "^3.17",
                "php": "~8.1.0 || ~8.2.0 || ~8.3.0",
                "psr/container": "^1.0"
            },
            "conflict": {
                "ext-psr": "*",
                "laminas/laminas-code": "<4.10.0",
                "zendframework/zend-code": "<3.3.1",
                "zendframework/zend-servicemanager": "*"
            },
            "provide": {
                "psr/container-implementation": "^1.0"
            },
            "replace": {
                "container-interop/container-interop": "^1.2.0"
            },
            "require-dev": {
                "composer/package-versions-deprecated": "^1.11.99.5",
                "friendsofphp/proxy-manager-lts": "^1.0.14",
                "laminas/laminas-code": "^4.10.0",
                "laminas/laminas-coding-standard": "~2.5.0",
                "laminas/laminas-container-config-test": "^0.8",
                "mikey179/vfsstream": "^1.6.11",
                "phpbench/phpbench": "^1.2.9",
                "phpunit/phpunit": "^10.4",
                "psalm/plugin-phpunit": "^0.18.4",
                "vimeo/psalm": "^5.8.0"
            },
            "suggest": {
                "friendsofphp/proxy-manager-lts": "ProxyManager ^2.1.1 to handle lazy initialization of services"
            },
            "bin": [
                "bin/generate-deps-for-config-factory",
                "bin/generate-factory-for-class"
            ],
            "type": "library",
            "autoload": {
                "files": [
                    "src/autoload.php"
                ],
                "psr-4": {
                    "Laminas\\ServiceManager\\": "src/"
                }
            },
            "notification-url": "https://packagist.org/downloads/",
            "license": [
                "BSD-3-Clause"
            ],
            "description": "Factory-Driven Dependency Injection Container",
            "homepage": "https://laminas.dev",
            "keywords": [
                "PSR-11",
                "dependency-injection",
                "di",
                "dic",
                "laminas",
                "service-manager",
                "servicemanager"
            ],
            "support": {
                "chat": "https://laminas.dev/chat",
                "docs": "https://docs.laminas.dev/laminas-servicemanager/",
                "forum": "https://discourse.laminas.dev",
                "issues": "https://github.com/laminas/laminas-servicemanager/issues",
                "rss": "https://github.com/laminas/laminas-servicemanager/releases.atom",
                "source": "https://github.com/laminas/laminas-servicemanager"
            },
            "funding": [
                {
                    "url": "https://funding.communitybridge.org/projects/laminas-project",
                    "type": "community_bridge"
                }
            ],
            "time": "2023-10-24T11:19:47+00:00"
        },
        {
            "name": "laminas/laminas-stdlib",
            "version": "3.19.0",
            "source": {
                "type": "git",
                "url": "https://github.com/laminas/laminas-stdlib.git",
                "reference": "6a192dd0882b514e45506f533b833b623b78fff3"
            },
            "dist": {
                "type": "zip",
                "url": "https://api.github.com/repos/laminas/laminas-stdlib/zipball/6a192dd0882b514e45506f533b833b623b78fff3",
                "reference": "6a192dd0882b514e45506f533b833b623b78fff3",
                "shasum": ""
            },
            "require": {
                "php": "~8.1.0 || ~8.2.0 || ~8.3.0"
            },
            "conflict": {
                "zendframework/zend-stdlib": "*"
            },
            "require-dev": {
                "laminas/laminas-coding-standard": "^2.5",
                "phpbench/phpbench": "^1.2.15",
                "phpunit/phpunit": "^10.5.8",
                "psalm/plugin-phpunit": "^0.18.4",
                "vimeo/psalm": "^5.20.0"
            },
            "type": "library",
            "autoload": {
                "psr-4": {
                    "Laminas\\Stdlib\\": "src/"
                }
            },
            "notification-url": "https://packagist.org/downloads/",
            "license": [
                "BSD-3-Clause"
            ],
            "description": "SPL extensions, array utilities, error handlers, and more",
            "homepage": "https://laminas.dev",
            "keywords": [
                "laminas",
                "stdlib"
            ],
            "support": {
                "chat": "https://laminas.dev/chat",
                "docs": "https://docs.laminas.dev/laminas-stdlib/",
                "forum": "https://discourse.laminas.dev",
                "issues": "https://github.com/laminas/laminas-stdlib/issues",
                "rss": "https://github.com/laminas/laminas-stdlib/releases.atom",
                "source": "https://github.com/laminas/laminas-stdlib"
            },
            "funding": [
                {
                    "url": "https://funding.communitybridge.org/projects/laminas-project",
                    "type": "community_bridge"
                }
            ],
            "time": "2024-01-19T12:39:49+00:00"
        },
        {
            "name": "laminas/laminas-uri",
            "version": "2.11.0",
            "source": {
                "type": "git",
                "url": "https://github.com/laminas/laminas-uri.git",
                "reference": "e662c685125061d3115906e5eb30f966842cc226"
            },
            "dist": {
                "type": "zip",
                "url": "https://api.github.com/repos/laminas/laminas-uri/zipball/e662c685125061d3115906e5eb30f966842cc226",
                "reference": "e662c685125061d3115906e5eb30f966842cc226",
                "shasum": ""
            },
            "require": {
                "laminas/laminas-escaper": "^2.9",
                "laminas/laminas-validator": "^2.39",
                "php": "~8.1.0 || ~8.2.0 || ~8.3.0"
            },
            "conflict": {
                "zendframework/zend-uri": "*"
            },
            "require-dev": {
                "laminas/laminas-coding-standard": "~2.4.0",
                "phpunit/phpunit": "^9.5.25"
            },
            "type": "library",
            "autoload": {
                "psr-4": {
                    "Laminas\\Uri\\": "src/"
                }
            },
            "notification-url": "https://packagist.org/downloads/",
            "license": [
                "BSD-3-Clause"
            ],
            "description": "A component that aids in manipulating and validating » Uniform Resource Identifiers (URIs)",
            "homepage": "https://laminas.dev",
            "keywords": [
                "laminas",
                "uri"
            ],
            "support": {
                "chat": "https://laminas.dev/chat",
                "docs": "https://docs.laminas.dev/laminas-uri/",
                "forum": "https://discourse.laminas.dev",
                "issues": "https://github.com/laminas/laminas-uri/issues",
                "rss": "https://github.com/laminas/laminas-uri/releases.atom",
                "source": "https://github.com/laminas/laminas-uri"
            },
            "funding": [
                {
                    "url": "https://funding.communitybridge.org/projects/laminas-project",
                    "type": "community_bridge"
                }
            ],
            "time": "2023-10-18T09:56:55+00:00"
        },
        {
            "name": "laminas/laminas-validator",
            "version": "2.60.0",
            "source": {
                "type": "git",
                "url": "https://github.com/laminas/laminas-validator.git",
                "reference": "66ab091fc08a8b1e2851eec62dda4bafa977fe9c"
            },
            "dist": {
                "type": "zip",
                "url": "https://api.github.com/repos/laminas/laminas-validator/zipball/66ab091fc08a8b1e2851eec62dda4bafa977fe9c",
                "reference": "66ab091fc08a8b1e2851eec62dda4bafa977fe9c",
                "shasum": ""
            },
            "require": {
                "laminas/laminas-servicemanager": "^3.21.0",
                "laminas/laminas-stdlib": "^3.13",
                "php": "~8.1.0 || ~8.2.0 || ~8.3.0",
                "psr/http-message": "^1.0.1 || ^2.0.0"
            },
            "conflict": {
                "zendframework/zend-validator": "*"
            },
            "require-dev": {
                "laminas/laminas-coding-standard": "^2.5",
                "laminas/laminas-db": "^2.20",
                "laminas/laminas-filter": "^2.35.2",
                "laminas/laminas-i18n": "^2.26.0",
                "laminas/laminas-session": "^2.20",
                "laminas/laminas-uri": "^2.11.0",
                "phpunit/phpunit": "^10.5.20",
                "psalm/plugin-phpunit": "^0.19.0",
                "psr/http-client": "^1.0.3",
                "psr/http-factory": "^1.1.0",
                "vimeo/psalm": "^5.24.0"
            },
            "suggest": {
                "laminas/laminas-db": "Laminas\\Db component, required by the (No)RecordExists validator",
                "laminas/laminas-filter": "Laminas\\Filter component, required by the Digits validator",
                "laminas/laminas-i18n": "Laminas\\I18n component to allow translation of validation error messages",
                "laminas/laminas-i18n-resources": "Translations of validator messages",
                "laminas/laminas-servicemanager": "Laminas\\ServiceManager component to allow using the ValidatorPluginManager and validator chains",
                "laminas/laminas-session": "Laminas\\Session component, ^2.8; required by the Csrf validator",
                "laminas/laminas-uri": "Laminas\\Uri component, required by the Uri and Sitemap\\Loc validators",
                "psr/http-message": "psr/http-message, required when validating PSR-7 UploadedFileInterface instances via the Upload and UploadFile validators"
            },
            "type": "library",
            "extra": {
                "laminas": {
                    "component": "Laminas\\Validator",
                    "config-provider": "Laminas\\Validator\\ConfigProvider"
                }
            },
            "autoload": {
                "psr-4": {
                    "Laminas\\Validator\\": "src/"
                }
            },
            "notification-url": "https://packagist.org/downloads/",
            "license": [
                "BSD-3-Clause"
            ],
            "description": "Validation classes for a wide range of domains, and the ability to chain validators to create complex validation criteria",
            "homepage": "https://laminas.dev",
            "keywords": [
                "laminas",
                "validator"
            ],
            "support": {
                "chat": "https://laminas.dev/chat",
                "docs": "https://docs.laminas.dev/laminas-validator/",
                "forum": "https://discourse.laminas.dev",
                "issues": "https://github.com/laminas/laminas-validator/issues",
                "rss": "https://github.com/laminas/laminas-validator/releases.atom",
                "source": "https://github.com/laminas/laminas-validator"
            },
            "funding": [
                {
                    "url": "https://funding.communitybridge.org/projects/laminas-project",
                    "type": "community_bridge"
                }
            ],
            "time": "2024-06-25T20:11:22+00:00"
        },
        {
            "name": "laminas/laminas-view",
            "version": "2.35.0",
            "source": {
                "type": "git",
                "url": "https://github.com/laminas/laminas-view.git",
                "reference": "f597148345dd406fb9d04d391a19c0c33bf71605"
            },
            "dist": {
                "type": "zip",
                "url": "https://api.github.com/repos/laminas/laminas-view/zipball/f597148345dd406fb9d04d391a19c0c33bf71605",
                "reference": "f597148345dd406fb9d04d391a19c0c33bf71605",
                "shasum": ""
            },
            "require": {
                "ext-dom": "*",
                "ext-filter": "*",
                "ext-json": "*",
                "laminas/laminas-escaper": "^2.5",
                "laminas/laminas-eventmanager": "^3.4",
                "laminas/laminas-json": "^3.3",
                "laminas/laminas-servicemanager": "^3.21.0",
                "laminas/laminas-stdlib": "^3.10.1",
                "php": "~8.1.0 || ~8.2.0 || ~8.3.0",
                "psr/container": "^1 || ^2"
            },
            "conflict": {
                "container-interop/container-interop": "<1.2",
                "laminas/laminas-router": "<3.0.1",
                "laminas/laminas-session": "<2.12",
                "zendframework/zend-view": "*"
            },
            "require-dev": {
                "laminas/laminas-authentication": "^2.16",
                "laminas/laminas-coding-standard": "~2.5.0",
                "laminas/laminas-feed": "^2.22",
                "laminas/laminas-filter": "^2.34",
                "laminas/laminas-http": "^2.19",
                "laminas/laminas-i18n": "^2.26.0",
                "laminas/laminas-modulemanager": "^2.15",
                "laminas/laminas-mvc": "^3.7.0",
                "laminas/laminas-mvc-i18n": "^1.8",
                "laminas/laminas-mvc-plugin-flashmessenger": "^1.10.1",
                "laminas/laminas-navigation": "^2.19.1",
                "laminas/laminas-paginator": "^2.18.1",
                "laminas/laminas-permissions-acl": "^2.16",
                "laminas/laminas-router": "^3.13.0",
                "laminas/laminas-uri": "^2.11",
                "phpunit/phpunit": "^10.5.13",
                "psalm/plugin-phpunit": "^0.19.0",
                "vimeo/psalm": "^5.23.1"
            },
            "suggest": {
                "laminas/laminas-authentication": "Laminas\\Authentication component",
                "laminas/laminas-feed": "Laminas\\Feed component",
                "laminas/laminas-filter": "Laminas\\Filter component",
                "laminas/laminas-http": "Laminas\\Http component",
                "laminas/laminas-i18n": "Laminas\\I18n component",
                "laminas/laminas-mvc": "Laminas\\Mvc component",
                "laminas/laminas-mvc-plugin-flashmessenger": "laminas-mvc-plugin-flashmessenger component, if you want to use the FlashMessenger view helper with laminas-mvc versions 3 and up",
                "laminas/laminas-navigation": "Laminas\\Navigation component",
                "laminas/laminas-paginator": "Laminas\\Paginator component",
                "laminas/laminas-permissions-acl": "Laminas\\Permissions\\Acl component",
                "laminas/laminas-uri": "Laminas\\Uri component"
            },
            "bin": [
                "bin/templatemap_generator.php"
            ],
            "type": "library",
            "autoload": {
                "psr-4": {
                    "Laminas\\View\\": "src/"
                }
            },
            "notification-url": "https://packagist.org/downloads/",
            "license": [
                "BSD-3-Clause"
            ],
            "description": "Flexible view layer supporting and providing multiple view layers, helpers, and more",
            "homepage": "https://laminas.dev",
            "keywords": [
                "laminas",
                "view"
            ],
            "support": {
                "chat": "https://laminas.dev/chat",
                "docs": "https://docs.laminas.dev/laminas-view/",
                "forum": "https://discourse.laminas.dev",
                "issues": "https://github.com/laminas/laminas-view/issues",
                "rss": "https://github.com/laminas/laminas-view/releases.atom",
                "source": "https://github.com/laminas/laminas-view"
            },
            "funding": [
                {
                    "url": "https://funding.communitybridge.org/projects/laminas-project",
                    "type": "community_bridge"
                }
            ],
            "time": "2024-06-04T06:44:31+00:00"
        },
        {
            "name": "laminas/laminas-xml",
            "version": "1.6.0",
            "source": {
                "type": "git",
                "url": "https://github.com/laminas/laminas-xml.git",
                "reference": "c35aab57d1d0a970b53965046d535b88c3dc8bea"
            },
            "dist": {
                "type": "zip",
                "url": "https://api.github.com/repos/laminas/laminas-xml/zipball/c35aab57d1d0a970b53965046d535b88c3dc8bea",
                "reference": "c35aab57d1d0a970b53965046d535b88c3dc8bea",
                "shasum": ""
            },
            "require": {
                "ext-dom": "*",
                "ext-simplexml": "*",
                "php": "~8.1.0 || ~8.2.0 || ~8.3.0"
            },
            "conflict": {
                "zendframework/zendxml": "*"
            },
            "require-dev": {
                "ext-iconv": "*",
                "laminas/laminas-coding-standard": "~1.0.0",
                "phpunit/phpunit": "^9.5.8",
                "squizlabs/php_codesniffer": "3.6.1 as 2.9999999.9999999"
            },
            "type": "library",
            "autoload": {
                "psr-4": {
                    "Laminas\\Xml\\": "src/"
                }
            },
            "notification-url": "https://packagist.org/downloads/",
            "license": [
                "BSD-3-Clause"
            ],
            "description": "Utility library for XML usage, best practices, and security in PHP",
            "homepage": "https://laminas.dev",
            "keywords": [
                "laminas",
                "security",
                "xml"
            ],
            "support": {
                "chat": "https://laminas.dev/chat",
                "forum": "https://discourse.laminas.dev",
                "issues": "https://github.com/laminas/laminas-xml/issues",
                "rss": "https://github.com/laminas/laminas-xml/releases.atom",
                "source": "https://github.com/laminas/laminas-xml"
            },
            "funding": [
                {
                    "url": "https://funding.communitybridge.org/projects/laminas-project",
                    "type": "community_bridge"
                }
            ],
            "time": "2023-11-23T10:03:52+00:00"
        },
        {
            "name": "league/mime-type-detection",
            "version": "1.15.0",
            "source": {
                "type": "git",
                "url": "https://github.com/thephpleague/mime-type-detection.git",
                "reference": "ce0f4d1e8a6f4eb0ddff33f57c69c50fd09f4301"
            },
            "dist": {
                "type": "zip",
                "url": "https://api.github.com/repos/thephpleague/mime-type-detection/zipball/ce0f4d1e8a6f4eb0ddff33f57c69c50fd09f4301",
                "reference": "ce0f4d1e8a6f4eb0ddff33f57c69c50fd09f4301",
                "shasum": ""
            },
            "require": {
                "ext-fileinfo": "*",
                "php": "^7.4 || ^8.0"
            },
            "require-dev": {
                "friendsofphp/php-cs-fixer": "^3.2",
                "phpstan/phpstan": "^0.12.68",
                "phpunit/phpunit": "^8.5.8 || ^9.3 || ^10.0"
            },
            "type": "library",
            "autoload": {
                "psr-4": {
                    "League\\MimeTypeDetection\\": "src"
                }
            },
            "notification-url": "https://packagist.org/downloads/",
            "license": [
                "MIT"
            ],
            "authors": [
                {
                    "name": "Frank de Jonge",
                    "email": "info@frankdejonge.nl"
                }
            ],
            "description": "Mime-type detection for Flysystem",
            "support": {
                "issues": "https://github.com/thephpleague/mime-type-detection/issues",
                "source": "https://github.com/thephpleague/mime-type-detection/tree/1.15.0"
            },
            "funding": [
                {
                    "url": "https://github.com/frankdejonge",
                    "type": "github"
                },
                {
                    "url": "https://tidelift.com/funding/github/packagist/league/flysystem",
                    "type": "tidelift"
                }
            ],
            "time": "2024-01-28T23:22:08+00:00"
        },
        {
            "name": "ml/iri",
            "version": "1.1.4",
            "target-dir": "ML/IRI",
            "source": {
                "type": "git",
                "url": "https://github.com/lanthaler/IRI.git",
                "reference": "cbd44fa913e00ea624241b38cefaa99da8d71341"
            },
            "dist": {
                "type": "zip",
                "url": "https://api.github.com/repos/lanthaler/IRI/zipball/cbd44fa913e00ea624241b38cefaa99da8d71341",
                "reference": "cbd44fa913e00ea624241b38cefaa99da8d71341",
                "shasum": ""
            },
            "require": {
                "lib-pcre": ">=4.0",
                "php": ">=5.3.0"
            },
            "type": "library",
            "autoload": {
                "psr-0": {
                    "ML\\IRI": ""
                }
            },
            "notification-url": "https://packagist.org/downloads/",
            "license": [
                "MIT"
            ],
            "authors": [
                {
                    "name": "Markus Lanthaler",
                    "email": "mail@markus-lanthaler.com",
                    "homepage": "http://www.markus-lanthaler.com",
                    "role": "Developer"
                }
            ],
            "description": "IRI handling for PHP",
            "homepage": "http://www.markus-lanthaler.com",
            "keywords": [
                "URN",
                "iri",
                "uri",
                "url"
            ],
            "support": {
                "issues": "https://github.com/lanthaler/IRI/issues",
                "source": "https://github.com/lanthaler/IRI/tree/master"
            },
            "time": "2014-01-21T13:43:39+00:00"
        },
        {
            "name": "ml/json-ld",
            "version": "1.2.1",
            "source": {
                "type": "git",
                "url": "https://github.com/lanthaler/JsonLD.git",
                "reference": "537e68e87a6bce23e57c575cd5dcac1f67ce25d8"
            },
            "dist": {
                "type": "zip",
                "url": "https://api.github.com/repos/lanthaler/JsonLD/zipball/537e68e87a6bce23e57c575cd5dcac1f67ce25d8",
                "reference": "537e68e87a6bce23e57c575cd5dcac1f67ce25d8",
                "shasum": ""
            },
            "require": {
                "ext-json": "*",
                "ml/iri": "^1.1.1",
                "php": ">=5.3.0"
            },
            "require-dev": {
                "json-ld/tests": "1.0",
                "phpunit/phpunit": "^4"
            },
            "type": "library",
            "autoload": {
                "psr-4": {
                    "ML\\JsonLD\\": ""
                }
            },
            "notification-url": "https://packagist.org/downloads/",
            "license": [
                "MIT"
            ],
            "authors": [
                {
                    "name": "Markus Lanthaler",
                    "email": "mail@markus-lanthaler.com",
                    "homepage": "http://www.markus-lanthaler.com",
                    "role": "Developer"
                }
            ],
            "description": "JSON-LD Processor for PHP",
            "homepage": "http://www.markus-lanthaler.com",
            "keywords": [
                "JSON-LD",
                "jsonld"
            ],
            "support": {
                "issues": "https://github.com/lanthaler/JsonLD/issues",
                "source": "https://github.com/lanthaler/JsonLD/tree/1.2.1"
            },
            "time": "2022-09-29T08:45:17+00:00"
        },
        {
            "name": "mongodb/mongodb",
            "version": "1.16.1",
            "source": {
                "type": "git",
                "url": "https://github.com/mongodb/mongo-php-library.git",
                "reference": "72d80889eb7567c0da4e7d4ddbdcf66dfea90ac3"
            },
            "dist": {
                "type": "zip",
                "url": "https://api.github.com/repos/mongodb/mongo-php-library/zipball/72d80889eb7567c0da4e7d4ddbdcf66dfea90ac3",
                "reference": "72d80889eb7567c0da4e7d4ddbdcf66dfea90ac3",
                "shasum": ""
            },
            "require": {
                "ext-hash": "*",
                "ext-json": "*",
                "ext-mongodb": "^1.16.0",
                "jean85/pretty-package-versions": "^2.0.1",
                "php": "^7.2 || ^8.0",
                "symfony/polyfill-php73": "^1.27",
                "symfony/polyfill-php80": "^1.27",
                "symfony/polyfill-php81": "^1.27"
            },
            "require-dev": {
                "doctrine/coding-standard": "^11.1",
                "rector/rector": "^0.16.0",
                "squizlabs/php_codesniffer": "^3.7",
                "symfony/phpunit-bridge": "^5.2",
                "vimeo/psalm": "^4.28"
            },
            "type": "library",
            "extra": {
                "branch-alias": {
                    "dev-master": "1.16.x-dev"
                }
            },
            "autoload": {
                "files": [
                    "src/functions.php"
                ],
                "psr-4": {
                    "MongoDB\\": "src/"
                }
            },
            "notification-url": "https://packagist.org/downloads/",
            "license": [
                "Apache-2.0"
            ],
            "authors": [
                {
                    "name": "Andreas Braun",
                    "email": "andreas.braun@mongodb.com"
                },
                {
                    "name": "Jeremy Mikola",
                    "email": "jmikola@gmail.com"
                }
            ],
            "description": "MongoDB driver library",
            "homepage": "https://jira.mongodb.org/browse/PHPLIB",
            "keywords": [
                "database",
                "driver",
                "mongodb",
                "persistence"
            ],
            "support": {
                "issues": "https://github.com/mongodb/mongo-php-library/issues",
                "source": "https://github.com/mongodb/mongo-php-library/tree/1.16.1"
            },
            "time": "2023-09-26T15:44:10+00:00"
        },
        {
            "name": "nikic/php-parser",
            "version": "v4.19.1",
            "source": {
                "type": "git",
                "url": "https://github.com/nikic/PHP-Parser.git",
                "reference": "4e1b88d21c69391150ace211e9eaf05810858d0b"
            },
            "dist": {
                "type": "zip",
                "url": "https://api.github.com/repos/nikic/PHP-Parser/zipball/4e1b88d21c69391150ace211e9eaf05810858d0b",
                "reference": "4e1b88d21c69391150ace211e9eaf05810858d0b",
                "shasum": ""
            },
            "require": {
                "ext-tokenizer": "*",
                "php": ">=7.1"
            },
            "require-dev": {
                "ircmaxell/php-yacc": "^0.0.7",
                "phpunit/phpunit": "^6.5 || ^7.0 || ^8.0 || ^9.0"
            },
            "bin": [
                "bin/php-parse"
            ],
            "type": "library",
            "extra": {
                "branch-alias": {
                    "dev-master": "4.9-dev"
                }
            },
            "autoload": {
                "psr-4": {
                    "PhpParser\\": "lib/PhpParser"
                }
            },
            "notification-url": "https://packagist.org/downloads/",
            "license": [
                "BSD-3-Clause"
            ],
            "authors": [
                {
                    "name": "Nikita Popov"
                }
            ],
            "description": "A PHP parser written in PHP",
            "keywords": [
                "parser",
                "php"
            ],
            "support": {
                "issues": "https://github.com/nikic/PHP-Parser/issues",
                "source": "https://github.com/nikic/PHP-Parser/tree/v4.19.1"
            },
            "time": "2024-03-17T08:10:35+00:00"
        },
        {
            "name": "opis/json-schema",
            "version": "2.3.0",
            "source": {
                "type": "git",
                "url": "https://github.com/opis/json-schema.git",
                "reference": "c48df6d7089a45f01e1c82432348f2d5976f9bfb"
            },
            "dist": {
                "type": "zip",
                "url": "https://api.github.com/repos/opis/json-schema/zipball/c48df6d7089a45f01e1c82432348f2d5976f9bfb",
                "reference": "c48df6d7089a45f01e1c82432348f2d5976f9bfb",
                "shasum": ""
            },
            "require": {
                "ext-json": "*",
                "opis/string": "^2.0",
                "opis/uri": "^1.0",
                "php": "^7.4 || ^8.0"
            },
            "require-dev": {
                "ext-bcmath": "*",
                "ext-intl": "*",
                "phpunit/phpunit": "^9.0"
            },
            "type": "library",
            "extra": {
                "branch-alias": {
                    "dev-master": "2.x-dev"
                }
            },
            "autoload": {
                "psr-4": {
                    "Opis\\JsonSchema\\": "src/"
                }
            },
            "notification-url": "https://packagist.org/downloads/",
            "license": [
                "Apache-2.0"
            ],
            "authors": [
                {
                    "name": "Sorin Sarca",
                    "email": "sarca_sorin@hotmail.com"
                },
                {
                    "name": "Marius Sarca",
                    "email": "marius.sarca@gmail.com"
                }
            ],
            "description": "Json Schema Validator for PHP",
            "homepage": "https://opis.io/json-schema",
            "keywords": [
                "json",
                "json-schema",
                "schema",
                "validation",
                "validator"
            ],
            "support": {
                "issues": "https://github.com/opis/json-schema/issues",
                "source": "https://github.com/opis/json-schema/tree/2.3.0"
            },
            "time": "2022-01-08T20:38:03+00:00"
        },
        {
            "name": "opis/string",
            "version": "2.0.1",
            "source": {
                "type": "git",
                "url": "https://github.com/opis/string.git",
                "reference": "9ebf1a1f873f502f6859d11210b25a4bf5d141e7"
            },
            "dist": {
                "type": "zip",
                "url": "https://api.github.com/repos/opis/string/zipball/9ebf1a1f873f502f6859d11210b25a4bf5d141e7",
                "reference": "9ebf1a1f873f502f6859d11210b25a4bf5d141e7",
                "shasum": ""
            },
            "require": {
                "ext-iconv": "*",
                "ext-json": "*",
                "php": "^7.4 || ^8.0"
            },
            "require-dev": {
                "phpunit/phpunit": "^9.0"
            },
            "type": "library",
            "extra": {
                "branch-alias": {
                    "dev-master": "2.x-dev"
                }
            },
            "autoload": {
                "psr-4": {
                    "Opis\\String\\": "src/"
                }
            },
            "notification-url": "https://packagist.org/downloads/",
            "license": [
                "Apache-2.0"
            ],
            "authors": [
                {
                    "name": "Marius Sarca",
                    "email": "marius.sarca@gmail.com"
                },
                {
                    "name": "Sorin Sarca",
                    "email": "sarca_sorin@hotmail.com"
                }
            ],
            "description": "Multibyte strings as objects",
            "homepage": "https://opis.io/string",
            "keywords": [
                "multi-byte",
                "opis",
                "string",
                "string manipulation",
                "utf-8"
            ],
            "support": {
                "issues": "https://github.com/opis/string/issues",
                "source": "https://github.com/opis/string/tree/2.0.1"
            },
            "time": "2022-01-14T15:42:23+00:00"
        },
        {
            "name": "opis/uri",
            "version": "1.1.0",
            "source": {
                "type": "git",
                "url": "https://github.com/opis/uri.git",
                "reference": "0f3ca49ab1a5e4a6681c286e0b2cc081b93a7d5a"
            },
            "dist": {
                "type": "zip",
                "url": "https://api.github.com/repos/opis/uri/zipball/0f3ca49ab1a5e4a6681c286e0b2cc081b93a7d5a",
                "reference": "0f3ca49ab1a5e4a6681c286e0b2cc081b93a7d5a",
                "shasum": ""
            },
            "require": {
                "opis/string": "^2.0",
                "php": "^7.4 || ^8.0"
            },
            "require-dev": {
                "phpunit/phpunit": "^9"
            },
            "type": "library",
            "extra": {
                "branch-alias": {
                    "dev-master": "1.x-dev"
                }
            },
            "autoload": {
                "psr-4": {
                    "Opis\\Uri\\": "src/"
                }
            },
            "notification-url": "https://packagist.org/downloads/",
            "license": [
                "Apache-2.0"
            ],
            "authors": [
                {
                    "name": "Marius Sarca",
                    "email": "marius.sarca@gmail.com"
                },
                {
                    "name": "Sorin Sarca",
                    "email": "sarca_sorin@hotmail.com"
                }
            ],
            "description": "Build, parse and validate URIs and URI-templates",
            "homepage": "https://opis.io",
            "keywords": [
                "URI Template",
                "parse url",
                "punycode",
                "uri",
                "uri components",
                "url",
                "validate uri"
            ],
            "support": {
                "issues": "https://github.com/opis/uri/issues",
                "source": "https://github.com/opis/uri/tree/1.1.0"
            },
            "time": "2021-05-22T15:57:08+00:00"
        },
        {
            "name": "pcrov/jsonreader",
            "version": "1.0.3",
            "source": {
                "type": "git",
                "url": "https://github.com/pcrov/JsonReader.git",
                "reference": "339b8891ec01d2394f4de18818658a0f84abffa5"
            },
            "dist": {
                "type": "zip",
                "url": "https://api.github.com/repos/pcrov/JsonReader/zipball/339b8891ec01d2394f4de18818658a0f84abffa5",
                "reference": "339b8891ec01d2394f4de18818658a0f84abffa5",
                "shasum": ""
            },
            "require": {
                "ext-intl": "*",
                "pcrov/unicode": "^0.1",
                "php": ">=7.3",
                "psr/http-message": "^1.0 || ^2.0"
            },
            "require-dev": {
                "nst/jsontestsuite": "^1",
                "phpunit/phpunit": "^9.5"
            },
            "type": "library",
            "autoload": {
                "psr-4": {
                    "pcrov\\JsonReader\\": "src/"
                }
            },
            "notification-url": "https://packagist.org/downloads/",
            "license": [
                "MIT"
            ],
            "authors": [
                {
                    "name": "Paul Crovella",
                    "role": "developer"
                }
            ],
            "description": "JSON Pull Parser",
            "homepage": "https://github.com/pcrov/jsonreader",
            "keywords": [
                "json",
                "parser",
                "pull",
                "streaming"
            ],
            "support": {
                "issues": "https://github.com/pcrov/JsonReader/issues",
                "source": "https://github.com/pcrov/JsonReader/tree/1.0.3"
            },
            "time": "2024-06-17T14:06:32+00:00"
        },
        {
            "name": "pcrov/unicode",
            "version": "0.1.1",
            "source": {
                "type": "git",
                "url": "https://github.com/pcrov/Unicode.git",
                "reference": "28cef671af310806afe98abada5e12774bd0ac64"
            },
            "dist": {
                "type": "zip",
                "url": "https://api.github.com/repos/pcrov/Unicode/zipball/28cef671af310806afe98abada5e12774bd0ac64",
                "reference": "28cef671af310806afe98abada5e12774bd0ac64",
                "shasum": ""
            },
            "require": {
                "php": ">=7.3"
            },
            "require-dev": {
                "phpunit/phpunit": "^9.4.0"
            },
            "type": "library",
            "autoload": {
                "files": [
                    "src/functions.php"
                ]
            },
            "notification-url": "https://packagist.org/downloads/",
            "license": [
                "MIT"
            ],
            "authors": [
                {
                    "name": "Paul Crovella"
                }
            ],
            "description": "Miscellaneous Unicode utility functions",
            "homepage": "https://github.com/pcrov/unicode",
            "keywords": [
                "unicode",
                "utf-8"
            ],
            "support": {
                "issues": "https://github.com/pcrov/Unicode/issues",
                "source": "https://github.com/pcrov/Unicode/tree/0.1.1"
            },
            "time": "2020-10-26T13:33:18+00:00"
        },
        {
            "name": "phayes/geophp",
            "version": "1.2",
            "source": {
                "type": "git",
                "url": "https://github.com/phayes/geoPHP.git",
                "reference": "015404e85b602e0df1f91441f8db0f9e98f7e567"
            },
            "dist": {
                "type": "zip",
                "url": "https://api.github.com/repos/phayes/geoPHP/zipball/015404e85b602e0df1f91441f8db0f9e98f7e567",
                "reference": "015404e85b602e0df1f91441f8db0f9e98f7e567",
                "shasum": ""
            },
            "require-dev": {
                "phpunit/phpunit": "4.1.*"
            },
            "type": "library",
            "autoload": {
                "classmap": [
                    "geoPHP.inc"
                ]
            },
            "notification-url": "https://packagist.org/downloads/",
            "license": [
                "GPL-2 or New-BSD"
            ],
            "authors": [
                {
                    "name": "Patrick Hayes"
                }
            ],
            "description": "GeoPHP is a open-source native PHP library for doing geometry operations. It is written entirely in PHP and can therefore run on shared hosts. It can read and write a wide variety of formats: WKT (including EWKT), WKB (including EWKB), GeoJSON, KML, GPX, GeoRSS). It works with all Simple-Feature geometries (Point, LineString, Polygon, GeometryCollection etc.) and can be used to get centroids, bounding-boxes, area, and a wide variety of other useful information.",
            "homepage": "https://github.com/phayes/geoPHP",
            "support": {
                "issues": "https://github.com/phayes/geoPHP/issues",
                "source": "https://github.com/phayes/geoPHP/tree/master"
            },
            "time": "2014-12-02T06:11:22+00:00"
        },
        {
            "name": "pietercolpaert/hardf",
            "version": "0.4.0",
            "source": {
                "type": "git",
                "url": "https://github.com/pietercolpaert/hardf.git",
                "reference": "142f38d746793829f61c43cdd9721a5b0bff371d"
            },
            "dist": {
                "type": "zip",
                "url": "https://api.github.com/repos/pietercolpaert/hardf/zipball/142f38d746793829f61c43cdd9721a5b0bff371d",
                "reference": "142f38d746793829f61c43cdd9721a5b0bff371d",
                "shasum": ""
            },
            "require": {
                "php": "^7.1|^8.0"
            },
            "require-dev": {
                "friendsofphp/php-cs-fixer": "*",
                "phpstan/phpstan": "^0.12.36",
                "phpunit/phpunit": "^7 || ^8 || ^9"
            },
            "type": "library",
            "autoload": {
                "psr-4": {
                    "pietercolpaert\\hardf\\": "src/"
                }
            },
            "notification-url": "https://packagist.org/downloads/",
            "license": [
                "MIT"
            ],
            "authors": [
                {
                    "name": "Pieter Colpaert",
                    "email": "pieter.colpaert@ugent.be",
                    "homepage": "https://pietercolpaert.be",
                    "role": "developer"
                },
                {
                    "name": "Ruben Verborgh",
                    "email": "ruben.verborgh@ugent.be",
                    "homepage": "https://ruben.verborgh.org",
                    "role": "developer"
                }
            ],
            "description": "A fast parser for RDF serializations such as turtle, n-triples, n-quads, trig and N3",
            "homepage": "https://github.com/pietercolpaert/hardf",
            "keywords": [
                "Linked Data",
                "RDF",
                "Triples",
                "Turtle",
                "n-quads",
                "n-triples",
                "n3",
                "open data",
                "quads",
                "rdf1.1",
                "streaming",
                "trig"
            ],
            "support": {
                "issues": "https://github.com/pietercolpaert/hardf/issues",
                "source": "https://github.com/pietercolpaert/hardf"
            },
            "time": "2024-02-27T14:47:16+00:00"
        },
        {
            "name": "psr/container",
            "version": "1.1.2",
            "source": {
                "type": "git",
                "url": "https://github.com/php-fig/container.git",
                "reference": "513e0666f7216c7459170d56df27dfcefe1689ea"
            },
            "dist": {
                "type": "zip",
                "url": "https://api.github.com/repos/php-fig/container/zipball/513e0666f7216c7459170d56df27dfcefe1689ea",
                "reference": "513e0666f7216c7459170d56df27dfcefe1689ea",
                "shasum": ""
            },
            "require": {
                "php": ">=7.4.0"
            },
            "type": "library",
            "autoload": {
                "psr-4": {
                    "Psr\\Container\\": "src/"
                }
            },
            "notification-url": "https://packagist.org/downloads/",
            "license": [
                "MIT"
            ],
            "authors": [
                {
                    "name": "PHP-FIG",
                    "homepage": "https://www.php-fig.org/"
                }
            ],
            "description": "Common Container Interface (PHP FIG PSR-11)",
            "homepage": "https://github.com/php-fig/container",
            "keywords": [
                "PSR-11",
                "container",
                "container-interface",
                "container-interop",
                "psr"
            ],
            "support": {
                "issues": "https://github.com/php-fig/container/issues",
                "source": "https://github.com/php-fig/container/tree/1.1.2"
            },
            "time": "2021-11-05T16:50:12+00:00"
        },
        {
            "name": "psr/http-client",
            "version": "1.0.3",
            "source": {
                "type": "git",
                "url": "https://github.com/php-fig/http-client.git",
                "reference": "bb5906edc1c324c9a05aa0873d40117941e5fa90"
            },
            "dist": {
                "type": "zip",
                "url": "https://api.github.com/repos/php-fig/http-client/zipball/bb5906edc1c324c9a05aa0873d40117941e5fa90",
                "reference": "bb5906edc1c324c9a05aa0873d40117941e5fa90",
                "shasum": ""
            },
            "require": {
                "php": "^7.0 || ^8.0",
                "psr/http-message": "^1.0 || ^2.0"
            },
            "type": "library",
            "extra": {
                "branch-alias": {
                    "dev-master": "1.0.x-dev"
                }
            },
            "autoload": {
                "psr-4": {
                    "Psr\\Http\\Client\\": "src/"
                }
            },
            "notification-url": "https://packagist.org/downloads/",
            "license": [
                "MIT"
            ],
            "authors": [
                {
                    "name": "PHP-FIG",
                    "homepage": "https://www.php-fig.org/"
                }
            ],
            "description": "Common interface for HTTP clients",
            "homepage": "https://github.com/php-fig/http-client",
            "keywords": [
                "http",
                "http-client",
                "psr",
                "psr-18"
            ],
            "support": {
                "source": "https://github.com/php-fig/http-client"
            },
            "time": "2023-09-23T14:17:50+00:00"
        },
        {
            "name": "psr/http-factory",
            "version": "1.1.0",
            "source": {
                "type": "git",
                "url": "https://github.com/php-fig/http-factory.git",
                "reference": "2b4765fddfe3b508ac62f829e852b1501d3f6e8a"
            },
            "dist": {
                "type": "zip",
                "url": "https://api.github.com/repos/php-fig/http-factory/zipball/2b4765fddfe3b508ac62f829e852b1501d3f6e8a",
                "reference": "2b4765fddfe3b508ac62f829e852b1501d3f6e8a",
                "shasum": ""
            },
            "require": {
                "php": ">=7.1",
                "psr/http-message": "^1.0 || ^2.0"
            },
            "type": "library",
            "extra": {
                "branch-alias": {
                    "dev-master": "1.0.x-dev"
                }
            },
            "autoload": {
                "psr-4": {
                    "Psr\\Http\\Message\\": "src/"
                }
            },
            "notification-url": "https://packagist.org/downloads/",
            "license": [
                "MIT"
            ],
            "authors": [
                {
                    "name": "PHP-FIG",
                    "homepage": "https://www.php-fig.org/"
                }
            ],
            "description": "PSR-17: Common interfaces for PSR-7 HTTP message factories",
            "keywords": [
                "factory",
                "http",
                "message",
                "psr",
                "psr-17",
                "psr-7",
                "request",
                "response"
            ],
            "support": {
                "source": "https://github.com/php-fig/http-factory"
            },
            "time": "2024-04-15T12:06:14+00:00"
        },
        {
            "name": "psr/http-message",
            "version": "2.0",
            "source": {
                "type": "git",
                "url": "https://github.com/php-fig/http-message.git",
                "reference": "402d35bcb92c70c026d1a6a9883f06b2ead23d71"
            },
            "dist": {
                "type": "zip",
                "url": "https://api.github.com/repos/php-fig/http-message/zipball/402d35bcb92c70c026d1a6a9883f06b2ead23d71",
                "reference": "402d35bcb92c70c026d1a6a9883f06b2ead23d71",
                "shasum": ""
            },
            "require": {
                "php": "^7.2 || ^8.0"
            },
            "type": "library",
            "extra": {
                "branch-alias": {
                    "dev-master": "2.0.x-dev"
                }
            },
            "autoload": {
                "psr-4": {
                    "Psr\\Http\\Message\\": "src/"
                }
            },
            "notification-url": "https://packagist.org/downloads/",
            "license": [
                "MIT"
            ],
            "authors": [
                {
                    "name": "PHP-FIG",
                    "homepage": "https://www.php-fig.org/"
                }
            ],
            "description": "Common interface for HTTP messages",
            "homepage": "https://github.com/php-fig/http-message",
            "keywords": [
                "http",
                "http-message",
                "psr",
                "psr-7",
                "request",
                "response"
            ],
            "support": {
                "source": "https://github.com/php-fig/http-message/tree/2.0"
            },
            "time": "2023-04-04T09:54:51+00:00"
        },
        {
            "name": "psr/log",
            "version": "3.0.0",
            "source": {
                "type": "git",
                "url": "https://github.com/php-fig/log.git",
                "reference": "fe5ea303b0887d5caefd3d431c3e61ad47037001"
            },
            "dist": {
                "type": "zip",
                "url": "https://api.github.com/repos/php-fig/log/zipball/fe5ea303b0887d5caefd3d431c3e61ad47037001",
                "reference": "fe5ea303b0887d5caefd3d431c3e61ad47037001",
                "shasum": ""
            },
            "require": {
                "php": ">=8.0.0"
            },
            "type": "library",
            "extra": {
                "branch-alias": {
                    "dev-master": "3.x-dev"
                }
            },
            "autoload": {
                "psr-4": {
                    "Psr\\Log\\": "src"
                }
            },
            "notification-url": "https://packagist.org/downloads/",
            "license": [
                "MIT"
            ],
            "authors": [
                {
                    "name": "PHP-FIG",
                    "homepage": "https://www.php-fig.org/"
                }
            ],
            "description": "Common interface for logging libraries",
            "homepage": "https://github.com/php-fig/log",
            "keywords": [
                "log",
                "psr",
                "psr-3"
            ],
            "support": {
                "source": "https://github.com/php-fig/log/tree/3.0.0"
            },
            "time": "2021-07-14T16:46:02+00:00"
        },
        {
            "name": "ralouphie/getallheaders",
            "version": "3.0.3",
            "source": {
                "type": "git",
                "url": "https://github.com/ralouphie/getallheaders.git",
                "reference": "120b605dfeb996808c31b6477290a714d356e822"
            },
            "dist": {
                "type": "zip",
                "url": "https://api.github.com/repos/ralouphie/getallheaders/zipball/120b605dfeb996808c31b6477290a714d356e822",
                "reference": "120b605dfeb996808c31b6477290a714d356e822",
                "shasum": ""
            },
            "require": {
                "php": ">=5.6"
            },
            "require-dev": {
                "php-coveralls/php-coveralls": "^2.1",
                "phpunit/phpunit": "^5 || ^6.5"
            },
            "type": "library",
            "autoload": {
                "files": [
                    "src/getallheaders.php"
                ]
            },
            "notification-url": "https://packagist.org/downloads/",
            "license": [
                "MIT"
            ],
            "authors": [
                {
                    "name": "Ralph Khattar",
                    "email": "ralph.khattar@gmail.com"
                }
            ],
            "description": "A polyfill for getallheaders.",
            "support": {
                "issues": "https://github.com/ralouphie/getallheaders/issues",
                "source": "https://github.com/ralouphie/getallheaders/tree/develop"
            },
            "time": "2019-03-08T08:55:37+00:00"
        },
        {
            "name": "symfony/console",
            "version": "v6.4.8",
            "source": {
                "type": "git",
                "url": "https://github.com/symfony/console.git",
                "reference": "be5854cee0e8c7b110f00d695d11debdfa1a2a91"
            },
            "dist": {
                "type": "zip",
                "url": "https://api.github.com/repos/symfony/console/zipball/be5854cee0e8c7b110f00d695d11debdfa1a2a91",
                "reference": "be5854cee0e8c7b110f00d695d11debdfa1a2a91",
                "shasum": ""
            },
            "require": {
                "php": ">=8.1",
                "symfony/deprecation-contracts": "^2.5|^3",
                "symfony/polyfill-mbstring": "~1.0",
                "symfony/service-contracts": "^2.5|^3",
                "symfony/string": "^5.4|^6.0|^7.0"
            },
            "conflict": {
                "symfony/dependency-injection": "<5.4",
                "symfony/dotenv": "<5.4",
                "symfony/event-dispatcher": "<5.4",
                "symfony/lock": "<5.4",
                "symfony/process": "<5.4"
            },
            "provide": {
                "psr/log-implementation": "1.0|2.0|3.0"
            },
            "require-dev": {
                "psr/log": "^1|^2|^3",
                "symfony/config": "^5.4|^6.0|^7.0",
                "symfony/dependency-injection": "^5.4|^6.0|^7.0",
                "symfony/event-dispatcher": "^5.4|^6.0|^7.0",
                "symfony/http-foundation": "^6.4|^7.0",
                "symfony/http-kernel": "^6.4|^7.0",
                "symfony/lock": "^5.4|^6.0|^7.0",
                "symfony/messenger": "^5.4|^6.0|^7.0",
                "symfony/process": "^5.4|^6.0|^7.0",
                "symfony/stopwatch": "^5.4|^6.0|^7.0",
                "symfony/var-dumper": "^5.4|^6.0|^7.0"
            },
            "type": "library",
            "autoload": {
                "psr-4": {
                    "Symfony\\Component\\Console\\": ""
                },
                "exclude-from-classmap": [
                    "/Tests/"
                ]
            },
            "notification-url": "https://packagist.org/downloads/",
            "license": [
                "MIT"
            ],
            "authors": [
                {
                    "name": "Fabien Potencier",
                    "email": "fabien@symfony.com"
                },
                {
                    "name": "Symfony Community",
                    "homepage": "https://symfony.com/contributors"
                }
            ],
            "description": "Eases the creation of beautiful and testable command line interfaces",
            "homepage": "https://symfony.com",
            "keywords": [
                "cli",
                "command-line",
                "console",
                "terminal"
            ],
            "support": {
                "source": "https://github.com/symfony/console/tree/v6.4.8"
            },
            "funding": [
                {
                    "url": "https://symfony.com/sponsor",
                    "type": "custom"
                },
                {
                    "url": "https://github.com/fabpot",
                    "type": "github"
                },
                {
                    "url": "https://tidelift.com/funding/github/packagist/symfony/symfony",
                    "type": "tidelift"
                }
            ],
            "time": "2024-05-31T14:49:08+00:00"
        },
        {
            "name": "symfony/deprecation-contracts",
            "version": "v3.5.0",
            "source": {
                "type": "git",
                "url": "https://github.com/symfony/deprecation-contracts.git",
                "reference": "0e0d29ce1f20deffb4ab1b016a7257c4f1e789a1"
            },
            "dist": {
                "type": "zip",
                "url": "https://api.github.com/repos/symfony/deprecation-contracts/zipball/0e0d29ce1f20deffb4ab1b016a7257c4f1e789a1",
                "reference": "0e0d29ce1f20deffb4ab1b016a7257c4f1e789a1",
                "shasum": ""
            },
            "require": {
                "php": ">=8.1"
            },
            "type": "library",
            "extra": {
                "branch-alias": {
                    "dev-main": "3.5-dev"
                },
                "thanks": {
                    "name": "symfony/contracts",
                    "url": "https://github.com/symfony/contracts"
                }
            },
            "autoload": {
                "files": [
                    "function.php"
                ]
            },
            "notification-url": "https://packagist.org/downloads/",
            "license": [
                "MIT"
            ],
            "authors": [
                {
                    "name": "Nicolas Grekas",
                    "email": "p@tchwork.com"
                },
                {
                    "name": "Symfony Community",
                    "homepage": "https://symfony.com/contributors"
                }
            ],
            "description": "A generic function and convention to trigger deprecation notices",
            "homepage": "https://symfony.com",
            "support": {
                "source": "https://github.com/symfony/deprecation-contracts/tree/v3.5.0"
            },
            "funding": [
                {
                    "url": "https://symfony.com/sponsor",
                    "type": "custom"
                },
                {
                    "url": "https://github.com/fabpot",
                    "type": "github"
                },
                {
                    "url": "https://tidelift.com/funding/github/packagist/symfony/symfony",
                    "type": "tidelift"
                }
            ],
            "time": "2024-04-18T09:32:20+00:00"
        },
        {
            "name": "symfony/lock",
            "version": "v6.4.8",
            "source": {
                "type": "git",
                "url": "https://github.com/symfony/lock.git",
                "reference": "1387f50285c23607467c1f05b258bde65f1ab276"
            },
            "dist": {
                "type": "zip",
                "url": "https://api.github.com/repos/symfony/lock/zipball/1387f50285c23607467c1f05b258bde65f1ab276",
                "reference": "1387f50285c23607467c1f05b258bde65f1ab276",
                "shasum": ""
            },
            "require": {
                "php": ">=8.1",
                "psr/log": "^1|^2|^3",
                "symfony/deprecation-contracts": "^2.5|^3"
            },
            "conflict": {
                "doctrine/dbal": "<2.13",
                "symfony/cache": "<6.2"
            },
            "require-dev": {
                "doctrine/dbal": "^2.13|^3|^4",
                "predis/predis": "^1.1|^2.0"
            },
            "type": "library",
            "autoload": {
                "psr-4": {
                    "Symfony\\Component\\Lock\\": ""
                },
                "exclude-from-classmap": [
                    "/Tests/"
                ]
            },
            "notification-url": "https://packagist.org/downloads/",
            "license": [
                "MIT"
            ],
            "authors": [
                {
                    "name": "Jérémy Derussé",
                    "email": "jeremy@derusse.com"
                },
                {
                    "name": "Symfony Community",
                    "homepage": "https://symfony.com/contributors"
                }
            ],
            "description": "Creates and manages locks, a mechanism to provide exclusive access to a shared resource",
            "homepage": "https://symfony.com",
            "keywords": [
                "cas",
                "flock",
                "locking",
                "mutex",
                "redlock",
                "semaphore"
            ],
            "support": {
                "source": "https://github.com/symfony/lock/tree/v6.4.8"
            },
            "funding": [
                {
                    "url": "https://symfony.com/sponsor",
                    "type": "custom"
                },
                {
                    "url": "https://github.com/fabpot",
                    "type": "github"
                },
                {
                    "url": "https://tidelift.com/funding/github/packagist/symfony/symfony",
                    "type": "tidelift"
                }
            ],
            "time": "2024-05-31T14:49:08+00:00"
        },
        {
            "name": "symfony/polyfill-ctype",
            "version": "v1.30.0",
            "source": {
                "type": "git",
                "url": "https://github.com/symfony/polyfill-ctype.git",
                "reference": "0424dff1c58f028c451efff2045f5d92410bd540"
            },
            "dist": {
                "type": "zip",
                "url": "https://api.github.com/repos/symfony/polyfill-ctype/zipball/0424dff1c58f028c451efff2045f5d92410bd540",
                "reference": "0424dff1c58f028c451efff2045f5d92410bd540",
                "shasum": ""
            },
            "require": {
                "php": ">=7.1"
            },
            "provide": {
                "ext-ctype": "*"
            },
            "suggest": {
                "ext-ctype": "For best performance"
            },
            "type": "library",
            "extra": {
                "thanks": {
                    "name": "symfony/polyfill",
                    "url": "https://github.com/symfony/polyfill"
                }
            },
            "autoload": {
                "files": [
                    "bootstrap.php"
                ],
                "psr-4": {
                    "Symfony\\Polyfill\\Ctype\\": ""
                }
            },
            "notification-url": "https://packagist.org/downloads/",
            "license": [
                "MIT"
            ],
            "authors": [
                {
                    "name": "Gert de Pagter",
                    "email": "BackEndTea@gmail.com"
                },
                {
                    "name": "Symfony Community",
                    "homepage": "https://symfony.com/contributors"
                }
            ],
            "description": "Symfony polyfill for ctype functions",
            "homepage": "https://symfony.com",
            "keywords": [
                "compatibility",
                "ctype",
                "polyfill",
                "portable"
            ],
            "support": {
                "source": "https://github.com/symfony/polyfill-ctype/tree/v1.30.0"
            },
            "funding": [
                {
                    "url": "https://symfony.com/sponsor",
                    "type": "custom"
                },
                {
                    "url": "https://github.com/fabpot",
                    "type": "github"
                },
                {
                    "url": "https://tidelift.com/funding/github/packagist/symfony/symfony",
                    "type": "tidelift"
                }
            ],
            "time": "2024-05-31T15:07:36+00:00"
        },
        {
            "name": "symfony/polyfill-intl-grapheme",
            "version": "v1.30.0",
            "source": {
                "type": "git",
                "url": "https://github.com/symfony/polyfill-intl-grapheme.git",
                "reference": "64647a7c30b2283f5d49b874d84a18fc22054b7a"
            },
            "dist": {
                "type": "zip",
                "url": "https://api.github.com/repos/symfony/polyfill-intl-grapheme/zipball/64647a7c30b2283f5d49b874d84a18fc22054b7a",
                "reference": "64647a7c30b2283f5d49b874d84a18fc22054b7a",
                "shasum": ""
            },
            "require": {
                "php": ">=7.1"
            },
            "suggest": {
                "ext-intl": "For best performance"
            },
            "type": "library",
            "extra": {
                "thanks": {
                    "name": "symfony/polyfill",
                    "url": "https://github.com/symfony/polyfill"
                }
            },
            "autoload": {
                "files": [
                    "bootstrap.php"
                ],
                "psr-4": {
                    "Symfony\\Polyfill\\Intl\\Grapheme\\": ""
                }
            },
            "notification-url": "https://packagist.org/downloads/",
            "license": [
                "MIT"
            ],
            "authors": [
                {
                    "name": "Nicolas Grekas",
                    "email": "p@tchwork.com"
                },
                {
                    "name": "Symfony Community",
                    "homepage": "https://symfony.com/contributors"
                }
            ],
            "description": "Symfony polyfill for intl's grapheme_* functions",
            "homepage": "https://symfony.com",
            "keywords": [
                "compatibility",
                "grapheme",
                "intl",
                "polyfill",
                "portable",
                "shim"
            ],
            "support": {
                "source": "https://github.com/symfony/polyfill-intl-grapheme/tree/v1.30.0"
            },
            "funding": [
                {
                    "url": "https://symfony.com/sponsor",
                    "type": "custom"
                },
                {
                    "url": "https://github.com/fabpot",
                    "type": "github"
                },
                {
                    "url": "https://tidelift.com/funding/github/packagist/symfony/symfony",
                    "type": "tidelift"
                }
            ],
            "time": "2024-05-31T15:07:36+00:00"
        },
        {
            "name": "symfony/polyfill-intl-normalizer",
            "version": "v1.30.0",
            "source": {
                "type": "git",
                "url": "https://github.com/symfony/polyfill-intl-normalizer.git",
                "reference": "a95281b0be0d9ab48050ebd988b967875cdb9fdb"
            },
            "dist": {
                "type": "zip",
                "url": "https://api.github.com/repos/symfony/polyfill-intl-normalizer/zipball/a95281b0be0d9ab48050ebd988b967875cdb9fdb",
                "reference": "a95281b0be0d9ab48050ebd988b967875cdb9fdb",
                "shasum": ""
            },
            "require": {
                "php": ">=7.1"
            },
            "suggest": {
                "ext-intl": "For best performance"
            },
            "type": "library",
            "extra": {
                "thanks": {
                    "name": "symfony/polyfill",
                    "url": "https://github.com/symfony/polyfill"
                }
            },
            "autoload": {
                "files": [
                    "bootstrap.php"
                ],
                "psr-4": {
                    "Symfony\\Polyfill\\Intl\\Normalizer\\": ""
                },
                "classmap": [
                    "Resources/stubs"
                ]
            },
            "notification-url": "https://packagist.org/downloads/",
            "license": [
                "MIT"
            ],
            "authors": [
                {
                    "name": "Nicolas Grekas",
                    "email": "p@tchwork.com"
                },
                {
                    "name": "Symfony Community",
                    "homepage": "https://symfony.com/contributors"
                }
            ],
            "description": "Symfony polyfill for intl's Normalizer class and related functions",
            "homepage": "https://symfony.com",
            "keywords": [
                "compatibility",
                "intl",
                "normalizer",
                "polyfill",
                "portable",
                "shim"
            ],
            "support": {
                "source": "https://github.com/symfony/polyfill-intl-normalizer/tree/v1.30.0"
            },
            "funding": [
                {
                    "url": "https://symfony.com/sponsor",
                    "type": "custom"
                },
                {
                    "url": "https://github.com/fabpot",
                    "type": "github"
                },
                {
                    "url": "https://tidelift.com/funding/github/packagist/symfony/symfony",
                    "type": "tidelift"
                }
            ],
            "time": "2024-05-31T15:07:36+00:00"
        },
        {
            "name": "symfony/polyfill-mbstring",
            "version": "v1.30.0",
            "source": {
                "type": "git",
                "url": "https://github.com/symfony/polyfill-mbstring.git",
                "reference": "fd22ab50000ef01661e2a31d850ebaa297f8e03c"
            },
            "dist": {
                "type": "zip",
                "url": "https://api.github.com/repos/symfony/polyfill-mbstring/zipball/fd22ab50000ef01661e2a31d850ebaa297f8e03c",
                "reference": "fd22ab50000ef01661e2a31d850ebaa297f8e03c",
                "shasum": ""
            },
            "require": {
                "php": ">=7.1"
            },
            "provide": {
                "ext-mbstring": "*"
            },
            "suggest": {
                "ext-mbstring": "For best performance"
            },
            "type": "library",
            "extra": {
                "thanks": {
                    "name": "symfony/polyfill",
                    "url": "https://github.com/symfony/polyfill"
                }
            },
            "autoload": {
                "files": [
                    "bootstrap.php"
                ],
                "psr-4": {
                    "Symfony\\Polyfill\\Mbstring\\": ""
                }
            },
            "notification-url": "https://packagist.org/downloads/",
            "license": [
                "MIT"
            ],
            "authors": [
                {
                    "name": "Nicolas Grekas",
                    "email": "p@tchwork.com"
                },
                {
                    "name": "Symfony Community",
                    "homepage": "https://symfony.com/contributors"
                }
            ],
            "description": "Symfony polyfill for the Mbstring extension",
            "homepage": "https://symfony.com",
            "keywords": [
                "compatibility",
                "mbstring",
                "polyfill",
                "portable",
                "shim"
            ],
            "support": {
                "source": "https://github.com/symfony/polyfill-mbstring/tree/v1.30.0"
            },
            "funding": [
                {
                    "url": "https://symfony.com/sponsor",
                    "type": "custom"
                },
                {
                    "url": "https://github.com/fabpot",
                    "type": "github"
                },
                {
                    "url": "https://tidelift.com/funding/github/packagist/symfony/symfony",
                    "type": "tidelift"
                }
            ],
            "time": "2024-06-19T12:30:46+00:00"
        },
        {
            "name": "symfony/polyfill-php73",
            "version": "v1.30.0",
            "source": {
                "type": "git",
                "url": "https://github.com/symfony/polyfill-php73.git",
                "reference": "ec444d3f3f6505bb28d11afa41e75faadebc10a1"
            },
            "dist": {
                "type": "zip",
                "url": "https://api.github.com/repos/symfony/polyfill-php73/zipball/ec444d3f3f6505bb28d11afa41e75faadebc10a1",
                "reference": "ec444d3f3f6505bb28d11afa41e75faadebc10a1",
                "shasum": ""
            },
            "require": {
                "php": ">=7.1"
            },
            "type": "library",
            "extra": {
                "thanks": {
                    "name": "symfony/polyfill",
                    "url": "https://github.com/symfony/polyfill"
                }
            },
            "autoload": {
                "files": [
                    "bootstrap.php"
                ],
                "psr-4": {
                    "Symfony\\Polyfill\\Php73\\": ""
                },
                "classmap": [
                    "Resources/stubs"
                ]
            },
            "notification-url": "https://packagist.org/downloads/",
            "license": [
                "MIT"
            ],
            "authors": [
                {
                    "name": "Nicolas Grekas",
                    "email": "p@tchwork.com"
                },
                {
                    "name": "Symfony Community",
                    "homepage": "https://symfony.com/contributors"
                }
            ],
            "description": "Symfony polyfill backporting some PHP 7.3+ features to lower PHP versions",
            "homepage": "https://symfony.com",
            "keywords": [
                "compatibility",
                "polyfill",
                "portable",
                "shim"
            ],
            "support": {
                "source": "https://github.com/symfony/polyfill-php73/tree/v1.30.0"
            },
            "funding": [
                {
                    "url": "https://symfony.com/sponsor",
                    "type": "custom"
                },
                {
                    "url": "https://github.com/fabpot",
                    "type": "github"
                },
                {
                    "url": "https://tidelift.com/funding/github/packagist/symfony/symfony",
                    "type": "tidelift"
                }
            ],
            "time": "2024-05-31T15:07:36+00:00"
        },
        {
            "name": "symfony/polyfill-php80",
            "version": "v1.30.0",
            "source": {
                "type": "git",
                "url": "https://github.com/symfony/polyfill-php80.git",
                "reference": "77fa7995ac1b21ab60769b7323d600a991a90433"
            },
            "dist": {
                "type": "zip",
                "url": "https://api.github.com/repos/symfony/polyfill-php80/zipball/77fa7995ac1b21ab60769b7323d600a991a90433",
                "reference": "77fa7995ac1b21ab60769b7323d600a991a90433",
                "shasum": ""
            },
            "require": {
                "php": ">=7.1"
            },
            "type": "library",
            "extra": {
                "thanks": {
                    "name": "symfony/polyfill",
                    "url": "https://github.com/symfony/polyfill"
                }
            },
            "autoload": {
                "files": [
                    "bootstrap.php"
                ],
                "psr-4": {
                    "Symfony\\Polyfill\\Php80\\": ""
                },
                "classmap": [
                    "Resources/stubs"
                ]
            },
            "notification-url": "https://packagist.org/downloads/",
            "license": [
                "MIT"
            ],
            "authors": [
                {
                    "name": "Ion Bazan",
                    "email": "ion.bazan@gmail.com"
                },
                {
                    "name": "Nicolas Grekas",
                    "email": "p@tchwork.com"
                },
                {
                    "name": "Symfony Community",
                    "homepage": "https://symfony.com/contributors"
                }
            ],
            "description": "Symfony polyfill backporting some PHP 8.0+ features to lower PHP versions",
            "homepage": "https://symfony.com",
            "keywords": [
                "compatibility",
                "polyfill",
                "portable",
                "shim"
            ],
            "support": {
                "source": "https://github.com/symfony/polyfill-php80/tree/v1.30.0"
            },
            "funding": [
                {
                    "url": "https://symfony.com/sponsor",
                    "type": "custom"
                },
                {
                    "url": "https://github.com/fabpot",
                    "type": "github"
                },
                {
                    "url": "https://tidelift.com/funding/github/packagist/symfony/symfony",
                    "type": "tidelift"
                }
            ],
            "time": "2024-05-31T15:07:36+00:00"
        },
        {
            "name": "symfony/polyfill-php81",
            "version": "v1.30.0",
            "source": {
                "type": "git",
                "url": "https://github.com/symfony/polyfill-php81.git",
                "reference": "3fb075789fb91f9ad9af537c4012d523085bd5af"
            },
            "dist": {
                "type": "zip",
                "url": "https://api.github.com/repos/symfony/polyfill-php81/zipball/3fb075789fb91f9ad9af537c4012d523085bd5af",
                "reference": "3fb075789fb91f9ad9af537c4012d523085bd5af",
                "shasum": ""
            },
            "require": {
                "php": ">=7.1"
            },
            "type": "library",
            "extra": {
                "thanks": {
                    "name": "symfony/polyfill",
                    "url": "https://github.com/symfony/polyfill"
                }
            },
            "autoload": {
                "files": [
                    "bootstrap.php"
                ],
                "psr-4": {
                    "Symfony\\Polyfill\\Php81\\": ""
                },
                "classmap": [
                    "Resources/stubs"
                ]
            },
            "notification-url": "https://packagist.org/downloads/",
            "license": [
                "MIT"
            ],
            "authors": [
                {
                    "name": "Nicolas Grekas",
                    "email": "p@tchwork.com"
                },
                {
                    "name": "Symfony Community",
                    "homepage": "https://symfony.com/contributors"
                }
            ],
            "description": "Symfony polyfill backporting some PHP 8.1+ features to lower PHP versions",
            "homepage": "https://symfony.com",
            "keywords": [
                "compatibility",
                "polyfill",
                "portable",
                "shim"
            ],
            "support": {
                "source": "https://github.com/symfony/polyfill-php81/tree/v1.30.0"
            },
            "funding": [
                {
                    "url": "https://symfony.com/sponsor",
                    "type": "custom"
                },
                {
                    "url": "https://github.com/fabpot",
                    "type": "github"
                },
                {
                    "url": "https://tidelift.com/funding/github/packagist/symfony/symfony",
                    "type": "tidelift"
                }
            ],
            "time": "2024-06-19T12:30:46+00:00"
        },
        {
            "name": "symfony/service-contracts",
            "version": "v3.5.0",
            "source": {
                "type": "git",
                "url": "https://github.com/symfony/service-contracts.git",
                "reference": "bd1d9e59a81d8fa4acdcea3f617c581f7475a80f"
            },
            "dist": {
                "type": "zip",
                "url": "https://api.github.com/repos/symfony/service-contracts/zipball/bd1d9e59a81d8fa4acdcea3f617c581f7475a80f",
                "reference": "bd1d9e59a81d8fa4acdcea3f617c581f7475a80f",
                "shasum": ""
            },
            "require": {
                "php": ">=8.1",
                "psr/container": "^1.1|^2.0",
                "symfony/deprecation-contracts": "^2.5|^3"
            },
            "conflict": {
                "ext-psr": "<1.1|>=2"
            },
            "type": "library",
            "extra": {
                "branch-alias": {
                    "dev-main": "3.5-dev"
                },
                "thanks": {
                    "name": "symfony/contracts",
                    "url": "https://github.com/symfony/contracts"
                }
            },
            "autoload": {
                "psr-4": {
                    "Symfony\\Contracts\\Service\\": ""
                },
                "exclude-from-classmap": [
                    "/Test/"
                ]
            },
            "notification-url": "https://packagist.org/downloads/",
            "license": [
                "MIT"
            ],
            "authors": [
                {
                    "name": "Nicolas Grekas",
                    "email": "p@tchwork.com"
                },
                {
                    "name": "Symfony Community",
                    "homepage": "https://symfony.com/contributors"
                }
            ],
            "description": "Generic abstractions related to writing services",
            "homepage": "https://symfony.com",
            "keywords": [
                "abstractions",
                "contracts",
                "decoupling",
                "interfaces",
                "interoperability",
                "standards"
            ],
            "support": {
                "source": "https://github.com/symfony/service-contracts/tree/v3.5.0"
            },
            "funding": [
                {
                    "url": "https://symfony.com/sponsor",
                    "type": "custom"
                },
                {
                    "url": "https://github.com/fabpot",
                    "type": "github"
                },
                {
                    "url": "https://tidelift.com/funding/github/packagist/symfony/symfony",
                    "type": "tidelift"
                }
            ],
            "time": "2024-04-18T09:32:20+00:00"
        },
        {
            "name": "symfony/string",
            "version": "v6.4.8",
            "source": {
                "type": "git",
                "url": "https://github.com/symfony/string.git",
                "reference": "a147c0f826c4a1f3afb763ab8e009e37c877a44d"
            },
            "dist": {
                "type": "zip",
                "url": "https://api.github.com/repos/symfony/string/zipball/a147c0f826c4a1f3afb763ab8e009e37c877a44d",
                "reference": "a147c0f826c4a1f3afb763ab8e009e37c877a44d",
                "shasum": ""
            },
            "require": {
                "php": ">=8.1",
                "symfony/polyfill-ctype": "~1.8",
                "symfony/polyfill-intl-grapheme": "~1.0",
                "symfony/polyfill-intl-normalizer": "~1.0",
                "symfony/polyfill-mbstring": "~1.0"
            },
            "conflict": {
                "symfony/translation-contracts": "<2.5"
            },
            "require-dev": {
                "symfony/error-handler": "^5.4|^6.0|^7.0",
                "symfony/http-client": "^5.4|^6.0|^7.0",
                "symfony/intl": "^6.2|^7.0",
                "symfony/translation-contracts": "^2.5|^3.0",
                "symfony/var-exporter": "^5.4|^6.0|^7.0"
            },
            "type": "library",
            "autoload": {
                "files": [
                    "Resources/functions.php"
                ],
                "psr-4": {
                    "Symfony\\Component\\String\\": ""
                },
                "exclude-from-classmap": [
                    "/Tests/"
                ]
            },
            "notification-url": "https://packagist.org/downloads/",
            "license": [
                "MIT"
            ],
            "authors": [
                {
                    "name": "Nicolas Grekas",
                    "email": "p@tchwork.com"
                },
                {
                    "name": "Symfony Community",
                    "homepage": "https://symfony.com/contributors"
                }
            ],
            "description": "Provides an object-oriented API to strings and deals with bytes, UTF-8 code points and grapheme clusters in a unified way",
            "homepage": "https://symfony.com",
            "keywords": [
                "grapheme",
                "i18n",
                "string",
                "unicode",
                "utf-8",
                "utf8"
            ],
            "support": {
                "source": "https://github.com/symfony/string/tree/v6.4.8"
            },
            "funding": [
                {
                    "url": "https://symfony.com/sponsor",
                    "type": "custom"
                },
                {
                    "url": "https://github.com/fabpot",
                    "type": "github"
                },
                {
                    "url": "https://tidelift.com/funding/github/packagist/symfony/symfony",
                    "type": "tidelift"
                }
            ],
            "time": "2024-05-31T14:49:08+00:00"
        },
        {
            "name": "vufind-org/vufind-marc",
            "version": "v1.1.0",
            "source": {
                "type": "git",
                "url": "https://github.com/vufind-org/vufind-marc.git",
                "reference": "399800edbd29fe9e985a8d06c1de2f0479de391b"
            },
            "dist": {
                "type": "zip",
                "url": "https://api.github.com/repos/vufind-org/vufind-marc/zipball/399800edbd29fe9e985a8d06c1de2f0479de391b",
                "reference": "399800edbd29fe9e985a8d06c1de2f0479de391b",
                "shasum": ""
            },
            "require": {
                "opis/json-schema": "^2.3.0",
                "pcrov/jsonreader": "^1.0.2",
                "php": ">=8.0",
                "vufind-org/vufindcode": "^1.2"
            },
            "require-dev": {
                "friendsofphp/php-cs-fixer": "3.26.1",
                "pear/http_request2": "2.5.1",
                "phing/phing": "2.17.4",
                "phpmd/phpmd": "2.13.0",
                "phpstan/phpstan": "1.10.34",
                "phpunit/phpunit": "9.6.12",
                "squizlabs/php_codesniffer": "3.7.2"
            },
            "type": "library",
            "autoload": {
                "psr-4": {
                    "VuFind\\Marc\\": "src/"
                }
            },
            "notification-url": "https://packagist.org/downloads/",
            "license": [
                "GPL-2.0"
            ],
            "authors": [
                {
                    "name": "Ere Maijala",
                    "email": "ere.maijala@helsinki.fi"
                },
                {
                    "name": "Demian Katz",
                    "email": "demian.katz@villanova.edu"
                }
            ],
            "description": "MARC record processing library for the VuFind project",
            "homepage": "https://vufind.org/",
            "support": {
                "issues": "https://vufind.org/jira",
                "source": "https://github.com/vufind-org/vufind-marc/tree/v1.1.0"
            },
            "time": "2024-01-02T17:57:55+00:00"
        },
        {
            "name": "vufind-org/vufindcode",
            "version": "v1.2",
            "source": {
                "type": "git",
                "url": "https://github.com/vufind-org/vufindcode.git",
                "reference": "df7f4d2188c9f2c654dfee69774b80b9d03b1ab4"
            },
            "dist": {
                "type": "zip",
                "url": "https://api.github.com/repos/vufind-org/vufindcode/zipball/df7f4d2188c9f2c654dfee69774b80b9d03b1ab4",
                "reference": "df7f4d2188c9f2c654dfee69774b80b9d03b1ab4",
                "shasum": ""
            },
            "require": {
                "php": ">=7.0.8"
            },
            "require-dev": {
                "friendsofphp/php-cs-fixer": "2.11.1",
                "pear/http_request2": "2.3.0",
                "phing/phing": "2.16.1",
                "phploc/phploc": "4.0.1",
                "phpmd/phpmd": "2.6.0",
                "phpunit/phpunit": "6.5.8",
                "sebastian/phpcpd": "3.0.1",
                "squizlabs/php_codesniffer": "3.2.3"
            },
            "type": "library",
            "autoload": {
                "psr-0": {
                    "VuFindCode\\": "src/"
                }
            },
            "notification-url": "https://packagist.org/downloads/",
            "license": [
                "GPL-2.0"
            ],
            "authors": [
                {
                    "name": "Demian Katz",
                    "email": "demian.katz@villanova.edu"
                }
            ],
            "description": "Classes for working with EANs, ISBNs and ISMNs (a VuFind support library)",
            "homepage": "https://vufind.org/",
            "support": {
                "issues": "https://vufind.org/jira",
                "source": "https://github.com/vufind-org/vufindcode/tree/v1.2"
            },
            "time": "2019-11-07T14:29:07+00:00"
        },
        {
            "name": "webimpress/safe-writer",
            "version": "2.2.0",
            "source": {
                "type": "git",
                "url": "https://github.com/webimpress/safe-writer.git",
                "reference": "9d37cc8bee20f7cb2f58f6e23e05097eab5072e6"
            },
            "dist": {
                "type": "zip",
                "url": "https://api.github.com/repos/webimpress/safe-writer/zipball/9d37cc8bee20f7cb2f58f6e23e05097eab5072e6",
                "reference": "9d37cc8bee20f7cb2f58f6e23e05097eab5072e6",
                "shasum": ""
            },
            "require": {
                "php": "^7.3 || ^8.0"
            },
            "require-dev": {
                "phpunit/phpunit": "^9.5.4",
                "vimeo/psalm": "^4.7",
                "webimpress/coding-standard": "^1.2.2"
            },
            "type": "library",
            "extra": {
                "branch-alias": {
                    "dev-master": "2.2.x-dev",
                    "dev-develop": "2.3.x-dev",
                    "dev-release-1.0": "1.0.x-dev"
                }
            },
            "autoload": {
                "psr-4": {
                    "Webimpress\\SafeWriter\\": "src/"
                }
            },
            "notification-url": "https://packagist.org/downloads/",
            "license": [
                "BSD-2-Clause"
            ],
            "description": "Tool to write files safely, to avoid race conditions",
            "keywords": [
                "concurrent write",
                "file writer",
                "race condition",
                "safe writer",
                "webimpress"
            ],
            "support": {
                "issues": "https://github.com/webimpress/safe-writer/issues",
                "source": "https://github.com/webimpress/safe-writer/tree/2.2.0"
            },
            "funding": [
                {
                    "url": "https://github.com/michalbundyra",
                    "type": "github"
                }
            ],
            "time": "2021-04-19T16:34:45+00:00"
        },
        {
            "name": "wikimedia/composer-merge-plugin",
            "version": "v2.1.0",
            "source": {
                "type": "git",
                "url": "https://github.com/wikimedia/composer-merge-plugin.git",
                "reference": "a03d426c8e9fb2c9c569d9deeb31a083292788bc"
            },
            "dist": {
                "type": "zip",
                "url": "https://api.github.com/repos/wikimedia/composer-merge-plugin/zipball/a03d426c8e9fb2c9c569d9deeb31a083292788bc",
                "reference": "a03d426c8e9fb2c9c569d9deeb31a083292788bc",
                "shasum": ""
            },
            "require": {
                "composer-plugin-api": "^1.1||^2.0",
                "php": ">=7.2.0"
            },
            "require-dev": {
                "composer/composer": "^1.1||^2.0",
                "ext-json": "*",
                "mediawiki/mediawiki-phan-config": "0.11.1",
                "php-parallel-lint/php-parallel-lint": "~1.3.1",
                "phpspec/prophecy": "~1.15.0",
                "phpunit/phpunit": "^8.5||^9.0",
                "squizlabs/php_codesniffer": "~3.7.1"
            },
            "type": "composer-plugin",
            "extra": {
                "branch-alias": {
                    "dev-master": "2.x-dev"
                },
                "class": "Wikimedia\\Composer\\Merge\\V2\\MergePlugin"
            },
            "autoload": {
                "psr-4": {
                    "Wikimedia\\Composer\\Merge\\V2\\": "src/"
                }
            },
            "notification-url": "https://packagist.org/downloads/",
            "license": [
                "MIT"
            ],
            "authors": [
                {
                    "name": "Bryan Davis",
                    "email": "bd808@wikimedia.org"
                }
            ],
            "description": "Composer plugin to merge multiple composer.json files",
            "support": {
                "issues": "https://github.com/wikimedia/composer-merge-plugin/issues",
                "source": "https://github.com/wikimedia/composer-merge-plugin/tree/v2.1.0"
            },
            "time": "2023-04-15T19:07:00+00:00"
        }
    ],
    "packages-dev": [
        {
            "name": "amphp/amp",
            "version": "v2.6.4",
            "source": {
                "type": "git",
                "url": "https://github.com/amphp/amp.git",
                "reference": "ded3d9be08f526089eb7ee8d9f16a9768f9dec2d"
            },
            "dist": {
                "type": "zip",
                "url": "https://api.github.com/repos/amphp/amp/zipball/ded3d9be08f526089eb7ee8d9f16a9768f9dec2d",
                "reference": "ded3d9be08f526089eb7ee8d9f16a9768f9dec2d",
                "shasum": ""
            },
            "require": {
                "php": ">=7.1"
            },
            "require-dev": {
                "amphp/php-cs-fixer-config": "dev-master",
                "amphp/phpunit-util": "^1",
                "ext-json": "*",
                "jetbrains/phpstorm-stubs": "^2019.3",
                "phpunit/phpunit": "^7 | ^8 | ^9",
                "react/promise": "^2",
                "vimeo/psalm": "^3.12"
            },
            "type": "library",
            "extra": {
                "branch-alias": {
                    "dev-master": "2.x-dev"
                }
            },
            "autoload": {
                "files": [
                    "lib/functions.php",
                    "lib/Internal/functions.php"
                ],
                "psr-4": {
                    "Amp\\": "lib"
                }
            },
            "notification-url": "https://packagist.org/downloads/",
            "license": [
                "MIT"
            ],
            "authors": [
                {
                    "name": "Daniel Lowrey",
                    "email": "rdlowrey@php.net"
                },
                {
                    "name": "Aaron Piotrowski",
                    "email": "aaron@trowski.com"
                },
                {
                    "name": "Bob Weinand",
                    "email": "bobwei9@hotmail.com"
                },
                {
                    "name": "Niklas Keller",
                    "email": "me@kelunik.com"
                }
            ],
            "description": "A non-blocking concurrency framework for PHP applications.",
            "homepage": "https://amphp.org/amp",
            "keywords": [
                "async",
                "asynchronous",
                "awaitable",
                "concurrency",
                "event",
                "event-loop",
                "future",
                "non-blocking",
                "promise"
            ],
            "support": {
                "irc": "irc://irc.freenode.org/amphp",
                "issues": "https://github.com/amphp/amp/issues",
                "source": "https://github.com/amphp/amp/tree/v2.6.4"
            },
            "funding": [
                {
                    "url": "https://github.com/amphp",
                    "type": "github"
                }
            ],
            "time": "2024-03-21T18:52:26+00:00"
        },
        {
            "name": "amphp/byte-stream",
            "version": "v1.8.2",
            "source": {
                "type": "git",
                "url": "https://github.com/amphp/byte-stream.git",
                "reference": "4f0e968ba3798a423730f567b1b50d3441c16ddc"
            },
            "dist": {
                "type": "zip",
                "url": "https://api.github.com/repos/amphp/byte-stream/zipball/4f0e968ba3798a423730f567b1b50d3441c16ddc",
                "reference": "4f0e968ba3798a423730f567b1b50d3441c16ddc",
                "shasum": ""
            },
            "require": {
                "amphp/amp": "^2",
                "php": ">=7.1"
            },
            "require-dev": {
                "amphp/php-cs-fixer-config": "dev-master",
                "amphp/phpunit-util": "^1.4",
                "friendsofphp/php-cs-fixer": "^2.3",
                "jetbrains/phpstorm-stubs": "^2019.3",
                "phpunit/phpunit": "^6 || ^7 || ^8",
                "psalm/phar": "^3.11.4"
            },
            "type": "library",
            "autoload": {
                "files": [
                    "lib/functions.php"
                ],
                "psr-4": {
                    "Amp\\ByteStream\\": "lib"
                }
            },
            "notification-url": "https://packagist.org/downloads/",
            "license": [
                "MIT"
            ],
            "authors": [
                {
                    "name": "Aaron Piotrowski",
                    "email": "aaron@trowski.com"
                },
                {
                    "name": "Niklas Keller",
                    "email": "me@kelunik.com"
                }
            ],
            "description": "A stream abstraction to make working with non-blocking I/O simple.",
            "homepage": "https://amphp.org/byte-stream",
            "keywords": [
                "amp",
                "amphp",
                "async",
                "io",
                "non-blocking",
                "stream"
            ],
            "support": {
                "issues": "https://github.com/amphp/byte-stream/issues",
                "source": "https://github.com/amphp/byte-stream/tree/v1.8.2"
            },
            "funding": [
                {
                    "url": "https://github.com/amphp",
                    "type": "github"
                }
            ],
            "time": "2024-04-13T18:00:56+00:00"
        },
        {
            "name": "clue/ndjson-react",
            "version": "v1.3.0",
            "source": {
                "type": "git",
                "url": "https://github.com/clue/reactphp-ndjson.git",
                "reference": "392dc165fce93b5bb5c637b67e59619223c931b0"
            },
            "dist": {
                "type": "zip",
                "url": "https://api.github.com/repos/clue/reactphp-ndjson/zipball/392dc165fce93b5bb5c637b67e59619223c931b0",
                "reference": "392dc165fce93b5bb5c637b67e59619223c931b0",
                "shasum": ""
            },
            "require": {
                "php": ">=5.3",
                "react/stream": "^1.2"
            },
            "require-dev": {
                "phpunit/phpunit": "^9.5 || ^5.7 || ^4.8.35",
                "react/event-loop": "^1.2"
            },
            "type": "library",
            "autoload": {
                "psr-4": {
                    "Clue\\React\\NDJson\\": "src/"
                }
            },
            "notification-url": "https://packagist.org/downloads/",
            "license": [
                "MIT"
            ],
            "authors": [
                {
                    "name": "Christian Lück",
                    "email": "christian@clue.engineering"
                }
            ],
            "description": "Streaming newline-delimited JSON (NDJSON) parser and encoder for ReactPHP.",
            "homepage": "https://github.com/clue/reactphp-ndjson",
            "keywords": [
                "NDJSON",
                "json",
                "jsonlines",
                "newline",
                "reactphp",
                "streaming"
            ],
            "support": {
                "issues": "https://github.com/clue/reactphp-ndjson/issues",
                "source": "https://github.com/clue/reactphp-ndjson/tree/v1.3.0"
            },
            "funding": [
                {
                    "url": "https://clue.engineering/support",
                    "type": "custom"
                },
                {
                    "url": "https://github.com/clue",
                    "type": "github"
                }
            ],
            "time": "2022-12-23T10:58:28+00:00"
        },
        {
            "name": "composer/pcre",
            "version": "3.1.4",
            "source": {
                "type": "git",
                "url": "https://github.com/composer/pcre.git",
                "reference": "04229f163664973f68f38f6f73d917799168ef24"
            },
            "dist": {
                "type": "zip",
                "url": "https://api.github.com/repos/composer/pcre/zipball/04229f163664973f68f38f6f73d917799168ef24",
                "reference": "04229f163664973f68f38f6f73d917799168ef24",
                "shasum": ""
            },
            "require": {
                "php": "^7.4 || ^8.0"
            },
            "require-dev": {
                "phpstan/phpstan": "^1.3",
                "phpstan/phpstan-strict-rules": "^1.1",
                "symfony/phpunit-bridge": "^5"
            },
            "type": "library",
            "extra": {
                "branch-alias": {
                    "dev-main": "3.x-dev"
                }
            },
            "autoload": {
                "psr-4": {
                    "Composer\\Pcre\\": "src"
                }
            },
            "notification-url": "https://packagist.org/downloads/",
            "license": [
                "MIT"
            ],
            "authors": [
                {
                    "name": "Jordi Boggiano",
                    "email": "j.boggiano@seld.be",
                    "homepage": "http://seld.be"
                }
            ],
            "description": "PCRE wrapping library that offers type-safe preg_* replacements.",
            "keywords": [
                "PCRE",
                "preg",
                "regex",
                "regular expression"
            ],
            "support": {
                "issues": "https://github.com/composer/pcre/issues",
                "source": "https://github.com/composer/pcre/tree/3.1.4"
            },
            "funding": [
                {
                    "url": "https://packagist.com",
                    "type": "custom"
                },
                {
                    "url": "https://github.com/composer",
                    "type": "github"
                },
                {
                    "url": "https://tidelift.com/funding/github/packagist/composer/composer",
                    "type": "tidelift"
                }
            ],
            "time": "2024-05-27T13:40:54+00:00"
        },
        {
            "name": "composer/semver",
            "version": "3.4.0",
            "source": {
                "type": "git",
                "url": "https://github.com/composer/semver.git",
                "reference": "35e8d0af4486141bc745f23a29cc2091eb624a32"
            },
            "dist": {
                "type": "zip",
                "url": "https://api.github.com/repos/composer/semver/zipball/35e8d0af4486141bc745f23a29cc2091eb624a32",
                "reference": "35e8d0af4486141bc745f23a29cc2091eb624a32",
                "shasum": ""
            },
            "require": {
                "php": "^5.3.2 || ^7.0 || ^8.0"
            },
            "require-dev": {
                "phpstan/phpstan": "^1.4",
                "symfony/phpunit-bridge": "^4.2 || ^5"
            },
            "type": "library",
            "extra": {
                "branch-alias": {
                    "dev-main": "3.x-dev"
                }
            },
            "autoload": {
                "psr-4": {
                    "Composer\\Semver\\": "src"
                }
            },
            "notification-url": "https://packagist.org/downloads/",
            "license": [
                "MIT"
            ],
            "authors": [
                {
                    "name": "Nils Adermann",
                    "email": "naderman@naderman.de",
                    "homepage": "http://www.naderman.de"
                },
                {
                    "name": "Jordi Boggiano",
                    "email": "j.boggiano@seld.be",
                    "homepage": "http://seld.be"
                },
                {
                    "name": "Rob Bast",
                    "email": "rob.bast@gmail.com",
                    "homepage": "http://robbast.nl"
                }
            ],
            "description": "Semver library that offers utilities, version constraint parsing and validation.",
            "keywords": [
                "semantic",
                "semver",
                "validation",
                "versioning"
            ],
            "support": {
                "irc": "ircs://irc.libera.chat:6697/composer",
                "issues": "https://github.com/composer/semver/issues",
                "source": "https://github.com/composer/semver/tree/3.4.0"
            },
            "funding": [
                {
                    "url": "https://packagist.com",
                    "type": "custom"
                },
                {
                    "url": "https://github.com/composer",
                    "type": "github"
                },
                {
                    "url": "https://tidelift.com/funding/github/packagist/composer/composer",
                    "type": "tidelift"
                }
            ],
            "time": "2023-08-31T09:50:34+00:00"
        },
        {
            "name": "composer/xdebug-handler",
            "version": "3.0.5",
            "source": {
                "type": "git",
                "url": "https://github.com/composer/xdebug-handler.git",
                "reference": "6c1925561632e83d60a44492e0b344cf48ab85ef"
            },
            "dist": {
                "type": "zip",
                "url": "https://api.github.com/repos/composer/xdebug-handler/zipball/6c1925561632e83d60a44492e0b344cf48ab85ef",
                "reference": "6c1925561632e83d60a44492e0b344cf48ab85ef",
                "shasum": ""
            },
            "require": {
                "composer/pcre": "^1 || ^2 || ^3",
                "php": "^7.2.5 || ^8.0",
                "psr/log": "^1 || ^2 || ^3"
            },
            "require-dev": {
                "phpstan/phpstan": "^1.0",
                "phpstan/phpstan-strict-rules": "^1.1",
                "phpunit/phpunit": "^8.5 || ^9.6 || ^10.5"
            },
            "type": "library",
            "autoload": {
                "psr-4": {
                    "Composer\\XdebugHandler\\": "src"
                }
            },
            "notification-url": "https://packagist.org/downloads/",
            "license": [
                "MIT"
            ],
            "authors": [
                {
                    "name": "John Stevenson",
                    "email": "john-stevenson@blueyonder.co.uk"
                }
            ],
            "description": "Restarts a process without Xdebug.",
            "keywords": [
                "Xdebug",
                "performance"
            ],
            "support": {
                "irc": "ircs://irc.libera.chat:6697/composer",
                "issues": "https://github.com/composer/xdebug-handler/issues",
                "source": "https://github.com/composer/xdebug-handler/tree/3.0.5"
            },
            "funding": [
                {
                    "url": "https://packagist.com",
                    "type": "custom"
                },
                {
                    "url": "https://github.com/composer",
                    "type": "github"
                },
                {
                    "url": "https://tidelift.com/funding/github/packagist/composer/composer",
                    "type": "tidelift"
                }
            ],
            "time": "2024-05-06T16:37:16+00:00"
        },
        {
            "name": "dnoegel/php-xdg-base-dir",
            "version": "v0.1.1",
            "source": {
                "type": "git",
                "url": "https://github.com/dnoegel/php-xdg-base-dir.git",
                "reference": "8f8a6e48c5ecb0f991c2fdcf5f154a47d85f9ffd"
            },
            "dist": {
                "type": "zip",
                "url": "https://api.github.com/repos/dnoegel/php-xdg-base-dir/zipball/8f8a6e48c5ecb0f991c2fdcf5f154a47d85f9ffd",
                "reference": "8f8a6e48c5ecb0f991c2fdcf5f154a47d85f9ffd",
                "shasum": ""
            },
            "require": {
                "php": ">=5.3.2"
            },
            "require-dev": {
                "phpunit/phpunit": "~7.0|~6.0|~5.0|~4.8.35"
            },
            "type": "library",
            "autoload": {
                "psr-4": {
                    "XdgBaseDir\\": "src/"
                }
            },
            "notification-url": "https://packagist.org/downloads/",
            "license": [
                "MIT"
            ],
            "description": "implementation of xdg base directory specification for php",
            "support": {
                "issues": "https://github.com/dnoegel/php-xdg-base-dir/issues",
                "source": "https://github.com/dnoegel/php-xdg-base-dir/tree/v0.1.1"
            },
            "time": "2019-12-04T15:06:13+00:00"
        },
        {
            "name": "doctrine/deprecations",
            "version": "1.1.3",
            "source": {
                "type": "git",
                "url": "https://github.com/doctrine/deprecations.git",
                "reference": "dfbaa3c2d2e9a9df1118213f3b8b0c597bb99fab"
            },
            "dist": {
                "type": "zip",
                "url": "https://api.github.com/repos/doctrine/deprecations/zipball/dfbaa3c2d2e9a9df1118213f3b8b0c597bb99fab",
                "reference": "dfbaa3c2d2e9a9df1118213f3b8b0c597bb99fab",
                "shasum": ""
            },
            "require": {
                "php": "^7.1 || ^8.0"
            },
            "require-dev": {
                "doctrine/coding-standard": "^9",
                "phpstan/phpstan": "1.4.10 || 1.10.15",
                "phpstan/phpstan-phpunit": "^1.0",
                "phpunit/phpunit": "^7.5 || ^8.5 || ^9.5",
                "psalm/plugin-phpunit": "0.18.4",
                "psr/log": "^1 || ^2 || ^3",
                "vimeo/psalm": "4.30.0 || 5.12.0"
            },
            "suggest": {
                "psr/log": "Allows logging deprecations via PSR-3 logger implementation"
            },
            "type": "library",
            "autoload": {
                "psr-4": {
                    "Doctrine\\Deprecations\\": "lib/Doctrine/Deprecations"
                }
            },
            "notification-url": "https://packagist.org/downloads/",
            "license": [
                "MIT"
            ],
            "description": "A small layer on top of trigger_error(E_USER_DEPRECATED) or PSR-3 logging with options to disable all deprecations or selectively for packages.",
            "homepage": "https://www.doctrine-project.org/",
            "support": {
                "issues": "https://github.com/doctrine/deprecations/issues",
                "source": "https://github.com/doctrine/deprecations/tree/1.1.3"
            },
            "time": "2024-01-30T19:34:25+00:00"
        },
        {
            "name": "evenement/evenement",
            "version": "v3.0.2",
            "source": {
                "type": "git",
                "url": "https://github.com/igorw/evenement.git",
                "reference": "0a16b0d71ab13284339abb99d9d2bd813640efbc"
            },
            "dist": {
                "type": "zip",
                "url": "https://api.github.com/repos/igorw/evenement/zipball/0a16b0d71ab13284339abb99d9d2bd813640efbc",
                "reference": "0a16b0d71ab13284339abb99d9d2bd813640efbc",
                "shasum": ""
            },
            "require": {
                "php": ">=7.0"
            },
            "require-dev": {
                "phpunit/phpunit": "^9 || ^6"
            },
            "type": "library",
            "autoload": {
                "psr-4": {
                    "Evenement\\": "src/"
                }
            },
            "notification-url": "https://packagist.org/downloads/",
            "license": [
                "MIT"
            ],
            "authors": [
                {
                    "name": "Igor Wiedler",
                    "email": "igor@wiedler.ch"
                }
            ],
            "description": "Événement is a very simple event dispatching library for PHP",
            "keywords": [
                "event-dispatcher",
                "event-emitter"
            ],
            "support": {
                "issues": "https://github.com/igorw/evenement/issues",
                "source": "https://github.com/igorw/evenement/tree/v3.0.2"
            },
            "time": "2023-08-08T05:53:35+00:00"
        },
        {
            "name": "felixfbecker/advanced-json-rpc",
            "version": "v3.2.1",
            "source": {
                "type": "git",
                "url": "https://github.com/felixfbecker/php-advanced-json-rpc.git",
                "reference": "b5f37dbff9a8ad360ca341f3240dc1c168b45447"
            },
            "dist": {
                "type": "zip",
                "url": "https://api.github.com/repos/felixfbecker/php-advanced-json-rpc/zipball/b5f37dbff9a8ad360ca341f3240dc1c168b45447",
                "reference": "b5f37dbff9a8ad360ca341f3240dc1c168b45447",
                "shasum": ""
            },
            "require": {
                "netresearch/jsonmapper": "^1.0 || ^2.0 || ^3.0 || ^4.0",
                "php": "^7.1 || ^8.0",
                "phpdocumentor/reflection-docblock": "^4.3.4 || ^5.0.0"
            },
            "require-dev": {
                "phpunit/phpunit": "^7.0 || ^8.0"
            },
            "type": "library",
            "autoload": {
                "psr-4": {
                    "AdvancedJsonRpc\\": "lib/"
                }
            },
            "notification-url": "https://packagist.org/downloads/",
            "license": [
                "ISC"
            ],
            "authors": [
                {
                    "name": "Felix Becker",
                    "email": "felix.b@outlook.com"
                }
            ],
            "description": "A more advanced JSONRPC implementation",
            "support": {
                "issues": "https://github.com/felixfbecker/php-advanced-json-rpc/issues",
                "source": "https://github.com/felixfbecker/php-advanced-json-rpc/tree/v3.2.1"
            },
            "time": "2021-06-11T22:34:44+00:00"
        },
        {
            "name": "felixfbecker/language-server-protocol",
            "version": "v1.5.2",
            "source": {
                "type": "git",
                "url": "https://github.com/felixfbecker/php-language-server-protocol.git",
                "reference": "6e82196ffd7c62f7794d778ca52b69feec9f2842"
            },
            "dist": {
                "type": "zip",
                "url": "https://api.github.com/repos/felixfbecker/php-language-server-protocol/zipball/6e82196ffd7c62f7794d778ca52b69feec9f2842",
                "reference": "6e82196ffd7c62f7794d778ca52b69feec9f2842",
                "shasum": ""
            },
            "require": {
                "php": ">=7.1"
            },
            "require-dev": {
                "phpstan/phpstan": "*",
                "squizlabs/php_codesniffer": "^3.1",
                "vimeo/psalm": "^4.0"
            },
            "type": "library",
            "extra": {
                "branch-alias": {
                    "dev-master": "1.x-dev"
                }
            },
            "autoload": {
                "psr-4": {
                    "LanguageServerProtocol\\": "src/"
                }
            },
            "notification-url": "https://packagist.org/downloads/",
            "license": [
                "ISC"
            ],
            "authors": [
                {
                    "name": "Felix Becker",
                    "email": "felix.b@outlook.com"
                }
            ],
            "description": "PHP classes for the Language Server Protocol",
            "keywords": [
                "language",
                "microsoft",
                "php",
                "server"
            ],
            "support": {
                "issues": "https://github.com/felixfbecker/php-language-server-protocol/issues",
                "source": "https://github.com/felixfbecker/php-language-server-protocol/tree/v1.5.2"
            },
            "time": "2022-03-02T22:36:06+00:00"
        },
        {
            "name": "fidry/cpu-core-counter",
            "version": "1.1.0",
            "source": {
                "type": "git",
                "url": "https://github.com/theofidry/cpu-core-counter.git",
                "reference": "f92996c4d5c1a696a6a970e20f7c4216200fcc42"
            },
            "dist": {
                "type": "zip",
                "url": "https://api.github.com/repos/theofidry/cpu-core-counter/zipball/f92996c4d5c1a696a6a970e20f7c4216200fcc42",
                "reference": "f92996c4d5c1a696a6a970e20f7c4216200fcc42",
                "shasum": ""
            },
            "require": {
                "php": "^7.2 || ^8.0"
            },
            "require-dev": {
                "fidry/makefile": "^0.2.0",
                "fidry/php-cs-fixer-config": "^1.1.2",
                "phpstan/extension-installer": "^1.2.0",
                "phpstan/phpstan": "^1.9.2",
                "phpstan/phpstan-deprecation-rules": "^1.0.0",
                "phpstan/phpstan-phpunit": "^1.2.2",
                "phpstan/phpstan-strict-rules": "^1.4.4",
                "phpunit/phpunit": "^8.5.31 || ^9.5.26",
                "webmozarts/strict-phpunit": "^7.5"
            },
            "type": "library",
            "autoload": {
                "psr-4": {
                    "Fidry\\CpuCoreCounter\\": "src/"
                }
            },
            "notification-url": "https://packagist.org/downloads/",
            "license": [
                "MIT"
            ],
            "authors": [
                {
                    "name": "Théo FIDRY",
                    "email": "theo.fidry@gmail.com"
                }
            ],
            "description": "Tiny utility to get the number of CPU cores.",
            "keywords": [
                "CPU",
                "core"
            ],
            "support": {
                "issues": "https://github.com/theofidry/cpu-core-counter/issues",
                "source": "https://github.com/theofidry/cpu-core-counter/tree/1.1.0"
            },
            "funding": [
                {
                    "url": "https://github.com/theofidry",
                    "type": "github"
                }
            ],
            "time": "2024-02-07T09:43:46+00:00"
        },
        {
            "name": "friendsofphp/php-cs-fixer",
            "version": "v3.59.3",
            "source": {
                "type": "git",
                "url": "https://github.com/PHP-CS-Fixer/PHP-CS-Fixer.git",
                "reference": "30ba9ecc2b0e5205e578fe29973c15653d9bfd29"
            },
            "dist": {
                "type": "zip",
                "url": "https://api.github.com/repos/PHP-CS-Fixer/PHP-CS-Fixer/zipball/30ba9ecc2b0e5205e578fe29973c15653d9bfd29",
                "reference": "30ba9ecc2b0e5205e578fe29973c15653d9bfd29",
                "shasum": ""
            },
            "require": {
                "clue/ndjson-react": "^1.0",
                "composer/semver": "^3.4",
                "composer/xdebug-handler": "^3.0.3",
                "ext-filter": "*",
                "ext-json": "*",
                "ext-tokenizer": "*",
                "fidry/cpu-core-counter": "^1.0",
                "php": "^7.4 || ^8.0",
                "react/child-process": "^0.6.5",
                "react/event-loop": "^1.0",
                "react/promise": "^2.0 || ^3.0",
                "react/socket": "^1.0",
                "react/stream": "^1.0",
                "sebastian/diff": "^4.0 || ^5.0 || ^6.0",
                "symfony/console": "^5.4 || ^6.0 || ^7.0",
                "symfony/event-dispatcher": "^5.4 || ^6.0 || ^7.0",
                "symfony/filesystem": "^5.4 || ^6.0 || ^7.0",
                "symfony/finder": "^5.4 || ^6.0 || ^7.0",
                "symfony/options-resolver": "^5.4 || ^6.0 || ^7.0",
                "symfony/polyfill-mbstring": "^1.28",
                "symfony/polyfill-php80": "^1.28",
                "symfony/polyfill-php81": "^1.28",
                "symfony/process": "^5.4 || ^6.0 || ^7.0",
                "symfony/stopwatch": "^5.4 || ^6.0 || ^7.0"
            },
            "require-dev": {
                "facile-it/paraunit": "^1.3 || ^2.3",
                "infection/infection": "^0.29.5",
                "justinrainbow/json-schema": "^5.2",
                "keradus/cli-executor": "^2.1",
                "mikey179/vfsstream": "^1.6.11",
                "php-coveralls/php-coveralls": "^2.7",
                "php-cs-fixer/accessible-object": "^1.1",
                "php-cs-fixer/phpunit-constraint-isidenticalstring": "^1.5",
                "php-cs-fixer/phpunit-constraint-xmlmatchesxsd": "^1.5",
                "phpunit/phpunit": "^9.6.19 || ^10.5.21 || ^11.2",
                "symfony/var-dumper": "^5.4 || ^6.0 || ^7.0",
                "symfony/yaml": "^5.4 || ^6.0 || ^7.0"
            },
            "suggest": {
                "ext-dom": "For handling output formats in XML",
                "ext-mbstring": "For handling non-UTF8 characters."
            },
            "bin": [
                "php-cs-fixer"
            ],
            "type": "application",
            "autoload": {
                "psr-4": {
                    "PhpCsFixer\\": "src/"
                },
                "exclude-from-classmap": [
                    "src/Fixer/Internal/*"
                ]
            },
            "notification-url": "https://packagist.org/downloads/",
            "license": [
                "MIT"
            ],
            "authors": [
                {
                    "name": "Fabien Potencier",
                    "email": "fabien@symfony.com"
                },
                {
                    "name": "Dariusz Rumiński",
                    "email": "dariusz.ruminski@gmail.com"
                }
            ],
            "description": "A tool to automatically fix PHP code style",
            "keywords": [
                "Static code analysis",
                "fixer",
                "standards",
                "static analysis"
            ],
            "support": {
                "issues": "https://github.com/PHP-CS-Fixer/PHP-CS-Fixer/issues",
                "source": "https://github.com/PHP-CS-Fixer/PHP-CS-Fixer/tree/v3.59.3"
            },
            "funding": [
                {
                    "url": "https://github.com/keradus",
                    "type": "github"
                }
            ],
            "time": "2024-06-16T14:17:03+00:00"
        },
        {
            "name": "myclabs/deep-copy",
            "version": "1.12.0",
            "source": {
                "type": "git",
                "url": "https://github.com/myclabs/DeepCopy.git",
                "reference": "3a6b9a42cd8f8771bd4295d13e1423fa7f3d942c"
            },
            "dist": {
                "type": "zip",
                "url": "https://api.github.com/repos/myclabs/DeepCopy/zipball/3a6b9a42cd8f8771bd4295d13e1423fa7f3d942c",
                "reference": "3a6b9a42cd8f8771bd4295d13e1423fa7f3d942c",
                "shasum": ""
            },
            "require": {
                "php": "^7.1 || ^8.0"
            },
            "conflict": {
                "doctrine/collections": "<1.6.8",
                "doctrine/common": "<2.13.3 || >=3 <3.2.2"
            },
            "require-dev": {
                "doctrine/collections": "^1.6.8",
                "doctrine/common": "^2.13.3 || ^3.2.2",
                "phpspec/prophecy": "^1.10",
                "phpunit/phpunit": "^7.5.20 || ^8.5.23 || ^9.5.13"
            },
            "type": "library",
            "autoload": {
                "files": [
                    "src/DeepCopy/deep_copy.php"
                ],
                "psr-4": {
                    "DeepCopy\\": "src/DeepCopy/"
                }
            },
            "notification-url": "https://packagist.org/downloads/",
            "license": [
                "MIT"
            ],
            "description": "Create deep copies (clones) of your objects",
            "keywords": [
                "clone",
                "copy",
                "duplicate",
                "object",
                "object graph"
            ],
            "support": {
                "issues": "https://github.com/myclabs/DeepCopy/issues",
                "source": "https://github.com/myclabs/DeepCopy/tree/1.12.0"
            },
            "funding": [
                {
                    "url": "https://tidelift.com/funding/github/packagist/myclabs/deep-copy",
                    "type": "tidelift"
                }
            ],
            "time": "2024-06-12T14:39:25+00:00"
        },
        {
            "name": "netresearch/jsonmapper",
            "version": "v4.4.1",
            "source": {
                "type": "git",
                "url": "https://github.com/cweiske/jsonmapper.git",
                "reference": "132c75c7dd83e45353ebb9c6c9f591952995bbf0"
            },
            "dist": {
                "type": "zip",
                "url": "https://api.github.com/repos/cweiske/jsonmapper/zipball/132c75c7dd83e45353ebb9c6c9f591952995bbf0",
                "reference": "132c75c7dd83e45353ebb9c6c9f591952995bbf0",
                "shasum": ""
            },
            "require": {
                "ext-json": "*",
                "ext-pcre": "*",
                "ext-reflection": "*",
                "ext-spl": "*",
                "php": ">=7.1"
            },
            "require-dev": {
                "phpunit/phpunit": "~7.5 || ~8.0 || ~9.0 || ~10.0",
                "squizlabs/php_codesniffer": "~3.5"
            },
            "type": "library",
            "autoload": {
                "psr-0": {
                    "JsonMapper": "src/"
                }
            },
            "notification-url": "https://packagist.org/downloads/",
            "license": [
                "OSL-3.0"
            ],
            "authors": [
                {
                    "name": "Christian Weiske",
                    "email": "cweiske@cweiske.de",
                    "homepage": "http://github.com/cweiske/jsonmapper/",
                    "role": "Developer"
                }
            ],
            "description": "Map nested JSON structures onto PHP classes",
            "support": {
                "email": "cweiske@cweiske.de",
                "issues": "https://github.com/cweiske/jsonmapper/issues",
                "source": "https://github.com/cweiske/jsonmapper/tree/v4.4.1"
            },
            "time": "2024-01-31T06:18:54+00:00"
        },
        {
            "name": "phar-io/manifest",
            "version": "2.0.4",
            "source": {
                "type": "git",
                "url": "https://github.com/phar-io/manifest.git",
                "reference": "54750ef60c58e43759730615a392c31c80e23176"
            },
            "dist": {
                "type": "zip",
                "url": "https://api.github.com/repos/phar-io/manifest/zipball/54750ef60c58e43759730615a392c31c80e23176",
                "reference": "54750ef60c58e43759730615a392c31c80e23176",
                "shasum": ""
            },
            "require": {
                "ext-dom": "*",
                "ext-libxml": "*",
                "ext-phar": "*",
                "ext-xmlwriter": "*",
                "phar-io/version": "^3.0.1",
                "php": "^7.2 || ^8.0"
            },
            "type": "library",
            "extra": {
                "branch-alias": {
                    "dev-master": "2.0.x-dev"
                }
            },
            "autoload": {
                "classmap": [
                    "src/"
                ]
            },
            "notification-url": "https://packagist.org/downloads/",
            "license": [
                "BSD-3-Clause"
            ],
            "authors": [
                {
                    "name": "Arne Blankerts",
                    "email": "arne@blankerts.de",
                    "role": "Developer"
                },
                {
                    "name": "Sebastian Heuer",
                    "email": "sebastian@phpeople.de",
                    "role": "Developer"
                },
                {
                    "name": "Sebastian Bergmann",
                    "email": "sebastian@phpunit.de",
                    "role": "Developer"
                }
            ],
            "description": "Component for reading phar.io manifest information from a PHP Archive (PHAR)",
            "support": {
                "issues": "https://github.com/phar-io/manifest/issues",
                "source": "https://github.com/phar-io/manifest/tree/2.0.4"
            },
            "funding": [
                {
                    "url": "https://github.com/theseer",
                    "type": "github"
                }
            ],
            "time": "2024-03-03T12:33:53+00:00"
        },
        {
            "name": "phar-io/version",
            "version": "3.2.1",
            "source": {
                "type": "git",
                "url": "https://github.com/phar-io/version.git",
                "reference": "4f7fd7836c6f332bb2933569e566a0d6c4cbed74"
            },
            "dist": {
                "type": "zip",
                "url": "https://api.github.com/repos/phar-io/version/zipball/4f7fd7836c6f332bb2933569e566a0d6c4cbed74",
                "reference": "4f7fd7836c6f332bb2933569e566a0d6c4cbed74",
                "shasum": ""
            },
            "require": {
                "php": "^7.2 || ^8.0"
            },
            "type": "library",
            "autoload": {
                "classmap": [
                    "src/"
                ]
            },
            "notification-url": "https://packagist.org/downloads/",
            "license": [
                "BSD-3-Clause"
            ],
            "authors": [
                {
                    "name": "Arne Blankerts",
                    "email": "arne@blankerts.de",
                    "role": "Developer"
                },
                {
                    "name": "Sebastian Heuer",
                    "email": "sebastian@phpeople.de",
                    "role": "Developer"
                },
                {
                    "name": "Sebastian Bergmann",
                    "email": "sebastian@phpunit.de",
                    "role": "Developer"
                }
            ],
            "description": "Library for handling version information and constraints",
            "support": {
                "issues": "https://github.com/phar-io/version/issues",
                "source": "https://github.com/phar-io/version/tree/3.2.1"
            },
            "time": "2022-02-21T01:04:05+00:00"
        },
        {
            "name": "phing/phing",
            "version": "3.0.0",
            "source": {
                "type": "git",
                "url": "https://github.com/phingofficial/phing.git",
                "reference": "52a1dffa3c8f1fb7c4106d6645fe18407112b31c"
            },
            "dist": {
                "type": "zip",
                "url": "https://api.github.com/repos/phingofficial/phing/zipball/52a1dffa3c8f1fb7c4106d6645fe18407112b31c",
                "reference": "52a1dffa3c8f1fb7c4106d6645fe18407112b31c",
                "shasum": ""
            },
            "require": {
                "ext-dom": "*",
                "ext-json": "*",
                "ext-libxml": "*",
                "ext-simplexml": "*",
                "ext-xml": "*",
                "php": ">= 7.4",
                "sebastian/version": "^3.0|^4.0",
                "symfony/console": "^5.3.10|^6.0",
                "symfony/yaml": "^5.0|^6.0"
            },
            "replace": {
                "phing/task-analyzers": "self.version",
                "phing/task-apigen": "self.version",
                "phing/task-archives": "self.version",
                "phing/task-aws": "self.version",
                "phing/task-coverage": "self.version",
                "phing/task-dbdeploy": "self.version",
                "phing/task-ftpdeploy": "self.version",
                "phing/task-git": "self.version",
                "phing/task-hg": "self.version",
                "phing/task-http": "self.version",
                "phing/task-inifile": "self.version",
                "phing/task-ioncube": "self.version",
                "phing/task-jshint": "self.version",
                "phing/task-jsmin": "self.version",
                "phing/task-liquibase": "self.version",
                "phing/task-phkpackage": "self.version",
                "phing/task-phpdoc": "self.version",
                "phing/task-phpunit": "self.version",
                "phing/task-sass": "self.version",
                "phing/task-smarty": "self.version",
                "phing/task-ssh": "self.version",
                "phing/task-svn": "self.version",
                "phing/task-visualizer": "self.version",
                "phing/task-zendcodeanalyser": "self.version",
                "phing/task-zendserverdevelopmenttools": "self.version"
            },
            "require-dev": {
                "aws/aws-sdk-php": "^3.181",
                "ergebnis/composer-normalize": "^2.13",
                "ext-curl": "*",
                "ext-iconv": "*",
                "ext-openssl": "*",
                "ext-pdo_sqlite": "*",
                "ext-phar": "*",
                "ext-sockets": "*",
                "ext-xsl": "*",
                "ext-zip": "*",
                "friendsofphp/php-cs-fixer": "^3.0",
                "guzzlehttp/guzzle": "^7.2",
                "jawira/plantuml-client": "^1.0",
                "jawira/plantuml-encoding": "^1.0",
                "mehr-als-nix/parallel": "^v1.0",
                "mikey179/vfsstream": "2.0.x-dev",
                "monolog/monolog": "^2.2",
                "pdepend/pdepend": "^2.9",
                "pear/archive_tar": "^1.4",
                "pear/console_getopt": "^v1.4.3",
                "pear/mail": "^2.0",
                "pear/mail_mime": "^1.10",
                "pear/net_ftp": "dev-master",
                "pear/net_growl": "dev-master",
                "pear/pear-core-minimal": "~1.10.10",
                "pear/pear_exception": "^v1.0.2",
                "pear/versioncontrol_git": "dev-master",
                "pear/versioncontrol_svn": "^0.7.0",
                "phing/phing-composer-configurator": "dev-master",
                "phpmd/phpmd": "^2.14",
                "phpstan/phpstan": "^0.12.87 || ^1.0",
                "phpunit/phpunit": "^9.5.10",
                "psr/http-message": "^2.0",
                "roave/security-advisories": "dev-master",
                "scssphp/scssphp": "~1.12.0",
                "siad007/versioncontrol_hg": "^1.0",
                "smarty/smarty": "^5.0",
                "squizlabs/php_codesniffer": "^3.5",
                "symfony/config": "^5.2|^6.0",
                "symfony/dependency-injection": "^5.2|^6.0",
                "symfony/stopwatch": "^5.2|^6.0",
                "symplify/monorepo-builder": "^11.2",
                "tedivm/jshrink": "^1.3"
            },
            "suggest": {
                "aws/aws-sdk-php": "Used for Amazon tasks",
                "ext-gettext": "*",
                "ext-posix": "*",
                "ext-sockets": "*",
                "ext-tidy": "*",
                "guzzlehttp/guzzle": "Used for Http tasks",
                "jawira/plantuml-encoding": "Required by VisualizerTask",
                "mehr-als-nix/parallel": "̈Used for Parallel task",
                "monolog/monolog": "Required by the MonologListener",
                "pdepend/pdepend": "Used for PHPDepend task",
                "pear/archive_tar": "Used for Tar task",
                "pear/mail": "Used for Mail task",
                "pear/mail_mime": "Used for Mail task",
                "pear/net_ftp": "Used for FtpDeploy task",
                "pear/net_growl": "Used for Growl task",
                "pear/pear-core-minimal": "Used for PEAR-related tasks",
                "pear/versioncontrol_git": "Used for Git tasks",
                "pear/versioncontrol_svn": "Used for Subversion tasks",
                "phpdocumentor/phpdocumentor": "Documentation Generator for PHP",
                "phpmd/phpmd": "Used for PHPMD task",
                "phpstan/phpstan": "Used for PHPStan task",
                "phpunit/php-code-coverage": "Library that provides collection, processing, and rendering functionality for PHP code coverage information",
                "phpunit/phpunit": "The PHP Unit Testing Framework",
                "scssphp/scssphp": "A compiler for SCSS written in PHP, used by SassTask",
                "siad007/versioncontrol_hg": "Used for Mercurial tasks",
                "smarty/smarty": "Used for Smarty task",
                "squizlabs/php_codesniffer": "Used for PHP CodeSniffer task",
                "symfony/stopwatch": "Needed by the StopwatchTask",
                "tedivm/jshrink": "Javascript Minifier built in PHP"
            },
            "bin": [
                "bin/phing"
            ],
            "type": "library",
            "extra": {
                "phing-custom-taskdefs": {
                    "visualizer": "Phing\\Task\\Ext\\Visualizer\\VisualizerTask",
                    "gitarchive": "Phing\\Task\\Ext\\Git\\Git\\GitArchiveTask",
                    "gitinit": "Phing\\Task\\Ext\\Git\\Git\\GitInitTask",
                    "gitclone": "Phing\\Task\\Ext\\Git\\Git\\GitCloneTask",
                    "gitgc": "Phing\\Task\\Ext\\Git\\Git\\GitGcTask",
                    "gitbranch": "Phing\\Task\\Ext\\Git\\Git\\GitBranchTask",
                    "gitfetch": "Phing\\Task\\Ext\\Git\\Git\\GitFetchTask",
                    "gitmerge": "Phing\\Task\\Ext\\Git\\Git\\GitMergeTask",
                    "gitcheckout": "Phing\\Task\\Ext\\Git\\Git\\GitCheckoutTask",
                    "gitpull": "Phing\\Task\\Ext\\Git\\Git\\GitPullTask",
                    "gitpush": "Phing\\Task\\Ext\\Git\\Git\\GitPushTask",
                    "gitlog": "Phing\\Task\\Ext\\Git\\Git\\GitLogTask",
                    "gittag": "Phing\\Task\\Ext\\Git\\Git\\GitTagTask",
                    "gitcommit": "Phing\\Task\\Ext\\Git\\Git\\GitCommitTask",
                    "gitdescribe": "Phing\\Task\\Ext\\Git\\Git\\GitDescribeTask",
                    "coverage-setup": "Phing\\Task\\Ext\\Coverage\\CoverageSetupTask",
                    "coverage-merger": "Phing\\Task\\Ext\\Coverage\\CoverageMergerTask",
                    "coverage-report": "Phing\\Task\\Ext\\Coverage\\CoverageReportTask",
                    "coverage-threshold": "Phing\\Task\\Ext\\Coverage\\CoverageThresholdTask",
                    "phpstan": "Phing\\Task\\Ext\\Analyzer\\Phpstan\\PHPStanTask",
                    "phpmd": "Phing\\Task\\Ext\\Analyzer\\Phpmd\\PHPMDTask",
                    "phpdepend": "Phing\\Task\\Ext\\Analyzer\\Pdepend\\PhpDependTask",
                    "sonar": "Phing\\Task\\Ext\\Analyzer\\Sonar\\SonarTask",
                    "phkpackage": "Phing\\Task\\Ext\\PhkPackage\\PhkPackageTask",
                    "sass": "Phing\\Task\\Ext\\Sass\\SassTask",
                    "jsmin": "Phing\\Task\\Ext\\JsMin\\JsMinTask",
                    "liquibase-changelog": "Phing\\Task\\Ext\\Liquibase\\LiquibaseChangeLogTask",
                    "liquibase-dbdoc": "Phing\\Task\\Ext\\Liquibase\\LiquibaseDbDocTask",
                    "liquibase-diff": "Phing\\Task\\Ext\\Liquibase\\LiquibaseDiffTask",
                    "liquibase-rollback": "Phing\\Task\\Ext\\Liquibase\\LiquibaseRollbackTask",
                    "liquibase-tag": "Phing\\Task\\Ext\\Liquibase\\LiquibaseTagTask",
                    "liquibase-update": "Phing\\Task\\Ext\\Liquibase\\LiquibaseUpdateTask",
                    "liquibase": "Phing\\Task\\Ext\\Liquibase\\LiquibaseTask",
                    "s3get": "Phing\\Task\\Ext\\Amazon\\S3\\S3GetTask",
                    "s3put": "Phing\\Task\\Ext\\Amazon\\S3\\S3PutTask",
                    "zsdtvalidate": "Phing\\Task\\Ext\\ZendServerDeploymentTool\\ZsdtValidateTask",
                    "zsdtpack": "Phing\\Task\\Ext\\ZendServerDeploymentTool\\ZsdtPackTask",
                    "hgadd": "Phing\\Task\\Ext\\Hg\\HgAddTask",
                    "hgarchive": "Phing\\Task\\Ext\\Hg\\HgArchiveTask",
                    "hgclone": "Phing\\Task\\Ext\\Hg\\HgCloneTask",
                    "hgcommit": "Phing\\Task\\Ext\\Hg\\HgCommitTask",
                    "hginit": "Phing\\Task\\Ext\\Hg\\HgInitTask",
                    "hglog": "Phing\\Task\\Ext\\Hg\\HgLogTask",
                    "hgpull": "Phing\\Task\\Ext\\Hg\\HgPullTask",
                    "hgpush": "Phing\\Task\\Ext\\Hg\\HgPushTask",
                    "hgrevert": "Phing\\Task\\Ext\\Hg\\HgRevertTask",
                    "hgtag": "Phing\\Task\\Ext\\Hg\\HgTagTask",
                    "hgupdate": "Phing\\Task\\Ext\\Hg\\HgUpdateTask",
                    "http-request": "Phing\\Task\\Ext\\Http\\HttpRequestTask",
                    "httpget": "Phing\\Task\\Ext\\Http\\HttpGetTask",
                    "phpunit": "Phing\\Task\\Ext\\PhpUnit\\PHPUnitTask",
                    "phpunitreport": "Phing\\Task\\Ext\\PhpUnit\\PHPUnitReportTask",
                    "apigen": "Phing\\Task\\Ext\\ApiGen\\ApiGenTask",
                    "ssh": "Phing\\Task\\Ext\\Ssh\\SshTask",
                    "scp": "Phing\\Task\\Ext\\Ssh\\ScpTask",
                    "dbdeploy": "Phing\\Task\\Ext\\DbDeploy\\DbDeployTask",
                    "smarty": "Phing\\Task\\Ext\\Snmarty\\SmartyTask",
                    "ioncubeencoder": "Phing\\Task\\Ext\\Ioncube\\IoncubeEncoderTask",
                    "ioncubelicense": "Phing\\Task\\Ext\\Ioncube\\IoncubeLicenseTask",
                    "tar": "Phing\\Task\\Ext\\Archive\\TarTask",
                    "untar": "Phing\\Task\\Ext\\Archive\\UntarTask",
                    "zip": "Phing\\Task\\Ext\\Archive\\ZipTask",
                    "unzip": "Phing\\Task\\Ext\\Archive\\UnzipTask",
                    "jshint": "Phing\\Task\\Ext\\JsHint\\JsHintTask",
                    "zendcodeanalyzer": "Phing\\Task\\Ext\\ZendCodeAnalyzer\\ZendCodeAnalyzerTask",
                    "analyze": "Phing\\Task\\Ext\\ZendCodeAnalyzer\\ZendCodeAnalyzerTask",
                    "inifile": "Phing\\Task\\Ext\\IniFile\\IniFileTask",
                    "phpdoc": "Phing\\Task\\Ext\\PhpDoc\\PhpDocumentor2Task",
                    "phpdoc2": "Phing\\Task\\Ext\\PhpDoc\\PhpDocumentor2Task",
                    "ftpdeploy": "Phing\\Task\\Ext\\FtpDeploy\\FtpDeployTask",
                    "svnlastrevision": "Phing\\Task\\Ext\\Svn\\SvnLastRevisionTask",
                    "svncheckout": "Phing\\Task\\Ext\\Svn\\SvnCheckoutTask",
                    "svnexport": "Phing\\Task\\Ext\\Svn\\SvnExportTask",
                    "svnupdate": "Phing\\Task\\Ext\\Svn\\SvnUpdateTask",
                    "svnswitch": "Phing\\Task\\Ext\\Svn\\SvnSwitchTask",
                    "svncopy": "Phing\\Task\\Ext\\Svn\\SvnCopyTask",
                    "svncommit": "Phing\\Task\\Ext\\Svn\\SvnCommitTask",
                    "svnlist": "Phing\\Task\\Ext\\Svn\\SvnListTask",
                    "svnlog": "Phing\\Task\\Ext\\Svn\\SvnLogTask",
                    "svninfo": "Phing\\Task\\Ext\\Svn\\SvnInfoTask",
                    "svnproplist": "Phing\\Task\\Ext\\Svn\\SvnProplistTask",
                    "svnpropget": "Phing\\Task\\Ext\\Svn\\SvnPropgetTask",
                    "svnpropset": "Phing\\Task\\Ext\\Svn\\SvnPropsetTask",
                    "svnrevert": "Phing\\Task\\Ext\\Svn\\SvnRevertTask"
                },
                "phing-custom-typedefs": {
                    "sshconfig": "Phing\\Task\\Ext\\Ssh\\Ssh2MethodParam",
                    "tarfileset": "Phing\\Task\\Ext\\Archive\\TarFileSet",
                    "zipfileset": "Phing\\Task\\Ext\\Archive\\ZipFileSet"
                }
            },
            "autoload": {
                "psr-4": {
                    "Phing\\": "src/Phing"
                }
            },
            "notification-url": "https://packagist.org/downloads/",
            "license": [
                "LGPL-3.0-only"
            ],
            "authors": [
                {
                    "name": "Michiel Rook",
                    "email": "mrook@php.net"
                },
                {
                    "name": "Phing Community",
                    "homepage": "https://github.com/phingofficial/phing/blob/main/CREDITS.md"
                }
            ],
            "description": "PHing Is Not GNU make; it's a PHP project build system or build tool based on Apache Ant.",
            "homepage": "https://www.phing.info/",
            "keywords": [
                "ant",
                "build",
                "build-automation",
                "build-tool",
                "make",
                "phing",
                "php",
                "task",
                "tool"
            ],
            "support": {
                "chat": "https://phing.slack.com/",
                "docs": "https://www.phing.info/docs/guide/stable/",
                "irc": "irc://irc.freenode.net/phing",
                "issues": "https://github.com/phingofficial/phing/issues",
                "source": "https://github.com/phingofficial/phing/"
            },
            "funding": [
                {
                    "url": "https://github.com/sponsors/mrook",
                    "type": "github"
                },
                {
                    "url": "https://github.com/sponsors/siad007",
                    "type": "github"
                },
                {
                    "url": "https://www.patreon.com/michielrook",
                    "type": "patreon"
                }
            ],
            "time": "2024-05-01T18:28:58+00:00"
        },
        {
            "name": "phpdocumentor/reflection-common",
            "version": "2.2.0",
            "source": {
                "type": "git",
                "url": "https://github.com/phpDocumentor/ReflectionCommon.git",
                "reference": "1d01c49d4ed62f25aa84a747ad35d5a16924662b"
            },
            "dist": {
                "type": "zip",
                "url": "https://api.github.com/repos/phpDocumentor/ReflectionCommon/zipball/1d01c49d4ed62f25aa84a747ad35d5a16924662b",
                "reference": "1d01c49d4ed62f25aa84a747ad35d5a16924662b",
                "shasum": ""
            },
            "require": {
                "php": "^7.2 || ^8.0"
            },
            "type": "library",
            "extra": {
                "branch-alias": {
                    "dev-2.x": "2.x-dev"
                }
            },
            "autoload": {
                "psr-4": {
                    "phpDocumentor\\Reflection\\": "src/"
                }
            },
            "notification-url": "https://packagist.org/downloads/",
            "license": [
                "MIT"
            ],
            "authors": [
                {
                    "name": "Jaap van Otterdijk",
                    "email": "opensource@ijaap.nl"
                }
            ],
            "description": "Common reflection classes used by phpdocumentor to reflect the code structure",
            "homepage": "http://www.phpdoc.org",
            "keywords": [
                "FQSEN",
                "phpDocumentor",
                "phpdoc",
                "reflection",
                "static analysis"
            ],
            "support": {
                "issues": "https://github.com/phpDocumentor/ReflectionCommon/issues",
                "source": "https://github.com/phpDocumentor/ReflectionCommon/tree/2.x"
            },
            "time": "2020-06-27T09:03:43+00:00"
        },
        {
            "name": "phpdocumentor/reflection-docblock",
            "version": "5.4.1",
            "source": {
                "type": "git",
                "url": "https://github.com/phpDocumentor/ReflectionDocBlock.git",
                "reference": "9d07b3f7fdcf5efec5d1609cba3c19c5ea2bdc9c"
            },
            "dist": {
                "type": "zip",
                "url": "https://api.github.com/repos/phpDocumentor/ReflectionDocBlock/zipball/9d07b3f7fdcf5efec5d1609cba3c19c5ea2bdc9c",
                "reference": "9d07b3f7fdcf5efec5d1609cba3c19c5ea2bdc9c",
                "shasum": ""
            },
            "require": {
                "doctrine/deprecations": "^1.1",
                "ext-filter": "*",
                "php": "^7.4 || ^8.0",
                "phpdocumentor/reflection-common": "^2.2",
                "phpdocumentor/type-resolver": "^1.7",
                "phpstan/phpdoc-parser": "^1.7",
                "webmozart/assert": "^1.9.1"
            },
            "require-dev": {
                "mockery/mockery": "~1.3.5",
                "phpstan/extension-installer": "^1.1",
                "phpstan/phpstan": "^1.8",
                "phpstan/phpstan-mockery": "^1.1",
                "phpstan/phpstan-webmozart-assert": "^1.2",
                "phpunit/phpunit": "^9.5",
                "vimeo/psalm": "^5.13"
            },
            "type": "library",
            "extra": {
                "branch-alias": {
                    "dev-master": "5.x-dev"
                }
            },
            "autoload": {
                "psr-4": {
                    "phpDocumentor\\Reflection\\": "src"
                }
            },
            "notification-url": "https://packagist.org/downloads/",
            "license": [
                "MIT"
            ],
            "authors": [
                {
                    "name": "Mike van Riel",
                    "email": "me@mikevanriel.com"
                },
                {
                    "name": "Jaap van Otterdijk",
                    "email": "opensource@ijaap.nl"
                }
            ],
            "description": "With this component, a library can provide support for annotations via DocBlocks or otherwise retrieve information that is embedded in a DocBlock.",
            "support": {
                "issues": "https://github.com/phpDocumentor/ReflectionDocBlock/issues",
                "source": "https://github.com/phpDocumentor/ReflectionDocBlock/tree/5.4.1"
            },
            "time": "2024-05-21T05:55:05+00:00"
        },
        {
            "name": "phpdocumentor/type-resolver",
            "version": "1.8.2",
            "source": {
                "type": "git",
                "url": "https://github.com/phpDocumentor/TypeResolver.git",
                "reference": "153ae662783729388a584b4361f2545e4d841e3c"
            },
            "dist": {
                "type": "zip",
                "url": "https://api.github.com/repos/phpDocumentor/TypeResolver/zipball/153ae662783729388a584b4361f2545e4d841e3c",
                "reference": "153ae662783729388a584b4361f2545e4d841e3c",
                "shasum": ""
            },
            "require": {
                "doctrine/deprecations": "^1.0",
                "php": "^7.3 || ^8.0",
                "phpdocumentor/reflection-common": "^2.0",
                "phpstan/phpdoc-parser": "^1.13"
            },
            "require-dev": {
                "ext-tokenizer": "*",
                "phpbench/phpbench": "^1.2",
                "phpstan/extension-installer": "^1.1",
                "phpstan/phpstan": "^1.8",
                "phpstan/phpstan-phpunit": "^1.1",
                "phpunit/phpunit": "^9.5",
                "rector/rector": "^0.13.9",
                "vimeo/psalm": "^4.25"
            },
            "type": "library",
            "extra": {
                "branch-alias": {
                    "dev-1.x": "1.x-dev"
                }
            },
            "autoload": {
                "psr-4": {
                    "phpDocumentor\\Reflection\\": "src"
                }
            },
            "notification-url": "https://packagist.org/downloads/",
            "license": [
                "MIT"
            ],
            "authors": [
                {
                    "name": "Mike van Riel",
                    "email": "me@mikevanriel.com"
                }
            ],
            "description": "A PSR-5 based resolver of Class names, Types and Structural Element Names",
            "support": {
                "issues": "https://github.com/phpDocumentor/TypeResolver/issues",
                "source": "https://github.com/phpDocumentor/TypeResolver/tree/1.8.2"
            },
            "time": "2024-02-23T11:10:43+00:00"
        },
        {
            "name": "phpstan/phpdoc-parser",
            "version": "1.29.1",
            "source": {
                "type": "git",
                "url": "https://github.com/phpstan/phpdoc-parser.git",
                "reference": "fcaefacf2d5c417e928405b71b400d4ce10daaf4"
            },
            "dist": {
                "type": "zip",
                "url": "https://api.github.com/repos/phpstan/phpdoc-parser/zipball/fcaefacf2d5c417e928405b71b400d4ce10daaf4",
                "reference": "fcaefacf2d5c417e928405b71b400d4ce10daaf4",
                "shasum": ""
            },
            "require": {
                "php": "^7.2 || ^8.0"
            },
            "require-dev": {
                "doctrine/annotations": "^2.0",
                "nikic/php-parser": "^4.15",
                "php-parallel-lint/php-parallel-lint": "^1.2",
                "phpstan/extension-installer": "^1.0",
                "phpstan/phpstan": "^1.5",
                "phpstan/phpstan-phpunit": "^1.1",
                "phpstan/phpstan-strict-rules": "^1.0",
                "phpunit/phpunit": "^9.5",
                "symfony/process": "^5.2"
            },
            "type": "library",
            "autoload": {
                "psr-4": {
                    "PHPStan\\PhpDocParser\\": [
                        "src/"
                    ]
                }
            },
            "notification-url": "https://packagist.org/downloads/",
            "license": [
                "MIT"
            ],
            "description": "PHPDoc parser with support for nullable, intersection and generic types",
            "support": {
                "issues": "https://github.com/phpstan/phpdoc-parser/issues",
                "source": "https://github.com/phpstan/phpdoc-parser/tree/1.29.1"
            },
            "time": "2024-05-31T08:52:43+00:00"
        },
        {
            "name": "phpstan/phpstan",
            "version": "1.11.5",
            "source": {
                "type": "git",
                "url": "https://github.com/phpstan/phpstan.git",
                "reference": "490f0ae1c92b082f154681d7849aee776a7c1443"
            },
            "dist": {
                "type": "zip",
                "url": "https://api.github.com/repos/phpstan/phpstan/zipball/490f0ae1c92b082f154681d7849aee776a7c1443",
                "reference": "490f0ae1c92b082f154681d7849aee776a7c1443",
                "shasum": ""
            },
            "require": {
                "php": "^7.2|^8.0"
            },
            "conflict": {
                "phpstan/phpstan-shim": "*"
            },
            "bin": [
                "phpstan",
                "phpstan.phar"
            ],
            "type": "library",
            "autoload": {
                "files": [
                    "bootstrap.php"
                ]
            },
            "notification-url": "https://packagist.org/downloads/",
            "license": [
                "MIT"
            ],
            "description": "PHPStan - PHP Static Analysis Tool",
            "keywords": [
                "dev",
                "static analysis"
            ],
            "support": {
                "docs": "https://phpstan.org/user-guide/getting-started",
                "forum": "https://github.com/phpstan/phpstan/discussions",
                "issues": "https://github.com/phpstan/phpstan/issues",
                "security": "https://github.com/phpstan/phpstan/security/policy",
                "source": "https://github.com/phpstan/phpstan-src"
            },
            "funding": [
                {
                    "url": "https://github.com/ondrejmirtes",
                    "type": "github"
                },
                {
                    "url": "https://github.com/phpstan",
                    "type": "github"
                }
            ],
            "time": "2024-06-17T15:10:54+00:00"
        },
        {
            "name": "phpunit/php-code-coverage",
            "version": "10.1.14",
            "source": {
                "type": "git",
                "url": "https://github.com/sebastianbergmann/php-code-coverage.git",
                "reference": "e3f51450ebffe8e0efdf7346ae966a656f7d5e5b"
            },
            "dist": {
                "type": "zip",
                "url": "https://api.github.com/repos/sebastianbergmann/php-code-coverage/zipball/e3f51450ebffe8e0efdf7346ae966a656f7d5e5b",
                "reference": "e3f51450ebffe8e0efdf7346ae966a656f7d5e5b",
                "shasum": ""
            },
            "require": {
                "ext-dom": "*",
                "ext-libxml": "*",
                "ext-xmlwriter": "*",
                "nikic/php-parser": "^4.18 || ^5.0",
                "php": ">=8.1",
                "phpunit/php-file-iterator": "^4.0",
                "phpunit/php-text-template": "^3.0",
                "sebastian/code-unit-reverse-lookup": "^3.0",
                "sebastian/complexity": "^3.0",
                "sebastian/environment": "^6.0",
                "sebastian/lines-of-code": "^2.0",
                "sebastian/version": "^4.0",
                "theseer/tokenizer": "^1.2.0"
            },
            "require-dev": {
                "phpunit/phpunit": "^10.1"
            },
            "suggest": {
                "ext-pcov": "PHP extension that provides line coverage",
                "ext-xdebug": "PHP extension that provides line coverage as well as branch and path coverage"
            },
            "type": "library",
            "extra": {
                "branch-alias": {
                    "dev-main": "10.1-dev"
                }
            },
            "autoload": {
                "classmap": [
                    "src/"
                ]
            },
            "notification-url": "https://packagist.org/downloads/",
            "license": [
                "BSD-3-Clause"
            ],
            "authors": [
                {
                    "name": "Sebastian Bergmann",
                    "email": "sebastian@phpunit.de",
                    "role": "lead"
                }
            ],
            "description": "Library that provides collection, processing, and rendering functionality for PHP code coverage information.",
            "homepage": "https://github.com/sebastianbergmann/php-code-coverage",
            "keywords": [
                "coverage",
                "testing",
                "xunit"
            ],
            "support": {
                "issues": "https://github.com/sebastianbergmann/php-code-coverage/issues",
                "security": "https://github.com/sebastianbergmann/php-code-coverage/security/policy",
                "source": "https://github.com/sebastianbergmann/php-code-coverage/tree/10.1.14"
            },
            "funding": [
                {
                    "url": "https://github.com/sebastianbergmann",
                    "type": "github"
                }
            ],
            "time": "2024-03-12T15:33:41+00:00"
        },
        {
            "name": "phpunit/php-file-iterator",
            "version": "4.1.0",
            "source": {
                "type": "git",
                "url": "https://github.com/sebastianbergmann/php-file-iterator.git",
                "reference": "a95037b6d9e608ba092da1b23931e537cadc3c3c"
            },
            "dist": {
                "type": "zip",
                "url": "https://api.github.com/repos/sebastianbergmann/php-file-iterator/zipball/a95037b6d9e608ba092da1b23931e537cadc3c3c",
                "reference": "a95037b6d9e608ba092da1b23931e537cadc3c3c",
                "shasum": ""
            },
            "require": {
                "php": ">=8.1"
            },
            "require-dev": {
                "phpunit/phpunit": "^10.0"
            },
            "type": "library",
            "extra": {
                "branch-alias": {
                    "dev-main": "4.0-dev"
                }
            },
            "autoload": {
                "classmap": [
                    "src/"
                ]
            },
            "notification-url": "https://packagist.org/downloads/",
            "license": [
                "BSD-3-Clause"
            ],
            "authors": [
                {
                    "name": "Sebastian Bergmann",
                    "email": "sebastian@phpunit.de",
                    "role": "lead"
                }
            ],
            "description": "FilterIterator implementation that filters files based on a list of suffixes.",
            "homepage": "https://github.com/sebastianbergmann/php-file-iterator/",
            "keywords": [
                "filesystem",
                "iterator"
            ],
            "support": {
                "issues": "https://github.com/sebastianbergmann/php-file-iterator/issues",
                "security": "https://github.com/sebastianbergmann/php-file-iterator/security/policy",
                "source": "https://github.com/sebastianbergmann/php-file-iterator/tree/4.1.0"
            },
            "funding": [
                {
                    "url": "https://github.com/sebastianbergmann",
                    "type": "github"
                }
            ],
            "time": "2023-08-31T06:24:48+00:00"
        },
        {
            "name": "phpunit/php-invoker",
            "version": "4.0.0",
            "source": {
                "type": "git",
                "url": "https://github.com/sebastianbergmann/php-invoker.git",
                "reference": "f5e568ba02fa5ba0ddd0f618391d5a9ea50b06d7"
            },
            "dist": {
                "type": "zip",
                "url": "https://api.github.com/repos/sebastianbergmann/php-invoker/zipball/f5e568ba02fa5ba0ddd0f618391d5a9ea50b06d7",
                "reference": "f5e568ba02fa5ba0ddd0f618391d5a9ea50b06d7",
                "shasum": ""
            },
            "require": {
                "php": ">=8.1"
            },
            "require-dev": {
                "ext-pcntl": "*",
                "phpunit/phpunit": "^10.0"
            },
            "suggest": {
                "ext-pcntl": "*"
            },
            "type": "library",
            "extra": {
                "branch-alias": {
                    "dev-main": "4.0-dev"
                }
            },
            "autoload": {
                "classmap": [
                    "src/"
                ]
            },
            "notification-url": "https://packagist.org/downloads/",
            "license": [
                "BSD-3-Clause"
            ],
            "authors": [
                {
                    "name": "Sebastian Bergmann",
                    "email": "sebastian@phpunit.de",
                    "role": "lead"
                }
            ],
            "description": "Invoke callables with a timeout",
            "homepage": "https://github.com/sebastianbergmann/php-invoker/",
            "keywords": [
                "process"
            ],
            "support": {
                "issues": "https://github.com/sebastianbergmann/php-invoker/issues",
                "source": "https://github.com/sebastianbergmann/php-invoker/tree/4.0.0"
            },
            "funding": [
                {
                    "url": "https://github.com/sebastianbergmann",
                    "type": "github"
                }
            ],
            "time": "2023-02-03T06:56:09+00:00"
        },
        {
            "name": "phpunit/php-text-template",
            "version": "3.0.1",
            "source": {
                "type": "git",
                "url": "https://github.com/sebastianbergmann/php-text-template.git",
                "reference": "0c7b06ff49e3d5072f057eb1fa59258bf287a748"
            },
            "dist": {
                "type": "zip",
                "url": "https://api.github.com/repos/sebastianbergmann/php-text-template/zipball/0c7b06ff49e3d5072f057eb1fa59258bf287a748",
                "reference": "0c7b06ff49e3d5072f057eb1fa59258bf287a748",
                "shasum": ""
            },
            "require": {
                "php": ">=8.1"
            },
            "require-dev": {
                "phpunit/phpunit": "^10.0"
            },
            "type": "library",
            "extra": {
                "branch-alias": {
                    "dev-main": "3.0-dev"
                }
            },
            "autoload": {
                "classmap": [
                    "src/"
                ]
            },
            "notification-url": "https://packagist.org/downloads/",
            "license": [
                "BSD-3-Clause"
            ],
            "authors": [
                {
                    "name": "Sebastian Bergmann",
                    "email": "sebastian@phpunit.de",
                    "role": "lead"
                }
            ],
            "description": "Simple template engine.",
            "homepage": "https://github.com/sebastianbergmann/php-text-template/",
            "keywords": [
                "template"
            ],
            "support": {
                "issues": "https://github.com/sebastianbergmann/php-text-template/issues",
                "security": "https://github.com/sebastianbergmann/php-text-template/security/policy",
                "source": "https://github.com/sebastianbergmann/php-text-template/tree/3.0.1"
            },
            "funding": [
                {
                    "url": "https://github.com/sebastianbergmann",
                    "type": "github"
                }
            ],
            "time": "2023-08-31T14:07:24+00:00"
        },
        {
            "name": "phpunit/php-timer",
            "version": "6.0.0",
            "source": {
                "type": "git",
                "url": "https://github.com/sebastianbergmann/php-timer.git",
                "reference": "e2a2d67966e740530f4a3343fe2e030ffdc1161d"
            },
            "dist": {
                "type": "zip",
                "url": "https://api.github.com/repos/sebastianbergmann/php-timer/zipball/e2a2d67966e740530f4a3343fe2e030ffdc1161d",
                "reference": "e2a2d67966e740530f4a3343fe2e030ffdc1161d",
                "shasum": ""
            },
            "require": {
                "php": ">=8.1"
            },
            "require-dev": {
                "phpunit/phpunit": "^10.0"
            },
            "type": "library",
            "extra": {
                "branch-alias": {
                    "dev-main": "6.0-dev"
                }
            },
            "autoload": {
                "classmap": [
                    "src/"
                ]
            },
            "notification-url": "https://packagist.org/downloads/",
            "license": [
                "BSD-3-Clause"
            ],
            "authors": [
                {
                    "name": "Sebastian Bergmann",
                    "email": "sebastian@phpunit.de",
                    "role": "lead"
                }
            ],
            "description": "Utility class for timing",
            "homepage": "https://github.com/sebastianbergmann/php-timer/",
            "keywords": [
                "timer"
            ],
            "support": {
                "issues": "https://github.com/sebastianbergmann/php-timer/issues",
                "source": "https://github.com/sebastianbergmann/php-timer/tree/6.0.0"
            },
            "funding": [
                {
                    "url": "https://github.com/sebastianbergmann",
                    "type": "github"
                }
            ],
            "time": "2023-02-03T06:57:52+00:00"
        },
        {
            "name": "phpunit/phpunit",
            "version": "10.5.24",
            "source": {
                "type": "git",
                "url": "https://github.com/sebastianbergmann/phpunit.git",
                "reference": "5f124e3e3e561006047b532fd0431bf5bb6b9015"
            },
            "dist": {
                "type": "zip",
                "url": "https://api.github.com/repos/sebastianbergmann/phpunit/zipball/5f124e3e3e561006047b532fd0431bf5bb6b9015",
                "reference": "5f124e3e3e561006047b532fd0431bf5bb6b9015",
                "shasum": ""
            },
            "require": {
                "ext-dom": "*",
                "ext-json": "*",
                "ext-libxml": "*",
                "ext-mbstring": "*",
                "ext-xml": "*",
                "ext-xmlwriter": "*",
                "myclabs/deep-copy": "^1.10.1",
                "phar-io/manifest": "^2.0.3",
                "phar-io/version": "^3.0.2",
                "php": ">=8.1",
                "phpunit/php-code-coverage": "^10.1.5",
                "phpunit/php-file-iterator": "^4.0",
                "phpunit/php-invoker": "^4.0",
                "phpunit/php-text-template": "^3.0",
                "phpunit/php-timer": "^6.0",
                "sebastian/cli-parser": "^2.0",
                "sebastian/code-unit": "^2.0",
                "sebastian/comparator": "^5.0",
                "sebastian/diff": "^5.0",
                "sebastian/environment": "^6.0",
                "sebastian/exporter": "^5.1",
                "sebastian/global-state": "^6.0.1",
                "sebastian/object-enumerator": "^5.0",
                "sebastian/recursion-context": "^5.0",
                "sebastian/type": "^4.0",
                "sebastian/version": "^4.0"
            },
            "suggest": {
                "ext-soap": "To be able to generate mocks based on WSDL files"
            },
            "bin": [
                "phpunit"
            ],
            "type": "library",
            "extra": {
                "branch-alias": {
                    "dev-main": "10.5-dev"
                }
            },
            "autoload": {
                "files": [
                    "src/Framework/Assert/Functions.php"
                ],
                "classmap": [
                    "src/"
                ]
            },
            "notification-url": "https://packagist.org/downloads/",
            "license": [
                "BSD-3-Clause"
            ],
            "authors": [
                {
                    "name": "Sebastian Bergmann",
                    "email": "sebastian@phpunit.de",
                    "role": "lead"
                }
            ],
            "description": "The PHP Unit Testing framework.",
            "homepage": "https://phpunit.de/",
            "keywords": [
                "phpunit",
                "testing",
                "xunit"
            ],
            "support": {
                "issues": "https://github.com/sebastianbergmann/phpunit/issues",
                "security": "https://github.com/sebastianbergmann/phpunit/security/policy",
                "source": "https://github.com/sebastianbergmann/phpunit/tree/10.5.24"
            },
            "funding": [
                {
                    "url": "https://phpunit.de/sponsors.html",
                    "type": "custom"
                },
                {
                    "url": "https://github.com/sebastianbergmann",
                    "type": "github"
                },
                {
                    "url": "https://tidelift.com/funding/github/packagist/phpunit/phpunit",
                    "type": "tidelift"
                }
            ],
            "time": "2024-06-20T13:09:54+00:00"
        },
        {
            "name": "psr/event-dispatcher",
            "version": "1.0.0",
            "source": {
                "type": "git",
                "url": "https://github.com/php-fig/event-dispatcher.git",
                "reference": "dbefd12671e8a14ec7f180cab83036ed26714bb0"
            },
            "dist": {
                "type": "zip",
                "url": "https://api.github.com/repos/php-fig/event-dispatcher/zipball/dbefd12671e8a14ec7f180cab83036ed26714bb0",
                "reference": "dbefd12671e8a14ec7f180cab83036ed26714bb0",
                "shasum": ""
            },
            "require": {
                "php": ">=7.2.0"
            },
            "type": "library",
            "extra": {
                "branch-alias": {
                    "dev-master": "1.0.x-dev"
                }
            },
            "autoload": {
                "psr-4": {
                    "Psr\\EventDispatcher\\": "src/"
                }
            },
            "notification-url": "https://packagist.org/downloads/",
            "license": [
                "MIT"
            ],
            "authors": [
                {
                    "name": "PHP-FIG",
                    "homepage": "http://www.php-fig.org/"
                }
            ],
            "description": "Standard interfaces for event handling.",
            "keywords": [
                "events",
                "psr",
                "psr-14"
            ],
            "support": {
                "issues": "https://github.com/php-fig/event-dispatcher/issues",
                "source": "https://github.com/php-fig/event-dispatcher/tree/1.0.0"
            },
            "time": "2019-01-08T18:20:26+00:00"
        },
        {
            "name": "react/cache",
            "version": "v1.2.0",
            "source": {
                "type": "git",
                "url": "https://github.com/reactphp/cache.git",
                "reference": "d47c472b64aa5608225f47965a484b75c7817d5b"
            },
            "dist": {
                "type": "zip",
                "url": "https://api.github.com/repos/reactphp/cache/zipball/d47c472b64aa5608225f47965a484b75c7817d5b",
                "reference": "d47c472b64aa5608225f47965a484b75c7817d5b",
                "shasum": ""
            },
            "require": {
                "php": ">=5.3.0",
                "react/promise": "^3.0 || ^2.0 || ^1.1"
            },
            "require-dev": {
                "phpunit/phpunit": "^9.5 || ^5.7 || ^4.8.35"
            },
            "type": "library",
            "autoload": {
                "psr-4": {
                    "React\\Cache\\": "src/"
                }
            },
            "notification-url": "https://packagist.org/downloads/",
            "license": [
                "MIT"
            ],
            "authors": [
                {
                    "name": "Christian Lück",
                    "email": "christian@clue.engineering",
                    "homepage": "https://clue.engineering/"
                },
                {
                    "name": "Cees-Jan Kiewiet",
                    "email": "reactphp@ceesjankiewiet.nl",
                    "homepage": "https://wyrihaximus.net/"
                },
                {
                    "name": "Jan Sorgalla",
                    "email": "jsorgalla@gmail.com",
                    "homepage": "https://sorgalla.com/"
                },
                {
                    "name": "Chris Boden",
                    "email": "cboden@gmail.com",
                    "homepage": "https://cboden.dev/"
                }
            ],
            "description": "Async, Promise-based cache interface for ReactPHP",
            "keywords": [
                "cache",
                "caching",
                "promise",
                "reactphp"
            ],
            "support": {
                "issues": "https://github.com/reactphp/cache/issues",
                "source": "https://github.com/reactphp/cache/tree/v1.2.0"
            },
            "funding": [
                {
                    "url": "https://opencollective.com/reactphp",
                    "type": "open_collective"
                }
            ],
            "time": "2022-11-30T15:59:55+00:00"
        },
        {
            "name": "react/child-process",
            "version": "v0.6.5",
            "source": {
                "type": "git",
                "url": "https://github.com/reactphp/child-process.git",
                "reference": "e71eb1aa55f057c7a4a0d08d06b0b0a484bead43"
            },
            "dist": {
                "type": "zip",
                "url": "https://api.github.com/repos/reactphp/child-process/zipball/e71eb1aa55f057c7a4a0d08d06b0b0a484bead43",
                "reference": "e71eb1aa55f057c7a4a0d08d06b0b0a484bead43",
                "shasum": ""
            },
            "require": {
                "evenement/evenement": "^3.0 || ^2.0 || ^1.0",
                "php": ">=5.3.0",
                "react/event-loop": "^1.2",
                "react/stream": "^1.2"
            },
            "require-dev": {
                "phpunit/phpunit": "^9.3 || ^5.7 || ^4.8.35",
                "react/socket": "^1.8",
                "sebastian/environment": "^5.0 || ^3.0 || ^2.0 || ^1.0"
            },
            "type": "library",
            "autoload": {
                "psr-4": {
                    "React\\ChildProcess\\": "src"
                }
            },
            "notification-url": "https://packagist.org/downloads/",
            "license": [
                "MIT"
            ],
            "authors": [
                {
                    "name": "Christian Lück",
                    "email": "christian@clue.engineering",
                    "homepage": "https://clue.engineering/"
                },
                {
                    "name": "Cees-Jan Kiewiet",
                    "email": "reactphp@ceesjankiewiet.nl",
                    "homepage": "https://wyrihaximus.net/"
                },
                {
                    "name": "Jan Sorgalla",
                    "email": "jsorgalla@gmail.com",
                    "homepage": "https://sorgalla.com/"
                },
                {
                    "name": "Chris Boden",
                    "email": "cboden@gmail.com",
                    "homepage": "https://cboden.dev/"
                }
            ],
            "description": "Event-driven library for executing child processes with ReactPHP.",
            "keywords": [
                "event-driven",
                "process",
                "reactphp"
            ],
            "support": {
                "issues": "https://github.com/reactphp/child-process/issues",
                "source": "https://github.com/reactphp/child-process/tree/v0.6.5"
            },
            "funding": [
                {
                    "url": "https://github.com/WyriHaximus",
                    "type": "github"
                },
                {
                    "url": "https://github.com/clue",
                    "type": "github"
                }
            ],
            "time": "2022-09-16T13:41:56+00:00"
        },
        {
            "name": "react/dns",
            "version": "v1.13.0",
            "source": {
                "type": "git",
                "url": "https://github.com/reactphp/dns.git",
                "reference": "eb8ae001b5a455665c89c1df97f6fb682f8fb0f5"
            },
            "dist": {
                "type": "zip",
                "url": "https://api.github.com/repos/reactphp/dns/zipball/eb8ae001b5a455665c89c1df97f6fb682f8fb0f5",
                "reference": "eb8ae001b5a455665c89c1df97f6fb682f8fb0f5",
                "shasum": ""
            },
            "require": {
                "php": ">=5.3.0",
                "react/cache": "^1.0 || ^0.6 || ^0.5",
                "react/event-loop": "^1.2",
                "react/promise": "^3.2 || ^2.7 || ^1.2.1"
            },
            "require-dev": {
                "phpunit/phpunit": "^9.6 || ^5.7 || ^4.8.36",
                "react/async": "^4.3 || ^3 || ^2",
                "react/promise-timer": "^1.11"
            },
            "type": "library",
            "autoload": {
                "psr-4": {
                    "React\\Dns\\": "src/"
                }
            },
            "notification-url": "https://packagist.org/downloads/",
            "license": [
                "MIT"
            ],
            "authors": [
                {
                    "name": "Christian Lück",
                    "email": "christian@clue.engineering",
                    "homepage": "https://clue.engineering/"
                },
                {
                    "name": "Cees-Jan Kiewiet",
                    "email": "reactphp@ceesjankiewiet.nl",
                    "homepage": "https://wyrihaximus.net/"
                },
                {
                    "name": "Jan Sorgalla",
                    "email": "jsorgalla@gmail.com",
                    "homepage": "https://sorgalla.com/"
                },
                {
                    "name": "Chris Boden",
                    "email": "cboden@gmail.com",
                    "homepage": "https://cboden.dev/"
                }
            ],
            "description": "Async DNS resolver for ReactPHP",
            "keywords": [
                "async",
                "dns",
                "dns-resolver",
                "reactphp"
            ],
            "support": {
                "issues": "https://github.com/reactphp/dns/issues",
                "source": "https://github.com/reactphp/dns/tree/v1.13.0"
            },
            "funding": [
                {
                    "url": "https://opencollective.com/reactphp",
                    "type": "open_collective"
                }
            ],
            "time": "2024-06-13T14:18:03+00:00"
        },
        {
            "name": "react/event-loop",
            "version": "v1.5.0",
            "source": {
                "type": "git",
                "url": "https://github.com/reactphp/event-loop.git",
                "reference": "bbe0bd8c51ffc05ee43f1729087ed3bdf7d53354"
            },
            "dist": {
                "type": "zip",
                "url": "https://api.github.com/repos/reactphp/event-loop/zipball/bbe0bd8c51ffc05ee43f1729087ed3bdf7d53354",
                "reference": "bbe0bd8c51ffc05ee43f1729087ed3bdf7d53354",
                "shasum": ""
            },
            "require": {
                "php": ">=5.3.0"
            },
            "require-dev": {
                "phpunit/phpunit": "^9.6 || ^5.7 || ^4.8.36"
            },
            "suggest": {
                "ext-pcntl": "For signal handling support when using the StreamSelectLoop"
            },
            "type": "library",
            "autoload": {
                "psr-4": {
                    "React\\EventLoop\\": "src/"
                }
            },
            "notification-url": "https://packagist.org/downloads/",
            "license": [
                "MIT"
            ],
            "authors": [
                {
                    "name": "Christian Lück",
                    "email": "christian@clue.engineering",
                    "homepage": "https://clue.engineering/"
                },
                {
                    "name": "Cees-Jan Kiewiet",
                    "email": "reactphp@ceesjankiewiet.nl",
                    "homepage": "https://wyrihaximus.net/"
                },
                {
                    "name": "Jan Sorgalla",
                    "email": "jsorgalla@gmail.com",
                    "homepage": "https://sorgalla.com/"
                },
                {
                    "name": "Chris Boden",
                    "email": "cboden@gmail.com",
                    "homepage": "https://cboden.dev/"
                }
            ],
            "description": "ReactPHP's core reactor event loop that libraries can use for evented I/O.",
            "keywords": [
                "asynchronous",
                "event-loop"
            ],
            "support": {
                "issues": "https://github.com/reactphp/event-loop/issues",
                "source": "https://github.com/reactphp/event-loop/tree/v1.5.0"
            },
            "funding": [
                {
                    "url": "https://opencollective.com/reactphp",
                    "type": "open_collective"
                }
            ],
            "time": "2023-11-13T13:48:05+00:00"
        },
        {
            "name": "react/promise",
            "version": "v3.2.0",
            "source": {
                "type": "git",
                "url": "https://github.com/reactphp/promise.git",
                "reference": "8a164643313c71354582dc850b42b33fa12a4b63"
            },
            "dist": {
                "type": "zip",
                "url": "https://api.github.com/repos/reactphp/promise/zipball/8a164643313c71354582dc850b42b33fa12a4b63",
                "reference": "8a164643313c71354582dc850b42b33fa12a4b63",
                "shasum": ""
            },
            "require": {
                "php": ">=7.1.0"
            },
            "require-dev": {
                "phpstan/phpstan": "1.10.39 || 1.4.10",
                "phpunit/phpunit": "^9.6 || ^7.5"
            },
            "type": "library",
            "autoload": {
                "files": [
                    "src/functions_include.php"
                ],
                "psr-4": {
                    "React\\Promise\\": "src/"
                }
            },
            "notification-url": "https://packagist.org/downloads/",
            "license": [
                "MIT"
            ],
            "authors": [
                {
                    "name": "Jan Sorgalla",
                    "email": "jsorgalla@gmail.com",
                    "homepage": "https://sorgalla.com/"
                },
                {
                    "name": "Christian Lück",
                    "email": "christian@clue.engineering",
                    "homepage": "https://clue.engineering/"
                },
                {
                    "name": "Cees-Jan Kiewiet",
                    "email": "reactphp@ceesjankiewiet.nl",
                    "homepage": "https://wyrihaximus.net/"
                },
                {
                    "name": "Chris Boden",
                    "email": "cboden@gmail.com",
                    "homepage": "https://cboden.dev/"
                }
            ],
            "description": "A lightweight implementation of CommonJS Promises/A for PHP",
            "keywords": [
                "promise",
                "promises"
            ],
            "support": {
                "issues": "https://github.com/reactphp/promise/issues",
                "source": "https://github.com/reactphp/promise/tree/v3.2.0"
            },
            "funding": [
                {
                    "url": "https://opencollective.com/reactphp",
                    "type": "open_collective"
                }
            ],
            "time": "2024-05-24T10:39:05+00:00"
        },
        {
            "name": "react/socket",
            "version": "v1.15.0",
            "source": {
                "type": "git",
                "url": "https://github.com/reactphp/socket.git",
                "reference": "216d3aec0b87f04a40ca04f481e6af01bdd1d038"
            },
            "dist": {
                "type": "zip",
                "url": "https://api.github.com/repos/reactphp/socket/zipball/216d3aec0b87f04a40ca04f481e6af01bdd1d038",
                "reference": "216d3aec0b87f04a40ca04f481e6af01bdd1d038",
                "shasum": ""
            },
            "require": {
                "evenement/evenement": "^3.0 || ^2.0 || ^1.0",
                "php": ">=5.3.0",
                "react/dns": "^1.11",
                "react/event-loop": "^1.2",
                "react/promise": "^3 || ^2.6 || ^1.2.1",
                "react/stream": "^1.2"
            },
            "require-dev": {
                "phpunit/phpunit": "^9.6 || ^5.7 || ^4.8.36",
                "react/async": "^4 || ^3 || ^2",
                "react/promise-stream": "^1.4",
                "react/promise-timer": "^1.10"
            },
            "type": "library",
            "autoload": {
                "psr-4": {
                    "React\\Socket\\": "src/"
                }
            },
            "notification-url": "https://packagist.org/downloads/",
            "license": [
                "MIT"
            ],
            "authors": [
                {
                    "name": "Christian Lück",
                    "email": "christian@clue.engineering",
                    "homepage": "https://clue.engineering/"
                },
                {
                    "name": "Cees-Jan Kiewiet",
                    "email": "reactphp@ceesjankiewiet.nl",
                    "homepage": "https://wyrihaximus.net/"
                },
                {
                    "name": "Jan Sorgalla",
                    "email": "jsorgalla@gmail.com",
                    "homepage": "https://sorgalla.com/"
                },
                {
                    "name": "Chris Boden",
                    "email": "cboden@gmail.com",
                    "homepage": "https://cboden.dev/"
                }
            ],
            "description": "Async, streaming plaintext TCP/IP and secure TLS socket server and client connections for ReactPHP",
            "keywords": [
                "Connection",
                "Socket",
                "async",
                "reactphp",
                "stream"
            ],
            "support": {
                "issues": "https://github.com/reactphp/socket/issues",
                "source": "https://github.com/reactphp/socket/tree/v1.15.0"
            },
            "funding": [
                {
                    "url": "https://opencollective.com/reactphp",
                    "type": "open_collective"
                }
            ],
            "time": "2023-12-15T11:02:10+00:00"
        },
        {
            "name": "react/stream",
            "version": "v1.4.0",
            "source": {
                "type": "git",
                "url": "https://github.com/reactphp/stream.git",
                "reference": "1e5b0acb8fe55143b5b426817155190eb6f5b18d"
            },
            "dist": {
                "type": "zip",
                "url": "https://api.github.com/repos/reactphp/stream/zipball/1e5b0acb8fe55143b5b426817155190eb6f5b18d",
                "reference": "1e5b0acb8fe55143b5b426817155190eb6f5b18d",
                "shasum": ""
            },
            "require": {
                "evenement/evenement": "^3.0 || ^2.0 || ^1.0",
                "php": ">=5.3.8",
                "react/event-loop": "^1.2"
            },
            "require-dev": {
                "clue/stream-filter": "~1.2",
                "phpunit/phpunit": "^9.6 || ^5.7 || ^4.8.36"
            },
            "type": "library",
            "autoload": {
                "psr-4": {
                    "React\\Stream\\": "src/"
                }
            },
            "notification-url": "https://packagist.org/downloads/",
            "license": [
                "MIT"
            ],
            "authors": [
                {
                    "name": "Christian Lück",
                    "email": "christian@clue.engineering",
                    "homepage": "https://clue.engineering/"
                },
                {
                    "name": "Cees-Jan Kiewiet",
                    "email": "reactphp@ceesjankiewiet.nl",
                    "homepage": "https://wyrihaximus.net/"
                },
                {
                    "name": "Jan Sorgalla",
                    "email": "jsorgalla@gmail.com",
                    "homepage": "https://sorgalla.com/"
                },
                {
                    "name": "Chris Boden",
                    "email": "cboden@gmail.com",
                    "homepage": "https://cboden.dev/"
                }
            ],
            "description": "Event-driven readable and writable streams for non-blocking I/O in ReactPHP",
            "keywords": [
                "event-driven",
                "io",
                "non-blocking",
                "pipe",
                "reactphp",
                "readable",
                "stream",
                "writable"
            ],
            "support": {
                "issues": "https://github.com/reactphp/stream/issues",
                "source": "https://github.com/reactphp/stream/tree/v1.4.0"
            },
            "funding": [
                {
                    "url": "https://opencollective.com/reactphp",
                    "type": "open_collective"
                }
            ],
            "time": "2024-06-11T12:45:25+00:00"
        },
        {
            "name": "sebastian/cli-parser",
            "version": "2.0.1",
            "source": {
                "type": "git",
                "url": "https://github.com/sebastianbergmann/cli-parser.git",
                "reference": "c34583b87e7b7a8055bf6c450c2c77ce32a24084"
            },
            "dist": {
                "type": "zip",
                "url": "https://api.github.com/repos/sebastianbergmann/cli-parser/zipball/c34583b87e7b7a8055bf6c450c2c77ce32a24084",
                "reference": "c34583b87e7b7a8055bf6c450c2c77ce32a24084",
                "shasum": ""
            },
            "require": {
                "php": ">=8.1"
            },
            "require-dev": {
                "phpunit/phpunit": "^10.0"
            },
            "type": "library",
            "extra": {
                "branch-alias": {
                    "dev-main": "2.0-dev"
                }
            },
            "autoload": {
                "classmap": [
                    "src/"
                ]
            },
            "notification-url": "https://packagist.org/downloads/",
            "license": [
                "BSD-3-Clause"
            ],
            "authors": [
                {
                    "name": "Sebastian Bergmann",
                    "email": "sebastian@phpunit.de",
                    "role": "lead"
                }
            ],
            "description": "Library for parsing CLI options",
            "homepage": "https://github.com/sebastianbergmann/cli-parser",
            "support": {
                "issues": "https://github.com/sebastianbergmann/cli-parser/issues",
                "security": "https://github.com/sebastianbergmann/cli-parser/security/policy",
                "source": "https://github.com/sebastianbergmann/cli-parser/tree/2.0.1"
            },
            "funding": [
                {
                    "url": "https://github.com/sebastianbergmann",
                    "type": "github"
                }
            ],
            "time": "2024-03-02T07:12:49+00:00"
        },
        {
            "name": "sebastian/code-unit",
            "version": "2.0.0",
            "source": {
                "type": "git",
                "url": "https://github.com/sebastianbergmann/code-unit.git",
                "reference": "a81fee9eef0b7a76af11d121767abc44c104e503"
            },
            "dist": {
                "type": "zip",
                "url": "https://api.github.com/repos/sebastianbergmann/code-unit/zipball/a81fee9eef0b7a76af11d121767abc44c104e503",
                "reference": "a81fee9eef0b7a76af11d121767abc44c104e503",
                "shasum": ""
            },
            "require": {
                "php": ">=8.1"
            },
            "require-dev": {
                "phpunit/phpunit": "^10.0"
            },
            "type": "library",
            "extra": {
                "branch-alias": {
                    "dev-main": "2.0-dev"
                }
            },
            "autoload": {
                "classmap": [
                    "src/"
                ]
            },
            "notification-url": "https://packagist.org/downloads/",
            "license": [
                "BSD-3-Clause"
            ],
            "authors": [
                {
                    "name": "Sebastian Bergmann",
                    "email": "sebastian@phpunit.de",
                    "role": "lead"
                }
            ],
            "description": "Collection of value objects that represent the PHP code units",
            "homepage": "https://github.com/sebastianbergmann/code-unit",
            "support": {
                "issues": "https://github.com/sebastianbergmann/code-unit/issues",
                "source": "https://github.com/sebastianbergmann/code-unit/tree/2.0.0"
            },
            "funding": [
                {
                    "url": "https://github.com/sebastianbergmann",
                    "type": "github"
                }
            ],
            "time": "2023-02-03T06:58:43+00:00"
        },
        {
            "name": "sebastian/code-unit-reverse-lookup",
            "version": "3.0.0",
            "source": {
                "type": "git",
                "url": "https://github.com/sebastianbergmann/code-unit-reverse-lookup.git",
                "reference": "5e3a687f7d8ae33fb362c5c0743794bbb2420a1d"
            },
            "dist": {
                "type": "zip",
                "url": "https://api.github.com/repos/sebastianbergmann/code-unit-reverse-lookup/zipball/5e3a687f7d8ae33fb362c5c0743794bbb2420a1d",
                "reference": "5e3a687f7d8ae33fb362c5c0743794bbb2420a1d",
                "shasum": ""
            },
            "require": {
                "php": ">=8.1"
            },
            "require-dev": {
                "phpunit/phpunit": "^10.0"
            },
            "type": "library",
            "extra": {
                "branch-alias": {
                    "dev-main": "3.0-dev"
                }
            },
            "autoload": {
                "classmap": [
                    "src/"
                ]
            },
            "notification-url": "https://packagist.org/downloads/",
            "license": [
                "BSD-3-Clause"
            ],
            "authors": [
                {
                    "name": "Sebastian Bergmann",
                    "email": "sebastian@phpunit.de"
                }
            ],
            "description": "Looks up which function or method a line of code belongs to",
            "homepage": "https://github.com/sebastianbergmann/code-unit-reverse-lookup/",
            "support": {
                "issues": "https://github.com/sebastianbergmann/code-unit-reverse-lookup/issues",
                "source": "https://github.com/sebastianbergmann/code-unit-reverse-lookup/tree/3.0.0"
            },
            "funding": [
                {
                    "url": "https://github.com/sebastianbergmann",
                    "type": "github"
                }
            ],
            "time": "2023-02-03T06:59:15+00:00"
        },
        {
            "name": "sebastian/comparator",
            "version": "5.0.1",
            "source": {
                "type": "git",
                "url": "https://github.com/sebastianbergmann/comparator.git",
                "reference": "2db5010a484d53ebf536087a70b4a5423c102372"
            },
            "dist": {
                "type": "zip",
                "url": "https://api.github.com/repos/sebastianbergmann/comparator/zipball/2db5010a484d53ebf536087a70b4a5423c102372",
                "reference": "2db5010a484d53ebf536087a70b4a5423c102372",
                "shasum": ""
            },
            "require": {
                "ext-dom": "*",
                "ext-mbstring": "*",
                "php": ">=8.1",
                "sebastian/diff": "^5.0",
                "sebastian/exporter": "^5.0"
            },
            "require-dev": {
                "phpunit/phpunit": "^10.3"
            },
            "type": "library",
            "extra": {
                "branch-alias": {
                    "dev-main": "5.0-dev"
                }
            },
            "autoload": {
                "classmap": [
                    "src/"
                ]
            },
            "notification-url": "https://packagist.org/downloads/",
            "license": [
                "BSD-3-Clause"
            ],
            "authors": [
                {
                    "name": "Sebastian Bergmann",
                    "email": "sebastian@phpunit.de"
                },
                {
                    "name": "Jeff Welch",
                    "email": "whatthejeff@gmail.com"
                },
                {
                    "name": "Volker Dusch",
                    "email": "github@wallbash.com"
                },
                {
                    "name": "Bernhard Schussek",
                    "email": "bschussek@2bepublished.at"
                }
            ],
            "description": "Provides the functionality to compare PHP values for equality",
            "homepage": "https://github.com/sebastianbergmann/comparator",
            "keywords": [
                "comparator",
                "compare",
                "equality"
            ],
            "support": {
                "issues": "https://github.com/sebastianbergmann/comparator/issues",
                "security": "https://github.com/sebastianbergmann/comparator/security/policy",
                "source": "https://github.com/sebastianbergmann/comparator/tree/5.0.1"
            },
            "funding": [
                {
                    "url": "https://github.com/sebastianbergmann",
                    "type": "github"
                }
            ],
            "time": "2023-08-14T13:18:12+00:00"
        },
        {
            "name": "sebastian/complexity",
            "version": "3.2.0",
            "source": {
                "type": "git",
                "url": "https://github.com/sebastianbergmann/complexity.git",
                "reference": "68ff824baeae169ec9f2137158ee529584553799"
            },
            "dist": {
                "type": "zip",
                "url": "https://api.github.com/repos/sebastianbergmann/complexity/zipball/68ff824baeae169ec9f2137158ee529584553799",
                "reference": "68ff824baeae169ec9f2137158ee529584553799",
                "shasum": ""
            },
            "require": {
                "nikic/php-parser": "^4.18 || ^5.0",
                "php": ">=8.1"
            },
            "require-dev": {
                "phpunit/phpunit": "^10.0"
            },
            "type": "library",
            "extra": {
                "branch-alias": {
                    "dev-main": "3.2-dev"
                }
            },
            "autoload": {
                "classmap": [
                    "src/"
                ]
            },
            "notification-url": "https://packagist.org/downloads/",
            "license": [
                "BSD-3-Clause"
            ],
            "authors": [
                {
                    "name": "Sebastian Bergmann",
                    "email": "sebastian@phpunit.de",
                    "role": "lead"
                }
            ],
            "description": "Library for calculating the complexity of PHP code units",
            "homepage": "https://github.com/sebastianbergmann/complexity",
            "support": {
                "issues": "https://github.com/sebastianbergmann/complexity/issues",
                "security": "https://github.com/sebastianbergmann/complexity/security/policy",
                "source": "https://github.com/sebastianbergmann/complexity/tree/3.2.0"
            },
            "funding": [
                {
                    "url": "https://github.com/sebastianbergmann",
                    "type": "github"
                }
            ],
            "time": "2023-12-21T08:37:17+00:00"
        },
        {
            "name": "sebastian/diff",
            "version": "5.1.1",
            "source": {
                "type": "git",
                "url": "https://github.com/sebastianbergmann/diff.git",
                "reference": "c41e007b4b62af48218231d6c2275e4c9b975b2e"
            },
            "dist": {
                "type": "zip",
                "url": "https://api.github.com/repos/sebastianbergmann/diff/zipball/c41e007b4b62af48218231d6c2275e4c9b975b2e",
                "reference": "c41e007b4b62af48218231d6c2275e4c9b975b2e",
                "shasum": ""
            },
            "require": {
                "php": ">=8.1"
            },
            "require-dev": {
                "phpunit/phpunit": "^10.0",
                "symfony/process": "^6.4"
            },
            "type": "library",
            "extra": {
                "branch-alias": {
                    "dev-main": "5.1-dev"
                }
            },
            "autoload": {
                "classmap": [
                    "src/"
                ]
            },
            "notification-url": "https://packagist.org/downloads/",
            "license": [
                "BSD-3-Clause"
            ],
            "authors": [
                {
                    "name": "Sebastian Bergmann",
                    "email": "sebastian@phpunit.de"
                },
                {
                    "name": "Kore Nordmann",
                    "email": "mail@kore-nordmann.de"
                }
            ],
            "description": "Diff implementation",
            "homepage": "https://github.com/sebastianbergmann/diff",
            "keywords": [
                "diff",
                "udiff",
                "unidiff",
                "unified diff"
            ],
            "support": {
                "issues": "https://github.com/sebastianbergmann/diff/issues",
                "security": "https://github.com/sebastianbergmann/diff/security/policy",
                "source": "https://github.com/sebastianbergmann/diff/tree/5.1.1"
            },
            "funding": [
                {
                    "url": "https://github.com/sebastianbergmann",
                    "type": "github"
                }
            ],
            "time": "2024-03-02T07:15:17+00:00"
        },
        {
            "name": "sebastian/environment",
            "version": "6.1.0",
            "source": {
                "type": "git",
                "url": "https://github.com/sebastianbergmann/environment.git",
                "reference": "8074dbcd93529b357029f5cc5058fd3e43666984"
            },
            "dist": {
                "type": "zip",
                "url": "https://api.github.com/repos/sebastianbergmann/environment/zipball/8074dbcd93529b357029f5cc5058fd3e43666984",
                "reference": "8074dbcd93529b357029f5cc5058fd3e43666984",
                "shasum": ""
            },
            "require": {
                "php": ">=8.1"
            },
            "require-dev": {
                "phpunit/phpunit": "^10.0"
            },
            "suggest": {
                "ext-posix": "*"
            },
            "type": "library",
            "extra": {
                "branch-alias": {
                    "dev-main": "6.1-dev"
                }
            },
            "autoload": {
                "classmap": [
                    "src/"
                ]
            },
            "notification-url": "https://packagist.org/downloads/",
            "license": [
                "BSD-3-Clause"
            ],
            "authors": [
                {
                    "name": "Sebastian Bergmann",
                    "email": "sebastian@phpunit.de"
                }
            ],
            "description": "Provides functionality to handle HHVM/PHP environments",
            "homepage": "https://github.com/sebastianbergmann/environment",
            "keywords": [
                "Xdebug",
                "environment",
                "hhvm"
            ],
            "support": {
                "issues": "https://github.com/sebastianbergmann/environment/issues",
                "security": "https://github.com/sebastianbergmann/environment/security/policy",
                "source": "https://github.com/sebastianbergmann/environment/tree/6.1.0"
            },
            "funding": [
                {
                    "url": "https://github.com/sebastianbergmann",
                    "type": "github"
                }
            ],
            "time": "2024-03-23T08:47:14+00:00"
        },
        {
            "name": "sebastian/exporter",
            "version": "5.1.2",
            "source": {
                "type": "git",
                "url": "https://github.com/sebastianbergmann/exporter.git",
                "reference": "955288482d97c19a372d3f31006ab3f37da47adf"
            },
            "dist": {
                "type": "zip",
                "url": "https://api.github.com/repos/sebastianbergmann/exporter/zipball/955288482d97c19a372d3f31006ab3f37da47adf",
                "reference": "955288482d97c19a372d3f31006ab3f37da47adf",
                "shasum": ""
            },
            "require": {
                "ext-mbstring": "*",
                "php": ">=8.1",
                "sebastian/recursion-context": "^5.0"
            },
            "require-dev": {
                "phpunit/phpunit": "^10.0"
            },
            "type": "library",
            "extra": {
                "branch-alias": {
                    "dev-main": "5.1-dev"
                }
            },
            "autoload": {
                "classmap": [
                    "src/"
                ]
            },
            "notification-url": "https://packagist.org/downloads/",
            "license": [
                "BSD-3-Clause"
            ],
            "authors": [
                {
                    "name": "Sebastian Bergmann",
                    "email": "sebastian@phpunit.de"
                },
                {
                    "name": "Jeff Welch",
                    "email": "whatthejeff@gmail.com"
                },
                {
                    "name": "Volker Dusch",
                    "email": "github@wallbash.com"
                },
                {
                    "name": "Adam Harvey",
                    "email": "aharvey@php.net"
                },
                {
                    "name": "Bernhard Schussek",
                    "email": "bschussek@gmail.com"
                }
            ],
            "description": "Provides the functionality to export PHP variables for visualization",
            "homepage": "https://www.github.com/sebastianbergmann/exporter",
            "keywords": [
                "export",
                "exporter"
            ],
            "support": {
                "issues": "https://github.com/sebastianbergmann/exporter/issues",
                "security": "https://github.com/sebastianbergmann/exporter/security/policy",
                "source": "https://github.com/sebastianbergmann/exporter/tree/5.1.2"
            },
            "funding": [
                {
                    "url": "https://github.com/sebastianbergmann",
                    "type": "github"
                }
            ],
            "time": "2024-03-02T07:17:12+00:00"
        },
        {
            "name": "sebastian/global-state",
            "version": "6.0.2",
            "source": {
                "type": "git",
                "url": "https://github.com/sebastianbergmann/global-state.git",
                "reference": "987bafff24ecc4c9ac418cab1145b96dd6e9cbd9"
            },
            "dist": {
                "type": "zip",
                "url": "https://api.github.com/repos/sebastianbergmann/global-state/zipball/987bafff24ecc4c9ac418cab1145b96dd6e9cbd9",
                "reference": "987bafff24ecc4c9ac418cab1145b96dd6e9cbd9",
                "shasum": ""
            },
            "require": {
                "php": ">=8.1",
                "sebastian/object-reflector": "^3.0",
                "sebastian/recursion-context": "^5.0"
            },
            "require-dev": {
                "ext-dom": "*",
                "phpunit/phpunit": "^10.0"
            },
            "type": "library",
            "extra": {
                "branch-alias": {
                    "dev-main": "6.0-dev"
                }
            },
            "autoload": {
                "classmap": [
                    "src/"
                ]
            },
            "notification-url": "https://packagist.org/downloads/",
            "license": [
                "BSD-3-Clause"
            ],
            "authors": [
                {
                    "name": "Sebastian Bergmann",
                    "email": "sebastian@phpunit.de"
                }
            ],
            "description": "Snapshotting of global state",
            "homepage": "https://www.github.com/sebastianbergmann/global-state",
            "keywords": [
                "global state"
            ],
            "support": {
                "issues": "https://github.com/sebastianbergmann/global-state/issues",
                "security": "https://github.com/sebastianbergmann/global-state/security/policy",
                "source": "https://github.com/sebastianbergmann/global-state/tree/6.0.2"
            },
            "funding": [
                {
                    "url": "https://github.com/sebastianbergmann",
                    "type": "github"
                }
            ],
            "time": "2024-03-02T07:19:19+00:00"
        },
        {
            "name": "sebastian/lines-of-code",
            "version": "2.0.2",
            "source": {
                "type": "git",
                "url": "https://github.com/sebastianbergmann/lines-of-code.git",
                "reference": "856e7f6a75a84e339195d48c556f23be2ebf75d0"
            },
            "dist": {
                "type": "zip",
                "url": "https://api.github.com/repos/sebastianbergmann/lines-of-code/zipball/856e7f6a75a84e339195d48c556f23be2ebf75d0",
                "reference": "856e7f6a75a84e339195d48c556f23be2ebf75d0",
                "shasum": ""
            },
            "require": {
                "nikic/php-parser": "^4.18 || ^5.0",
                "php": ">=8.1"
            },
            "require-dev": {
                "phpunit/phpunit": "^10.0"
            },
            "type": "library",
            "extra": {
                "branch-alias": {
                    "dev-main": "2.0-dev"
                }
            },
            "autoload": {
                "classmap": [
                    "src/"
                ]
            },
            "notification-url": "https://packagist.org/downloads/",
            "license": [
                "BSD-3-Clause"
            ],
            "authors": [
                {
                    "name": "Sebastian Bergmann",
                    "email": "sebastian@phpunit.de",
                    "role": "lead"
                }
            ],
            "description": "Library for counting the lines of code in PHP source code",
            "homepage": "https://github.com/sebastianbergmann/lines-of-code",
            "support": {
                "issues": "https://github.com/sebastianbergmann/lines-of-code/issues",
                "security": "https://github.com/sebastianbergmann/lines-of-code/security/policy",
                "source": "https://github.com/sebastianbergmann/lines-of-code/tree/2.0.2"
            },
            "funding": [
                {
                    "url": "https://github.com/sebastianbergmann",
                    "type": "github"
                }
            ],
            "time": "2023-12-21T08:38:20+00:00"
        },
        {
            "name": "sebastian/object-enumerator",
            "version": "5.0.0",
            "source": {
                "type": "git",
                "url": "https://github.com/sebastianbergmann/object-enumerator.git",
                "reference": "202d0e344a580d7f7d04b3fafce6933e59dae906"
            },
            "dist": {
                "type": "zip",
                "url": "https://api.github.com/repos/sebastianbergmann/object-enumerator/zipball/202d0e344a580d7f7d04b3fafce6933e59dae906",
                "reference": "202d0e344a580d7f7d04b3fafce6933e59dae906",
                "shasum": ""
            },
            "require": {
                "php": ">=8.1",
                "sebastian/object-reflector": "^3.0",
                "sebastian/recursion-context": "^5.0"
            },
            "require-dev": {
                "phpunit/phpunit": "^10.0"
            },
            "type": "library",
            "extra": {
                "branch-alias": {
                    "dev-main": "5.0-dev"
                }
            },
            "autoload": {
                "classmap": [
                    "src/"
                ]
            },
            "notification-url": "https://packagist.org/downloads/",
            "license": [
                "BSD-3-Clause"
            ],
            "authors": [
                {
                    "name": "Sebastian Bergmann",
                    "email": "sebastian@phpunit.de"
                }
            ],
            "description": "Traverses array structures and object graphs to enumerate all referenced objects",
            "homepage": "https://github.com/sebastianbergmann/object-enumerator/",
            "support": {
                "issues": "https://github.com/sebastianbergmann/object-enumerator/issues",
                "source": "https://github.com/sebastianbergmann/object-enumerator/tree/5.0.0"
            },
            "funding": [
                {
                    "url": "https://github.com/sebastianbergmann",
                    "type": "github"
                }
            ],
            "time": "2023-02-03T07:08:32+00:00"
        },
        {
            "name": "sebastian/object-reflector",
            "version": "3.0.0",
            "source": {
                "type": "git",
                "url": "https://github.com/sebastianbergmann/object-reflector.git",
                "reference": "24ed13d98130f0e7122df55d06c5c4942a577957"
            },
            "dist": {
                "type": "zip",
                "url": "https://api.github.com/repos/sebastianbergmann/object-reflector/zipball/24ed13d98130f0e7122df55d06c5c4942a577957",
                "reference": "24ed13d98130f0e7122df55d06c5c4942a577957",
                "shasum": ""
            },
            "require": {
                "php": ">=8.1"
            },
            "require-dev": {
                "phpunit/phpunit": "^10.0"
            },
            "type": "library",
            "extra": {
                "branch-alias": {
                    "dev-main": "3.0-dev"
                }
            },
            "autoload": {
                "classmap": [
                    "src/"
                ]
            },
            "notification-url": "https://packagist.org/downloads/",
            "license": [
                "BSD-3-Clause"
            ],
            "authors": [
                {
                    "name": "Sebastian Bergmann",
                    "email": "sebastian@phpunit.de"
                }
            ],
            "description": "Allows reflection of object attributes, including inherited and non-public ones",
            "homepage": "https://github.com/sebastianbergmann/object-reflector/",
            "support": {
                "issues": "https://github.com/sebastianbergmann/object-reflector/issues",
                "source": "https://github.com/sebastianbergmann/object-reflector/tree/3.0.0"
            },
            "funding": [
                {
                    "url": "https://github.com/sebastianbergmann",
                    "type": "github"
                }
            ],
            "time": "2023-02-03T07:06:18+00:00"
        },
        {
            "name": "sebastian/recursion-context",
            "version": "5.0.0",
            "source": {
                "type": "git",
                "url": "https://github.com/sebastianbergmann/recursion-context.git",
                "reference": "05909fb5bc7df4c52992396d0116aed689f93712"
            },
            "dist": {
                "type": "zip",
                "url": "https://api.github.com/repos/sebastianbergmann/recursion-context/zipball/05909fb5bc7df4c52992396d0116aed689f93712",
                "reference": "05909fb5bc7df4c52992396d0116aed689f93712",
                "shasum": ""
            },
            "require": {
                "php": ">=8.1"
            },
            "require-dev": {
                "phpunit/phpunit": "^10.0"
            },
            "type": "library",
            "extra": {
                "branch-alias": {
                    "dev-main": "5.0-dev"
                }
            },
            "autoload": {
                "classmap": [
                    "src/"
                ]
            },
            "notification-url": "https://packagist.org/downloads/",
            "license": [
                "BSD-3-Clause"
            ],
            "authors": [
                {
                    "name": "Sebastian Bergmann",
                    "email": "sebastian@phpunit.de"
                },
                {
                    "name": "Jeff Welch",
                    "email": "whatthejeff@gmail.com"
                },
                {
                    "name": "Adam Harvey",
                    "email": "aharvey@php.net"
                }
            ],
            "description": "Provides functionality to recursively process PHP variables",
            "homepage": "https://github.com/sebastianbergmann/recursion-context",
            "support": {
                "issues": "https://github.com/sebastianbergmann/recursion-context/issues",
                "source": "https://github.com/sebastianbergmann/recursion-context/tree/5.0.0"
            },
            "funding": [
                {
                    "url": "https://github.com/sebastianbergmann",
                    "type": "github"
                }
            ],
            "time": "2023-02-03T07:05:40+00:00"
        },
        {
            "name": "sebastian/type",
            "version": "4.0.0",
            "source": {
                "type": "git",
                "url": "https://github.com/sebastianbergmann/type.git",
                "reference": "462699a16464c3944eefc02ebdd77882bd3925bf"
            },
            "dist": {
                "type": "zip",
                "url": "https://api.github.com/repos/sebastianbergmann/type/zipball/462699a16464c3944eefc02ebdd77882bd3925bf",
                "reference": "462699a16464c3944eefc02ebdd77882bd3925bf",
                "shasum": ""
            },
            "require": {
                "php": ">=8.1"
            },
            "require-dev": {
                "phpunit/phpunit": "^10.0"
            },
            "type": "library",
            "extra": {
                "branch-alias": {
                    "dev-main": "4.0-dev"
                }
            },
            "autoload": {
                "classmap": [
                    "src/"
                ]
            },
            "notification-url": "https://packagist.org/downloads/",
            "license": [
                "BSD-3-Clause"
            ],
            "authors": [
                {
                    "name": "Sebastian Bergmann",
                    "email": "sebastian@phpunit.de",
                    "role": "lead"
                }
            ],
            "description": "Collection of value objects that represent the types of the PHP type system",
            "homepage": "https://github.com/sebastianbergmann/type",
            "support": {
                "issues": "https://github.com/sebastianbergmann/type/issues",
                "source": "https://github.com/sebastianbergmann/type/tree/4.0.0"
            },
            "funding": [
                {
                    "url": "https://github.com/sebastianbergmann",
                    "type": "github"
                }
            ],
            "time": "2023-02-03T07:10:45+00:00"
        },
        {
            "name": "sebastian/version",
            "version": "4.0.1",
            "source": {
                "type": "git",
                "url": "https://github.com/sebastianbergmann/version.git",
                "reference": "c51fa83a5d8f43f1402e3f32a005e6262244ef17"
            },
            "dist": {
                "type": "zip",
                "url": "https://api.github.com/repos/sebastianbergmann/version/zipball/c51fa83a5d8f43f1402e3f32a005e6262244ef17",
                "reference": "c51fa83a5d8f43f1402e3f32a005e6262244ef17",
                "shasum": ""
            },
            "require": {
                "php": ">=8.1"
            },
            "type": "library",
            "extra": {
                "branch-alias": {
                    "dev-main": "4.0-dev"
                }
            },
            "autoload": {
                "classmap": [
                    "src/"
                ]
            },
            "notification-url": "https://packagist.org/downloads/",
            "license": [
                "BSD-3-Clause"
            ],
            "authors": [
                {
                    "name": "Sebastian Bergmann",
                    "email": "sebastian@phpunit.de",
                    "role": "lead"
                }
            ],
            "description": "Library that helps with managing the version number of Git-hosted PHP projects",
            "homepage": "https://github.com/sebastianbergmann/version",
            "support": {
                "issues": "https://github.com/sebastianbergmann/version/issues",
                "source": "https://github.com/sebastianbergmann/version/tree/4.0.1"
            },
            "funding": [
                {
                    "url": "https://github.com/sebastianbergmann",
                    "type": "github"
                }
            ],
            "time": "2023-02-07T11:34:05+00:00"
        },
        {
            "name": "spatie/array-to-xml",
            "version": "3.3.0",
            "source": {
                "type": "git",
                "url": "https://github.com/spatie/array-to-xml.git",
                "reference": "f56b220fe2db1ade4c88098d83413ebdfc3bf876"
            },
            "dist": {
                "type": "zip",
                "url": "https://api.github.com/repos/spatie/array-to-xml/zipball/f56b220fe2db1ade4c88098d83413ebdfc3bf876",
                "reference": "f56b220fe2db1ade4c88098d83413ebdfc3bf876",
                "shasum": ""
            },
            "require": {
                "ext-dom": "*",
                "php": "^8.0"
            },
            "require-dev": {
                "mockery/mockery": "^1.2",
                "pestphp/pest": "^1.21",
                "spatie/pest-plugin-snapshots": "^1.1"
            },
            "type": "library",
            "extra": {
                "branch-alias": {
                    "dev-main": "3.x-dev"
                }
            },
            "autoload": {
                "psr-4": {
                    "Spatie\\ArrayToXml\\": "src"
                }
            },
            "notification-url": "https://packagist.org/downloads/",
            "license": [
                "MIT"
            ],
            "authors": [
                {
                    "name": "Freek Van der Herten",
                    "email": "freek@spatie.be",
                    "homepage": "https://freek.dev",
                    "role": "Developer"
                }
            ],
            "description": "Convert an array to xml",
            "homepage": "https://github.com/spatie/array-to-xml",
            "keywords": [
                "array",
                "convert",
                "xml"
            ],
            "support": {
                "source": "https://github.com/spatie/array-to-xml/tree/3.3.0"
            },
            "funding": [
                {
                    "url": "https://spatie.be/open-source/support-us",
                    "type": "custom"
                },
                {
                    "url": "https://github.com/spatie",
                    "type": "github"
                }
            ],
            "time": "2024-05-01T10:20:27+00:00"
        },
        {
            "name": "squizlabs/php_codesniffer",
            "version": "3.10.1",
            "source": {
                "type": "git",
                "url": "https://github.com/PHPCSStandards/PHP_CodeSniffer.git",
                "reference": "8f90f7a53ce271935282967f53d0894f8f1ff877"
            },
            "dist": {
                "type": "zip",
                "url": "https://api.github.com/repos/PHPCSStandards/PHP_CodeSniffer/zipball/8f90f7a53ce271935282967f53d0894f8f1ff877",
                "reference": "8f90f7a53ce271935282967f53d0894f8f1ff877",
                "shasum": ""
            },
            "require": {
                "ext-simplexml": "*",
                "ext-tokenizer": "*",
                "ext-xmlwriter": "*",
                "php": ">=5.4.0"
            },
            "require-dev": {
                "phpunit/phpunit": "^4.0 || ^5.0 || ^6.0 || ^7.0 || ^8.0 || ^9.3.4"
            },
            "bin": [
                "bin/phpcbf",
                "bin/phpcs"
            ],
            "type": "library",
            "extra": {
                "branch-alias": {
                    "dev-master": "3.x-dev"
                }
            },
            "notification-url": "https://packagist.org/downloads/",
            "license": [
                "BSD-3-Clause"
            ],
            "authors": [
                {
                    "name": "Greg Sherwood",
                    "role": "Former lead"
                },
                {
                    "name": "Juliette Reinders Folmer",
                    "role": "Current lead"
                },
                {
                    "name": "Contributors",
                    "homepage": "https://github.com/PHPCSStandards/PHP_CodeSniffer/graphs/contributors"
                }
            ],
            "description": "PHP_CodeSniffer tokenizes PHP, JavaScript and CSS files and detects violations of a defined set of coding standards.",
            "homepage": "https://github.com/PHPCSStandards/PHP_CodeSniffer",
            "keywords": [
                "phpcs",
                "standards",
                "static analysis"
            ],
            "support": {
                "issues": "https://github.com/PHPCSStandards/PHP_CodeSniffer/issues",
                "security": "https://github.com/PHPCSStandards/PHP_CodeSniffer/security/policy",
                "source": "https://github.com/PHPCSStandards/PHP_CodeSniffer",
                "wiki": "https://github.com/PHPCSStandards/PHP_CodeSniffer/wiki"
            },
            "funding": [
                {
                    "url": "https://github.com/PHPCSStandards",
                    "type": "github"
                },
                {
                    "url": "https://github.com/jrfnl",
                    "type": "github"
                },
                {
                    "url": "https://opencollective.com/php_codesniffer",
                    "type": "open_collective"
                }
            ],
            "time": "2024-05-22T21:24:41+00:00"
        },
        {
            "name": "symfony/event-dispatcher",
            "version": "v6.4.8",
            "source": {
                "type": "git",
                "url": "https://github.com/symfony/event-dispatcher.git",
                "reference": "8d7507f02b06e06815e56bb39aa0128e3806208b"
            },
            "dist": {
                "type": "zip",
                "url": "https://api.github.com/repos/symfony/event-dispatcher/zipball/8d7507f02b06e06815e56bb39aa0128e3806208b",
                "reference": "8d7507f02b06e06815e56bb39aa0128e3806208b",
                "shasum": ""
            },
            "require": {
                "php": ">=8.1",
                "symfony/event-dispatcher-contracts": "^2.5|^3"
            },
            "conflict": {
                "symfony/dependency-injection": "<5.4",
                "symfony/service-contracts": "<2.5"
            },
            "provide": {
                "psr/event-dispatcher-implementation": "1.0",
                "symfony/event-dispatcher-implementation": "2.0|3.0"
            },
            "require-dev": {
                "psr/log": "^1|^2|^3",
                "symfony/config": "^5.4|^6.0|^7.0",
                "symfony/dependency-injection": "^5.4|^6.0|^7.0",
                "symfony/error-handler": "^5.4|^6.0|^7.0",
                "symfony/expression-language": "^5.4|^6.0|^7.0",
                "symfony/http-foundation": "^5.4|^6.0|^7.0",
                "symfony/service-contracts": "^2.5|^3",
                "symfony/stopwatch": "^5.4|^6.0|^7.0"
            },
            "type": "library",
            "autoload": {
                "psr-4": {
                    "Symfony\\Component\\EventDispatcher\\": ""
                },
                "exclude-from-classmap": [
                    "/Tests/"
                ]
            },
            "notification-url": "https://packagist.org/downloads/",
            "license": [
                "MIT"
            ],
            "authors": [
                {
                    "name": "Fabien Potencier",
                    "email": "fabien@symfony.com"
                },
                {
                    "name": "Symfony Community",
                    "homepage": "https://symfony.com/contributors"
                }
            ],
            "description": "Provides tools that allow your application components to communicate with each other by dispatching events and listening to them",
            "homepage": "https://symfony.com",
            "support": {
                "source": "https://github.com/symfony/event-dispatcher/tree/v6.4.8"
            },
            "funding": [
                {
                    "url": "https://symfony.com/sponsor",
                    "type": "custom"
                },
                {
                    "url": "https://github.com/fabpot",
                    "type": "github"
                },
                {
                    "url": "https://tidelift.com/funding/github/packagist/symfony/symfony",
                    "type": "tidelift"
                }
            ],
            "time": "2024-05-31T14:49:08+00:00"
        },
        {
            "name": "symfony/event-dispatcher-contracts",
            "version": "v3.5.0",
            "source": {
                "type": "git",
                "url": "https://github.com/symfony/event-dispatcher-contracts.git",
                "reference": "8f93aec25d41b72493c6ddff14e916177c9efc50"
            },
            "dist": {
                "type": "zip",
                "url": "https://api.github.com/repos/symfony/event-dispatcher-contracts/zipball/8f93aec25d41b72493c6ddff14e916177c9efc50",
                "reference": "8f93aec25d41b72493c6ddff14e916177c9efc50",
                "shasum": ""
            },
            "require": {
                "php": ">=8.1",
                "psr/event-dispatcher": "^1"
            },
            "type": "library",
            "extra": {
                "branch-alias": {
                    "dev-main": "3.5-dev"
                },
                "thanks": {
                    "name": "symfony/contracts",
                    "url": "https://github.com/symfony/contracts"
                }
            },
            "autoload": {
                "psr-4": {
                    "Symfony\\Contracts\\EventDispatcher\\": ""
                }
            },
            "notification-url": "https://packagist.org/downloads/",
            "license": [
                "MIT"
            ],
            "authors": [
                {
                    "name": "Nicolas Grekas",
                    "email": "p@tchwork.com"
                },
                {
                    "name": "Symfony Community",
                    "homepage": "https://symfony.com/contributors"
                }
            ],
            "description": "Generic abstractions related to dispatching event",
            "homepage": "https://symfony.com",
            "keywords": [
                "abstractions",
                "contracts",
                "decoupling",
                "interfaces",
                "interoperability",
                "standards"
            ],
            "support": {
                "source": "https://github.com/symfony/event-dispatcher-contracts/tree/v3.5.0"
            },
            "funding": [
                {
                    "url": "https://symfony.com/sponsor",
                    "type": "custom"
                },
                {
                    "url": "https://github.com/fabpot",
                    "type": "github"
                },
                {
                    "url": "https://tidelift.com/funding/github/packagist/symfony/symfony",
                    "type": "tidelift"
                }
            ],
            "time": "2024-04-18T09:32:20+00:00"
        },
        {
            "name": "symfony/filesystem",
            "version": "v6.4.8",
            "source": {
                "type": "git",
                "url": "https://github.com/symfony/filesystem.git",
                "reference": "4d37529150e7081c51b3c5d5718c55a04a9503f3"
            },
            "dist": {
                "type": "zip",
                "url": "https://api.github.com/repos/symfony/filesystem/zipball/4d37529150e7081c51b3c5d5718c55a04a9503f3",
                "reference": "4d37529150e7081c51b3c5d5718c55a04a9503f3",
                "shasum": ""
            },
            "require": {
                "php": ">=8.1",
                "symfony/polyfill-ctype": "~1.8",
                "symfony/polyfill-mbstring": "~1.8"
            },
            "require-dev": {
                "symfony/process": "^5.4|^6.4|^7.0"
            },
            "type": "library",
            "autoload": {
                "psr-4": {
                    "Symfony\\Component\\Filesystem\\": ""
                },
                "exclude-from-classmap": [
                    "/Tests/"
                ]
            },
            "notification-url": "https://packagist.org/downloads/",
            "license": [
                "MIT"
            ],
            "authors": [
                {
                    "name": "Fabien Potencier",
                    "email": "fabien@symfony.com"
                },
                {
                    "name": "Symfony Community",
                    "homepage": "https://symfony.com/contributors"
                }
            ],
            "description": "Provides basic utilities for the filesystem",
            "homepage": "https://symfony.com",
            "support": {
                "source": "https://github.com/symfony/filesystem/tree/v6.4.8"
            },
            "funding": [
                {
                    "url": "https://symfony.com/sponsor",
                    "type": "custom"
                },
                {
                    "url": "https://github.com/fabpot",
                    "type": "github"
                },
                {
                    "url": "https://tidelift.com/funding/github/packagist/symfony/symfony",
                    "type": "tidelift"
                }
            ],
            "time": "2024-05-31T14:49:08+00:00"
        },
        {
            "name": "symfony/finder",
            "version": "v6.4.8",
            "source": {
                "type": "git",
                "url": "https://github.com/symfony/finder.git",
                "reference": "3ef977a43883215d560a2cecb82ec8e62131471c"
            },
            "dist": {
                "type": "zip",
                "url": "https://api.github.com/repos/symfony/finder/zipball/3ef977a43883215d560a2cecb82ec8e62131471c",
                "reference": "3ef977a43883215d560a2cecb82ec8e62131471c",
                "shasum": ""
            },
            "require": {
                "php": ">=8.1"
            },
            "require-dev": {
                "symfony/filesystem": "^6.0|^7.0"
            },
            "type": "library",
            "autoload": {
                "psr-4": {
                    "Symfony\\Component\\Finder\\": ""
                },
                "exclude-from-classmap": [
                    "/Tests/"
                ]
            },
            "notification-url": "https://packagist.org/downloads/",
            "license": [
                "MIT"
            ],
            "authors": [
                {
                    "name": "Fabien Potencier",
                    "email": "fabien@symfony.com"
                },
                {
                    "name": "Symfony Community",
                    "homepage": "https://symfony.com/contributors"
                }
            ],
            "description": "Finds files and directories via an intuitive fluent interface",
            "homepage": "https://symfony.com",
            "support": {
                "source": "https://github.com/symfony/finder/tree/v6.4.8"
            },
            "funding": [
                {
                    "url": "https://symfony.com/sponsor",
                    "type": "custom"
                },
                {
                    "url": "https://github.com/fabpot",
                    "type": "github"
                },
                {
                    "url": "https://tidelift.com/funding/github/packagist/symfony/symfony",
                    "type": "tidelift"
                }
            ],
            "time": "2024-05-31T14:49:08+00:00"
        },
        {
            "name": "symfony/options-resolver",
            "version": "v6.4.8",
            "source": {
                "type": "git",
                "url": "https://github.com/symfony/options-resolver.git",
                "reference": "22ab9e9101ab18de37839074f8a1197f55590c1b"
            },
            "dist": {
                "type": "zip",
                "url": "https://api.github.com/repos/symfony/options-resolver/zipball/22ab9e9101ab18de37839074f8a1197f55590c1b",
                "reference": "22ab9e9101ab18de37839074f8a1197f55590c1b",
                "shasum": ""
            },
            "require": {
                "php": ">=8.1",
                "symfony/deprecation-contracts": "^2.5|^3"
            },
            "type": "library",
            "autoload": {
                "psr-4": {
                    "Symfony\\Component\\OptionsResolver\\": ""
                },
                "exclude-from-classmap": [
                    "/Tests/"
                ]
            },
            "notification-url": "https://packagist.org/downloads/",
            "license": [
                "MIT"
            ],
            "authors": [
                {
                    "name": "Fabien Potencier",
                    "email": "fabien@symfony.com"
                },
                {
                    "name": "Symfony Community",
                    "homepage": "https://symfony.com/contributors"
                }
            ],
            "description": "Provides an improved replacement for the array_replace PHP function",
            "homepage": "https://symfony.com",
            "keywords": [
                "config",
                "configuration",
                "options"
            ],
            "support": {
                "source": "https://github.com/symfony/options-resolver/tree/v6.4.8"
            },
            "funding": [
                {
                    "url": "https://symfony.com/sponsor",
                    "type": "custom"
                },
                {
                    "url": "https://github.com/fabpot",
                    "type": "github"
                },
                {
                    "url": "https://tidelift.com/funding/github/packagist/symfony/symfony",
                    "type": "tidelift"
                }
            ],
            "time": "2024-05-31T14:49:08+00:00"
        },
        {
            "name": "symfony/process",
            "version": "v6.4.8",
            "source": {
                "type": "git",
                "url": "https://github.com/symfony/process.git",
                "reference": "8d92dd79149f29e89ee0f480254db595f6a6a2c5"
            },
            "dist": {
                "type": "zip",
                "url": "https://api.github.com/repos/symfony/process/zipball/8d92dd79149f29e89ee0f480254db595f6a6a2c5",
                "reference": "8d92dd79149f29e89ee0f480254db595f6a6a2c5",
                "shasum": ""
            },
            "require": {
                "php": ">=8.1"
            },
            "type": "library",
            "autoload": {
                "psr-4": {
                    "Symfony\\Component\\Process\\": ""
                },
                "exclude-from-classmap": [
                    "/Tests/"
                ]
            },
            "notification-url": "https://packagist.org/downloads/",
            "license": [
                "MIT"
            ],
            "authors": [
                {
                    "name": "Fabien Potencier",
                    "email": "fabien@symfony.com"
                },
                {
                    "name": "Symfony Community",
                    "homepage": "https://symfony.com/contributors"
                }
            ],
            "description": "Executes commands in sub-processes",
            "homepage": "https://symfony.com",
            "support": {
                "source": "https://github.com/symfony/process/tree/v6.4.8"
            },
            "funding": [
                {
                    "url": "https://symfony.com/sponsor",
                    "type": "custom"
                },
                {
                    "url": "https://github.com/fabpot",
                    "type": "github"
                },
                {
                    "url": "https://tidelift.com/funding/github/packagist/symfony/symfony",
                    "type": "tidelift"
                }
            ],
            "time": "2024-05-31T14:49:08+00:00"
        },
        {
            "name": "symfony/stopwatch",
            "version": "v6.4.8",
            "source": {
                "type": "git",
                "url": "https://github.com/symfony/stopwatch.git",
                "reference": "63e069eb616049632cde9674c46957819454b8aa"
            },
            "dist": {
                "type": "zip",
                "url": "https://api.github.com/repos/symfony/stopwatch/zipball/63e069eb616049632cde9674c46957819454b8aa",
                "reference": "63e069eb616049632cde9674c46957819454b8aa",
                "shasum": ""
            },
            "require": {
                "php": ">=8.1",
                "symfony/service-contracts": "^2.5|^3"
            },
            "type": "library",
            "autoload": {
                "psr-4": {
                    "Symfony\\Component\\Stopwatch\\": ""
                },
                "exclude-from-classmap": [
                    "/Tests/"
                ]
            },
            "notification-url": "https://packagist.org/downloads/",
            "license": [
                "MIT"
            ],
            "authors": [
                {
                    "name": "Fabien Potencier",
                    "email": "fabien@symfony.com"
                },
                {
                    "name": "Symfony Community",
                    "homepage": "https://symfony.com/contributors"
                }
            ],
            "description": "Provides a way to profile code",
            "homepage": "https://symfony.com",
            "support": {
                "source": "https://github.com/symfony/stopwatch/tree/v6.4.8"
            },
            "funding": [
                {
                    "url": "https://symfony.com/sponsor",
                    "type": "custom"
                },
                {
                    "url": "https://github.com/fabpot",
                    "type": "github"
                },
                {
                    "url": "https://tidelift.com/funding/github/packagist/symfony/symfony",
                    "type": "tidelift"
                }
            ],
            "time": "2024-05-31T14:49:08+00:00"
        },
        {
            "name": "symfony/yaml",
            "version": "v6.4.8",
            "source": {
                "type": "git",
                "url": "https://github.com/symfony/yaml.git",
                "reference": "52903de178d542850f6f341ba92995d3d63e60c9"
            },
            "dist": {
                "type": "zip",
                "url": "https://api.github.com/repos/symfony/yaml/zipball/52903de178d542850f6f341ba92995d3d63e60c9",
                "reference": "52903de178d542850f6f341ba92995d3d63e60c9",
                "shasum": ""
            },
            "require": {
                "php": ">=8.1",
                "symfony/deprecation-contracts": "^2.5|^3",
                "symfony/polyfill-ctype": "^1.8"
            },
            "conflict": {
                "symfony/console": "<5.4"
            },
            "require-dev": {
                "symfony/console": "^5.4|^6.0|^7.0"
            },
            "bin": [
                "Resources/bin/yaml-lint"
            ],
            "type": "library",
            "autoload": {
                "psr-4": {
                    "Symfony\\Component\\Yaml\\": ""
                },
                "exclude-from-classmap": [
                    "/Tests/"
                ]
            },
            "notification-url": "https://packagist.org/downloads/",
            "license": [
                "MIT"
            ],
            "authors": [
                {
                    "name": "Fabien Potencier",
                    "email": "fabien@symfony.com"
                },
                {
                    "name": "Symfony Community",
                    "homepage": "https://symfony.com/contributors"
                }
            ],
            "description": "Loads and dumps YAML files",
            "homepage": "https://symfony.com",
            "support": {
                "source": "https://github.com/symfony/yaml/tree/v6.4.8"
            },
            "funding": [
                {
                    "url": "https://symfony.com/sponsor",
                    "type": "custom"
                },
                {
                    "url": "https://github.com/fabpot",
                    "type": "github"
                },
                {
                    "url": "https://tidelift.com/funding/github/packagist/symfony/symfony",
                    "type": "tidelift"
                }
            ],
            "time": "2024-05-31T14:49:08+00:00"
        },
        {
            "name": "theseer/tokenizer",
            "version": "1.2.3",
            "source": {
                "type": "git",
                "url": "https://github.com/theseer/tokenizer.git",
                "reference": "737eda637ed5e28c3413cb1ebe8bb52cbf1ca7a2"
            },
            "dist": {
                "type": "zip",
                "url": "https://api.github.com/repos/theseer/tokenizer/zipball/737eda637ed5e28c3413cb1ebe8bb52cbf1ca7a2",
                "reference": "737eda637ed5e28c3413cb1ebe8bb52cbf1ca7a2",
                "shasum": ""
            },
            "require": {
                "ext-dom": "*",
                "ext-tokenizer": "*",
                "ext-xmlwriter": "*",
                "php": "^7.2 || ^8.0"
            },
            "type": "library",
            "autoload": {
                "classmap": [
                    "src/"
                ]
            },
            "notification-url": "https://packagist.org/downloads/",
            "license": [
                "BSD-3-Clause"
            ],
            "authors": [
                {
                    "name": "Arne Blankerts",
                    "email": "arne@blankerts.de",
                    "role": "Developer"
                }
            ],
            "description": "A small library for converting tokenized PHP source code into XML and potentially other formats",
            "support": {
                "issues": "https://github.com/theseer/tokenizer/issues",
                "source": "https://github.com/theseer/tokenizer/tree/1.2.3"
            },
            "funding": [
                {
                    "url": "https://github.com/theseer",
                    "type": "github"
                }
            ],
            "time": "2024-03-03T12:36:25+00:00"
        },
        {
            "name": "vimeo/psalm",
            "version": "5.25.0",
            "source": {
                "type": "git",
                "url": "https://github.com/vimeo/psalm.git",
                "reference": "01a8eb06b9e9cc6cfb6a320bf9fb14331919d505"
            },
            "dist": {
                "type": "zip",
                "url": "https://api.github.com/repos/vimeo/psalm/zipball/01a8eb06b9e9cc6cfb6a320bf9fb14331919d505",
                "reference": "01a8eb06b9e9cc6cfb6a320bf9fb14331919d505",
                "shasum": ""
            },
            "require": {
                "amphp/amp": "^2.4.2",
                "amphp/byte-stream": "^1.5",
                "composer-runtime-api": "^2",
                "composer/semver": "^1.4 || ^2.0 || ^3.0",
                "composer/xdebug-handler": "^2.0 || ^3.0",
                "dnoegel/php-xdg-base-dir": "^0.1.1",
                "ext-ctype": "*",
                "ext-dom": "*",
                "ext-json": "*",
                "ext-libxml": "*",
                "ext-mbstring": "*",
                "ext-simplexml": "*",
                "ext-tokenizer": "*",
                "felixfbecker/advanced-json-rpc": "^3.1",
                "felixfbecker/language-server-protocol": "^1.5.2",
                "fidry/cpu-core-counter": "^0.4.1 || ^0.5.1 || ^1.0.0",
                "netresearch/jsonmapper": "^1.0 || ^2.0 || ^3.0 || ^4.0",
                "nikic/php-parser": "^4.16",
                "php": "^7.4 || ~8.0.0 || ~8.1.0 || ~8.2.0 || ~8.3.0",
                "sebastian/diff": "^4.0 || ^5.0 || ^6.0",
                "spatie/array-to-xml": "^2.17.0 || ^3.0",
                "symfony/console": "^4.1.6 || ^5.0 || ^6.0 || ^7.0",
                "symfony/filesystem": "^5.4 || ^6.0 || ^7.0"
            },
            "conflict": {
                "nikic/php-parser": "4.17.0"
            },
            "provide": {
                "psalm/psalm": "self.version"
            },
            "require-dev": {
                "amphp/phpunit-util": "^2.0",
                "bamarni/composer-bin-plugin": "^1.4",
                "brianium/paratest": "^6.9",
                "ext-curl": "*",
                "mockery/mockery": "^1.5",
                "nunomaduro/mock-final-classes": "^1.1",
                "php-parallel-lint/php-parallel-lint": "^1.2",
                "phpstan/phpdoc-parser": "^1.6",
                "phpunit/phpunit": "^9.6",
                "psalm/plugin-mockery": "^1.1",
                "psalm/plugin-phpunit": "^0.18",
                "slevomat/coding-standard": "^8.4",
                "squizlabs/php_codesniffer": "^3.6",
                "symfony/process": "^4.4 || ^5.0 || ^6.0 || ^7.0"
            },
            "suggest": {
                "ext-curl": "In order to send data to shepherd",
                "ext-igbinary": "^2.0.5 is required, used to serialize caching data"
            },
            "bin": [
                "psalm",
                "psalm-language-server",
                "psalm-plugin",
                "psalm-refactor",
                "psalter"
            ],
            "type": "project",
            "extra": {
                "branch-alias": {
                    "dev-master": "5.x-dev",
                    "dev-4.x": "4.x-dev",
                    "dev-3.x": "3.x-dev",
                    "dev-2.x": "2.x-dev",
                    "dev-1.x": "1.x-dev"
                }
            },
            "autoload": {
                "psr-4": {
                    "Psalm\\": "src/Psalm/"
                }
            },
            "notification-url": "https://packagist.org/downloads/",
            "license": [
                "MIT"
            ],
            "authors": [
                {
                    "name": "Matthew Brown"
                }
            ],
            "description": "A static analysis tool for finding errors in PHP applications",
            "keywords": [
                "code",
                "inspection",
                "php",
                "static analysis"
            ],
            "support": {
                "docs": "https://psalm.dev/docs",
                "issues": "https://github.com/vimeo/psalm/issues",
                "source": "https://github.com/vimeo/psalm"
            },
            "time": "2024-06-16T15:08:35+00:00"
        },
        {
            "name": "webmozart/assert",
            "version": "1.11.0",
            "source": {
                "type": "git",
                "url": "https://github.com/webmozarts/assert.git",
                "reference": "11cb2199493b2f8a3b53e7f19068fc6aac760991"
            },
            "dist": {
                "type": "zip",
                "url": "https://api.github.com/repos/webmozarts/assert/zipball/11cb2199493b2f8a3b53e7f19068fc6aac760991",
                "reference": "11cb2199493b2f8a3b53e7f19068fc6aac760991",
                "shasum": ""
            },
            "require": {
                "ext-ctype": "*",
                "php": "^7.2 || ^8.0"
            },
            "conflict": {
                "phpstan/phpstan": "<0.12.20",
                "vimeo/psalm": "<4.6.1 || 4.6.2"
            },
            "require-dev": {
                "phpunit/phpunit": "^8.5.13"
            },
            "type": "library",
            "extra": {
                "branch-alias": {
                    "dev-master": "1.10-dev"
                }
            },
            "autoload": {
                "psr-4": {
                    "Webmozart\\Assert\\": "src/"
                }
            },
            "notification-url": "https://packagist.org/downloads/",
            "license": [
                "MIT"
            ],
            "authors": [
                {
                    "name": "Bernhard Schussek",
                    "email": "bschussek@gmail.com"
                }
            ],
            "description": "Assertions to validate method input/output with nice error messages.",
            "keywords": [
                "assert",
                "check",
                "validate"
            ],
            "support": {
                "issues": "https://github.com/webmozarts/assert/issues",
                "source": "https://github.com/webmozarts/assert/tree/1.11.0"
            },
            "time": "2022-06-03T18:03:27+00:00"
        }
    ],
    "aliases": [],
    "minimum-stability": "stable",
    "stability-flags": [],
    "prefer-stable": false,
    "prefer-lowest": false,
    "platform": [],
    "platform-dev": [],
    "platform-overrides": {
        "php": "8.1"
    },
    "plugin-api-version": "2.6.0"
}<|MERGE_RESOLUTION|>--- conflicted
+++ resolved
@@ -4,11 +4,7 @@
         "Read more about it at https://getcomposer.org/doc/01-basic-usage.md#installing-dependencies",
         "This file is @generated automatically"
     ],
-<<<<<<< HEAD
-    "content-hash": "d641ad1e275e53c34765f89f01e3def4",
-=======
     "content-hash": "484a0ab67ec02130a1282a28726f87b8",
->>>>>>> 3be8e294
     "packages": [
         {
             "name": "brick/varexporter",
