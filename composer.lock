{
    "_readme": [
        "This file locks the dependencies of your project to a known state",
        "Read more about it at https://getcomposer.org/doc/01-basic-usage.md#installing-dependencies",
        "This file is @generated automatically"
    ],
    "content-hash": "4bd4fbeab388bcf3ca3d3cc1d5b14573",
    "packages": [
        {
            "name": "brick/varexporter",
            "version": "0.3.8",
            "source": {
                "type": "git",
                "url": "https://github.com/brick/varexporter.git",
                "reference": "b5853edea6204ff8fa10633c3a4cccc4058410ed"
            },
            "dist": {
                "type": "zip",
                "url": "https://api.github.com/repos/brick/varexporter/zipball/b5853edea6204ff8fa10633c3a4cccc4058410ed",
                "reference": "b5853edea6204ff8fa10633c3a4cccc4058410ed",
                "shasum": ""
            },
            "require": {
                "nikic/php-parser": "^4.0",
                "php": "^7.2 || ^8.0"
            },
            "require-dev": {
                "php-coveralls/php-coveralls": "^2.2",
                "phpunit/phpunit": "^8.5 || ^9.0",
                "vimeo/psalm": "4.23.0"
            },
            "type": "library",
            "autoload": {
                "psr-4": {
                    "Brick\\VarExporter\\": "src/"
                }
            },
            "notification-url": "https://packagist.org/downloads/",
            "license": [
                "MIT"
            ],
            "description": "A powerful alternative to var_export(), which can export closures and objects without __set_state()",
            "keywords": [
                "var_export"
            ],
            "support": {
                "issues": "https://github.com/brick/varexporter/issues",
                "source": "https://github.com/brick/varexporter/tree/0.3.8"
            },
            "funding": [
                {
                    "url": "https://github.com/BenMorel",
                    "type": "github"
                }
            ],
            "time": "2023-01-21T23:05:38+00:00"
        },
        {
            "name": "cash/lrucache",
            "version": "1.0.0",
            "source": {
                "type": "git",
                "url": "https://github.com/cash/LRUCache.git",
                "reference": "4fa4c6834cec59690b43526c4da41d6153026289"
            },
            "dist": {
                "type": "zip",
                "url": "https://api.github.com/repos/cash/LRUCache/zipball/4fa4c6834cec59690b43526c4da41d6153026289",
                "reference": "4fa4c6834cec59690b43526c4da41d6153026289",
                "shasum": ""
            },
            "require": {
                "php": ">=5.3.0"
            },
            "type": "library",
            "autoload": {
                "psr-0": {
                    "cash": "src/"
                }
            },
            "notification-url": "https://packagist.org/downloads/",
            "license": [
                "MIT"
            ],
            "authors": [
                {
                    "name": "Cash Costello",
                    "email": "cash.costello@gmail.com"
                }
            ],
            "description": "An efficient memory-based Least Recently Used (LRU) cache",
            "homepage": "https://github.com/cash/LRUCache",
            "keywords": [
                "cache",
                "lru"
            ],
            "support": {
                "issues": "https://github.com/cash/LRUCache/issues",
                "source": "https://github.com/cash/LRUCache/tree/1.0.0"
            },
            "time": "2013-09-20T18:59:12+00:00"
        },
        {
            "name": "guzzlehttp/guzzle",
            "version": "7.8.1",
            "source": {
                "type": "git",
                "url": "https://github.com/guzzle/guzzle.git",
                "reference": "41042bc7ab002487b876a0683fc8dce04ddce104"
            },
            "dist": {
                "type": "zip",
                "url": "https://api.github.com/repos/guzzle/guzzle/zipball/41042bc7ab002487b876a0683fc8dce04ddce104",
                "reference": "41042bc7ab002487b876a0683fc8dce04ddce104",
                "shasum": ""
            },
            "require": {
                "ext-json": "*",
                "guzzlehttp/promises": "^1.5.3 || ^2.0.1",
                "guzzlehttp/psr7": "^1.9.1 || ^2.5.1",
                "php": "^7.2.5 || ^8.0",
                "psr/http-client": "^1.0",
                "symfony/deprecation-contracts": "^2.2 || ^3.0"
            },
            "provide": {
                "psr/http-client-implementation": "1.0"
            },
            "require-dev": {
                "bamarni/composer-bin-plugin": "^1.8.2",
                "ext-curl": "*",
                "php-http/client-integration-tests": "dev-master#2c025848417c1135031fdf9c728ee53d0a7ceaee as 3.0.999",
                "php-http/message-factory": "^1.1",
                "phpunit/phpunit": "^8.5.36 || ^9.6.15",
                "psr/log": "^1.1 || ^2.0 || ^3.0"
            },
            "suggest": {
                "ext-curl": "Required for CURL handler support",
                "ext-intl": "Required for Internationalized Domain Name (IDN) support",
                "psr/log": "Required for using the Log middleware"
            },
            "type": "library",
            "extra": {
                "bamarni-bin": {
                    "bin-links": true,
                    "forward-command": false
                }
            },
            "autoload": {
                "files": [
                    "src/functions_include.php"
                ],
                "psr-4": {
                    "GuzzleHttp\\": "src/"
                }
            },
            "notification-url": "https://packagist.org/downloads/",
            "license": [
                "MIT"
            ],
            "authors": [
                {
                    "name": "Graham Campbell",
                    "email": "hello@gjcampbell.co.uk",
                    "homepage": "https://github.com/GrahamCampbell"
                },
                {
                    "name": "Michael Dowling",
                    "email": "mtdowling@gmail.com",
                    "homepage": "https://github.com/mtdowling"
                },
                {
                    "name": "Jeremy Lindblom",
                    "email": "jeremeamia@gmail.com",
                    "homepage": "https://github.com/jeremeamia"
                },
                {
                    "name": "George Mponos",
                    "email": "gmponos@gmail.com",
                    "homepage": "https://github.com/gmponos"
                },
                {
                    "name": "Tobias Nyholm",
                    "email": "tobias.nyholm@gmail.com",
                    "homepage": "https://github.com/Nyholm"
                },
                {
                    "name": "Márk Sági-Kazár",
                    "email": "mark.sagikazar@gmail.com",
                    "homepage": "https://github.com/sagikazarmark"
                },
                {
                    "name": "Tobias Schultze",
                    "email": "webmaster@tubo-world.de",
                    "homepage": "https://github.com/Tobion"
                }
            ],
            "description": "Guzzle is a PHP HTTP client library",
            "keywords": [
                "client",
                "curl",
                "framework",
                "http",
                "http client",
                "psr-18",
                "psr-7",
                "rest",
                "web service"
            ],
            "support": {
                "issues": "https://github.com/guzzle/guzzle/issues",
                "source": "https://github.com/guzzle/guzzle/tree/7.8.1"
            },
            "funding": [
                {
                    "url": "https://github.com/GrahamCampbell",
                    "type": "github"
                },
                {
                    "url": "https://github.com/Nyholm",
                    "type": "github"
                },
                {
                    "url": "https://tidelift.com/funding/github/packagist/guzzlehttp/guzzle",
                    "type": "tidelift"
                }
            ],
            "time": "2023-12-03T20:35:24+00:00"
        },
        {
            "name": "guzzlehttp/promises",
            "version": "2.0.2",
            "source": {
                "type": "git",
                "url": "https://github.com/guzzle/promises.git",
                "reference": "bbff78d96034045e58e13dedd6ad91b5d1253223"
            },
            "dist": {
                "type": "zip",
                "url": "https://api.github.com/repos/guzzle/promises/zipball/bbff78d96034045e58e13dedd6ad91b5d1253223",
                "reference": "bbff78d96034045e58e13dedd6ad91b5d1253223",
                "shasum": ""
            },
            "require": {
                "php": "^7.2.5 || ^8.0"
            },
            "require-dev": {
                "bamarni/composer-bin-plugin": "^1.8.2",
                "phpunit/phpunit": "^8.5.36 || ^9.6.15"
            },
            "type": "library",
            "extra": {
                "bamarni-bin": {
                    "bin-links": true,
                    "forward-command": false
                }
            },
            "autoload": {
                "psr-4": {
                    "GuzzleHttp\\Promise\\": "src/"
                }
            },
            "notification-url": "https://packagist.org/downloads/",
            "license": [
                "MIT"
            ],
            "authors": [
                {
                    "name": "Graham Campbell",
                    "email": "hello@gjcampbell.co.uk",
                    "homepage": "https://github.com/GrahamCampbell"
                },
                {
                    "name": "Michael Dowling",
                    "email": "mtdowling@gmail.com",
                    "homepage": "https://github.com/mtdowling"
                },
                {
                    "name": "Tobias Nyholm",
                    "email": "tobias.nyholm@gmail.com",
                    "homepage": "https://github.com/Nyholm"
                },
                {
                    "name": "Tobias Schultze",
                    "email": "webmaster@tubo-world.de",
                    "homepage": "https://github.com/Tobion"
                }
            ],
            "description": "Guzzle promises library",
            "keywords": [
                "promise"
            ],
            "support": {
                "issues": "https://github.com/guzzle/promises/issues",
                "source": "https://github.com/guzzle/promises/tree/2.0.2"
            },
            "funding": [
                {
                    "url": "https://github.com/GrahamCampbell",
                    "type": "github"
                },
                {
                    "url": "https://github.com/Nyholm",
                    "type": "github"
                },
                {
                    "url": "https://tidelift.com/funding/github/packagist/guzzlehttp/promises",
                    "type": "tidelift"
                }
            ],
            "time": "2023-12-03T20:19:20+00:00"
        },
        {
            "name": "guzzlehttp/psr7",
            "version": "2.6.2",
            "source": {
                "type": "git",
                "url": "https://github.com/guzzle/psr7.git",
                "reference": "45b30f99ac27b5ca93cb4831afe16285f57b8221"
            },
            "dist": {
                "type": "zip",
                "url": "https://api.github.com/repos/guzzle/psr7/zipball/45b30f99ac27b5ca93cb4831afe16285f57b8221",
                "reference": "45b30f99ac27b5ca93cb4831afe16285f57b8221",
                "shasum": ""
            },
            "require": {
                "php": "^7.2.5 || ^8.0",
                "psr/http-factory": "^1.0",
                "psr/http-message": "^1.1 || ^2.0",
                "ralouphie/getallheaders": "^3.0"
            },
            "provide": {
                "psr/http-factory-implementation": "1.0",
                "psr/http-message-implementation": "1.0"
            },
            "require-dev": {
                "bamarni/composer-bin-plugin": "^1.8.2",
                "http-interop/http-factory-tests": "^0.9",
                "phpunit/phpunit": "^8.5.36 || ^9.6.15"
            },
            "suggest": {
                "laminas/laminas-httphandlerrunner": "Emit PSR-7 responses"
            },
            "type": "library",
            "extra": {
                "bamarni-bin": {
                    "bin-links": true,
                    "forward-command": false
                }
            },
            "autoload": {
                "psr-4": {
                    "GuzzleHttp\\Psr7\\": "src/"
                }
            },
            "notification-url": "https://packagist.org/downloads/",
            "license": [
                "MIT"
            ],
            "authors": [
                {
                    "name": "Graham Campbell",
                    "email": "hello@gjcampbell.co.uk",
                    "homepage": "https://github.com/GrahamCampbell"
                },
                {
                    "name": "Michael Dowling",
                    "email": "mtdowling@gmail.com",
                    "homepage": "https://github.com/mtdowling"
                },
                {
                    "name": "George Mponos",
                    "email": "gmponos@gmail.com",
                    "homepage": "https://github.com/gmponos"
                },
                {
                    "name": "Tobias Nyholm",
                    "email": "tobias.nyholm@gmail.com",
                    "homepage": "https://github.com/Nyholm"
                },
                {
                    "name": "Márk Sági-Kazár",
                    "email": "mark.sagikazar@gmail.com",
                    "homepage": "https://github.com/sagikazarmark"
                },
                {
                    "name": "Tobias Schultze",
                    "email": "webmaster@tubo-world.de",
                    "homepage": "https://github.com/Tobion"
                },
                {
                    "name": "Márk Sági-Kazár",
                    "email": "mark.sagikazar@gmail.com",
                    "homepage": "https://sagikazarmark.hu"
                }
            ],
            "description": "PSR-7 message implementation that also provides common utility methods",
            "keywords": [
                "http",
                "message",
                "psr-7",
                "request",
                "response",
                "stream",
                "uri",
                "url"
            ],
            "support": {
                "issues": "https://github.com/guzzle/psr7/issues",
                "source": "https://github.com/guzzle/psr7/tree/2.6.2"
            },
            "funding": [
                {
                    "url": "https://github.com/GrahamCampbell",
                    "type": "github"
                },
                {
                    "url": "https://github.com/Nyholm",
                    "type": "github"
                },
                {
                    "url": "https://tidelift.com/funding/github/packagist/guzzlehttp/psr7",
                    "type": "tidelift"
                }
            ],
            "time": "2023-12-03T20:05:35+00:00"
        },
        {
            "name": "jean85/pretty-package-versions",
            "version": "2.0.6",
            "source": {
                "type": "git",
                "url": "https://github.com/Jean85/pretty-package-versions.git",
                "reference": "f9fdd29ad8e6d024f52678b570e5593759b550b4"
            },
            "dist": {
                "type": "zip",
                "url": "https://api.github.com/repos/Jean85/pretty-package-versions/zipball/f9fdd29ad8e6d024f52678b570e5593759b550b4",
                "reference": "f9fdd29ad8e6d024f52678b570e5593759b550b4",
                "shasum": ""
            },
            "require": {
                "composer-runtime-api": "^2.0.0",
                "php": "^7.1|^8.0"
            },
            "require-dev": {
                "friendsofphp/php-cs-fixer": "^3.2",
                "jean85/composer-provided-replaced-stub-package": "^1.0",
                "phpstan/phpstan": "^1.4",
                "phpunit/phpunit": "^7.5|^8.5|^9.4",
                "vimeo/psalm": "^4.3"
            },
            "type": "library",
            "extra": {
                "branch-alias": {
                    "dev-master": "1.x-dev"
                }
            },
            "autoload": {
                "psr-4": {
                    "Jean85\\": "src/"
                }
            },
            "notification-url": "https://packagist.org/downloads/",
            "license": [
                "MIT"
            ],
            "authors": [
                {
                    "name": "Alessandro Lai",
                    "email": "alessandro.lai85@gmail.com"
                }
            ],
            "description": "A library to get pretty versions strings of installed dependencies",
            "keywords": [
                "composer",
                "package",
                "release",
                "versions"
            ],
            "support": {
                "issues": "https://github.com/Jean85/pretty-package-versions/issues",
                "source": "https://github.com/Jean85/pretty-package-versions/tree/2.0.6"
            },
            "time": "2024-03-08T09:58:59+00:00"
        },
        {
            "name": "laminas/laminas-code",
            "version": "4.7.1",
            "source": {
                "type": "git",
                "url": "https://github.com/laminas/laminas-code.git",
                "reference": "91aabc066d5620428120800c0eafc0411e441a62"
            },
            "dist": {
                "type": "zip",
                "url": "https://api.github.com/repos/laminas/laminas-code/zipball/91aabc066d5620428120800c0eafc0411e441a62",
                "reference": "91aabc066d5620428120800c0eafc0411e441a62",
                "shasum": ""
            },
            "require": {
                "php": ">=7.4, <8.2"
            },
            "require-dev": {
                "doctrine/annotations": "^1.13.2",
                "ext-phar": "*",
                "laminas/laminas-coding-standard": "^2.3.0",
                "laminas/laminas-stdlib": "^3.6.1",
                "phpunit/phpunit": "^9.5.10",
                "psalm/plugin-phpunit": "^0.17.0",
                "vimeo/psalm": "^4.13.1"
            },
            "suggest": {
                "doctrine/annotations": "Doctrine\\Common\\Annotations >=1.0 for annotation features",
                "laminas/laminas-stdlib": "Laminas\\Stdlib component"
            },
            "type": "library",
            "autoload": {
                "files": [
                    "polyfill/ReflectionEnumPolyfill.php"
                ],
                "psr-4": {
                    "Laminas\\Code\\": "src/"
                }
            },
            "notification-url": "https://packagist.org/downloads/",
            "license": [
                "BSD-3-Clause"
            ],
            "description": "Extensions to the PHP Reflection API, static code scanning, and code generation",
            "homepage": "https://laminas.dev",
            "keywords": [
                "code",
                "laminas",
                "laminasframework"
            ],
            "support": {
                "chat": "https://laminas.dev/chat",
                "docs": "https://docs.laminas.dev/laminas-code/",
                "forum": "https://discourse.laminas.dev",
                "issues": "https://github.com/laminas/laminas-code/issues",
                "rss": "https://github.com/laminas/laminas-code/releases.atom",
                "source": "https://github.com/laminas/laminas-code"
            },
            "funding": [
                {
                    "url": "https://funding.communitybridge.org/projects/laminas-project",
                    "type": "community_bridge"
                }
            ],
            "time": "2022-11-21T01:32:31+00:00"
        },
        {
            "name": "laminas/laminas-config",
            "version": "3.9.0",
            "source": {
                "type": "git",
                "url": "https://github.com/laminas/laminas-config.git",
                "reference": "e53717277f6c22b1c697a46473b9a5ec9a438efa"
            },
            "dist": {
                "type": "zip",
                "url": "https://api.github.com/repos/laminas/laminas-config/zipball/e53717277f6c22b1c697a46473b9a5ec9a438efa",
                "reference": "e53717277f6c22b1c697a46473b9a5ec9a438efa",
                "shasum": ""
            },
            "require": {
                "ext-json": "*",
                "laminas/laminas-stdlib": "^3.6",
                "php": "~8.0.0 || ~8.1.0 || ~8.2.0 || ~8.3.0",
                "psr/container": "^1.0"
            },
            "conflict": {
                "container-interop/container-interop": "<1.2.0",
                "zendframework/zend-config": "*"
            },
            "require-dev": {
                "laminas/laminas-coding-standard": "~2.4.0",
                "laminas/laminas-filter": "~2.23.0",
                "laminas/laminas-i18n": "~2.19.0",
                "laminas/laminas-servicemanager": "~3.19.0",
                "phpunit/phpunit": "~9.5.25"
            },
            "suggest": {
                "laminas/laminas-filter": "^2.7.2; install if you want to use the Filter processor",
                "laminas/laminas-i18n": "^2.7.4; install if you want to use the Translator processor",
                "laminas/laminas-servicemanager": "^2.7.8 || ^3.3; if you need an extensible plugin manager for use with the Config Factory"
            },
            "type": "library",
            "autoload": {
                "psr-4": {
                    "Laminas\\Config\\": "src/"
                }
            },
            "notification-url": "https://packagist.org/downloads/",
            "license": [
                "BSD-3-Clause"
            ],
            "description": "provides a nested object property based user interface for accessing this configuration data within application code",
            "homepage": "https://laminas.dev",
            "keywords": [
                "config",
                "laminas"
            ],
            "support": {
                "chat": "https://laminas.dev/chat",
                "docs": "https://docs.laminas.dev/laminas-config/",
                "forum": "https://discourse.laminas.dev",
                "issues": "https://github.com/laminas/laminas-config/issues",
                "rss": "https://github.com/laminas/laminas-config/releases.atom",
                "source": "https://github.com/laminas/laminas-config"
            },
            "funding": [
                {
                    "url": "https://funding.communitybridge.org/projects/laminas-project",
                    "type": "community_bridge"
                }
            ],
            "time": "2023-09-19T12:02:54+00:00"
        },
        {
            "name": "laminas/laminas-escaper",
            "version": "2.12.0",
            "source": {
                "type": "git",
                "url": "https://github.com/laminas/laminas-escaper.git",
                "reference": "ee7a4c37bf3d0e8c03635d5bddb5bb3184ead490"
            },
            "dist": {
                "type": "zip",
                "url": "https://api.github.com/repos/laminas/laminas-escaper/zipball/ee7a4c37bf3d0e8c03635d5bddb5bb3184ead490",
                "reference": "ee7a4c37bf3d0e8c03635d5bddb5bb3184ead490",
                "shasum": ""
            },
            "require": {
                "ext-ctype": "*",
                "ext-mbstring": "*",
                "php": "^7.4 || ~8.0.0 || ~8.1.0 || ~8.2.0"
            },
            "conflict": {
                "zendframework/zend-escaper": "*"
            },
            "require-dev": {
                "infection/infection": "^0.26.6",
                "laminas/laminas-coding-standard": "~2.4.0",
                "maglnet/composer-require-checker": "^3.8.0",
                "phpunit/phpunit": "^9.5.18",
                "psalm/plugin-phpunit": "^0.17.0",
                "vimeo/psalm": "^4.22.0"
            },
            "type": "library",
            "autoload": {
                "psr-4": {
                    "Laminas\\Escaper\\": "src/"
                }
            },
            "notification-url": "https://packagist.org/downloads/",
            "license": [
                "BSD-3-Clause"
            ],
            "description": "Securely and safely escape HTML, HTML attributes, JavaScript, CSS, and URLs",
            "homepage": "https://laminas.dev",
            "keywords": [
                "escaper",
                "laminas"
            ],
            "support": {
                "chat": "https://laminas.dev/chat",
                "docs": "https://docs.laminas.dev/laminas-escaper/",
                "forum": "https://discourse.laminas.dev",
                "issues": "https://github.com/laminas/laminas-escaper/issues",
                "rss": "https://github.com/laminas/laminas-escaper/releases.atom",
                "source": "https://github.com/laminas/laminas-escaper"
            },
            "funding": [
                {
                    "url": "https://funding.communitybridge.org/projects/laminas-project",
                    "type": "community_bridge"
                }
            ],
            "time": "2022-10-10T10:11:09+00:00"
        },
        {
            "name": "laminas/laminas-eventmanager",
            "version": "3.11.0",
            "source": {
                "type": "git",
                "url": "https://github.com/laminas/laminas-eventmanager.git",
                "reference": "9cfa79ce247c567f05ce4b7c975c6bdf9698c5dd"
            },
            "dist": {
                "type": "zip",
                "url": "https://api.github.com/repos/laminas/laminas-eventmanager/zipball/9cfa79ce247c567f05ce4b7c975c6bdf9698c5dd",
                "reference": "9cfa79ce247c567f05ce4b7c975c6bdf9698c5dd",
                "shasum": ""
            },
            "require": {
                "php": "~8.0.0 || ~8.1.0 || ~8.2.0 || ~8.3.0"
            },
            "conflict": {
                "container-interop/container-interop": "<1.2",
                "zendframework/zend-eventmanager": "*"
            },
            "require-dev": {
                "laminas/laminas-coding-standard": "~2.5.0",
                "laminas/laminas-stdlib": "^3.15",
                "phpbench/phpbench": "^1.2.7",
                "phpunit/phpunit": "^9.5.26",
                "psalm/plugin-phpunit": "^0.18.0",
                "psr/container": "^1.1.2 || ^2.0.2",
                "vimeo/psalm": "^5.0.0"
            },
            "suggest": {
                "laminas/laminas-stdlib": "^2.7.3 || ^3.0, to use the FilterChain feature",
                "psr/container": "^1.1.2 || ^2.0.2, to use the lazy listeners feature"
            },
            "type": "library",
            "autoload": {
                "psr-4": {
                    "Laminas\\EventManager\\": "src/"
                }
            },
            "notification-url": "https://packagist.org/downloads/",
            "license": [
                "BSD-3-Clause"
            ],
            "description": "Trigger and listen to events within a PHP application",
            "homepage": "https://laminas.dev",
            "keywords": [
                "event",
                "eventmanager",
                "events",
                "laminas"
            ],
            "support": {
                "chat": "https://laminas.dev/chat",
                "docs": "https://docs.laminas.dev/laminas-eventmanager/",
                "forum": "https://discourse.laminas.dev",
                "issues": "https://github.com/laminas/laminas-eventmanager/issues",
                "rss": "https://github.com/laminas/laminas-eventmanager/releases.atom",
                "source": "https://github.com/laminas/laminas-eventmanager"
            },
            "funding": [
                {
                    "url": "https://funding.communitybridge.org/projects/laminas-project",
                    "type": "community_bridge"
                }
            ],
            "time": "2023-10-10T08:29:58+00:00"
        },
        {
            "name": "laminas/laminas-http",
            "version": "2.18.0",
            "source": {
                "type": "git",
                "url": "https://github.com/laminas/laminas-http.git",
                "reference": "76de9008f889bc7088f85a41d0d2b06c2b59c53d"
            },
            "dist": {
                "type": "zip",
                "url": "https://api.github.com/repos/laminas/laminas-http/zipball/76de9008f889bc7088f85a41d0d2b06c2b59c53d",
                "reference": "76de9008f889bc7088f85a41d0d2b06c2b59c53d",
                "shasum": ""
            },
            "require": {
                "laminas/laminas-loader": "^2.8",
                "laminas/laminas-stdlib": "^3.6",
                "laminas/laminas-uri": "^2.9.1",
                "laminas/laminas-validator": "^2.15",
                "php": "~8.0.0 || ~8.1.0 || ~8.2.0"
            },
            "conflict": {
                "zendframework/zend-http": "*"
            },
            "require-dev": {
                "ext-curl": "*",
                "laminas/laminas-coding-standard": "~2.4.0",
                "phpunit/phpunit": "^9.5.25"
            },
            "suggest": {
                "paragonie/certainty": "For automated management of cacert.pem"
            },
            "type": "library",
            "autoload": {
                "psr-4": {
                    "Laminas\\Http\\": "src/"
                }
            },
            "notification-url": "https://packagist.org/downloads/",
            "license": [
                "BSD-3-Clause"
            ],
            "description": "Provides an easy interface for performing Hyper-Text Transfer Protocol (HTTP) requests",
            "homepage": "https://laminas.dev",
            "keywords": [
                "http",
                "http client",
                "laminas"
            ],
            "support": {
                "chat": "https://laminas.dev/chat",
                "docs": "https://docs.laminas.dev/laminas-http/",
                "forum": "https://discourse.laminas.dev",
                "issues": "https://github.com/laminas/laminas-http/issues",
                "rss": "https://github.com/laminas/laminas-http/releases.atom",
                "source": "https://github.com/laminas/laminas-http"
            },
            "funding": [
                {
                    "url": "https://funding.communitybridge.org/projects/laminas-project",
                    "type": "community_bridge"
                }
            ],
            "time": "2022-11-23T15:45:41+00:00"
        },
        {
            "name": "laminas/laminas-json",
            "version": "3.5.0",
            "source": {
                "type": "git",
                "url": "https://github.com/laminas/laminas-json.git",
                "reference": "7a8a1d7bf2d05dd6c1fbd7c0868d3848cf2b57ec"
            },
            "dist": {
                "type": "zip",
                "url": "https://api.github.com/repos/laminas/laminas-json/zipball/7a8a1d7bf2d05dd6c1fbd7c0868d3848cf2b57ec",
                "reference": "7a8a1d7bf2d05dd6c1fbd7c0868d3848cf2b57ec",
                "shasum": ""
            },
            "require": {
                "php": "~8.0.0 || ~8.1.0 || ~8.2.0"
            },
            "conflict": {
                "zendframework/zend-json": "*"
            },
            "require-dev": {
                "laminas/laminas-coding-standard": "~2.4.0",
                "laminas/laminas-stdlib": "^2.7.7 || ^3.1",
                "phpunit/phpunit": "^9.5.25"
            },
            "suggest": {
                "laminas/laminas-json-server": "For implementing JSON-RPC servers",
                "laminas/laminas-xml2json": "For converting XML documents to JSON"
            },
            "type": "library",
            "autoload": {
                "psr-4": {
                    "Laminas\\Json\\": "src/"
                }
            },
            "notification-url": "https://packagist.org/downloads/",
            "license": [
                "BSD-3-Clause"
            ],
            "description": "provides convenience methods for serializing native PHP to JSON and decoding JSON to native PHP",
            "homepage": "https://laminas.dev",
            "keywords": [
                "json",
                "laminas"
            ],
            "support": {
                "chat": "https://laminas.dev/chat",
                "docs": "https://docs.laminas.dev/laminas-json/",
                "forum": "https://discourse.laminas.dev",
                "issues": "https://github.com/laminas/laminas-json/issues",
                "rss": "https://github.com/laminas/laminas-json/releases.atom",
                "source": "https://github.com/laminas/laminas-json"
            },
            "funding": [
                {
                    "url": "https://funding.communitybridge.org/projects/laminas-project",
                    "type": "community_bridge"
                }
            ],
            "time": "2022-10-17T04:06:45+00:00"
        },
        {
            "name": "laminas/laminas-loader",
            "version": "2.10.0",
            "source": {
                "type": "git",
                "url": "https://github.com/laminas/laminas-loader.git",
                "reference": "e6fe952304ef40ce45cd814751ab35d42afdad12"
            },
            "dist": {
                "type": "zip",
                "url": "https://api.github.com/repos/laminas/laminas-loader/zipball/e6fe952304ef40ce45cd814751ab35d42afdad12",
                "reference": "e6fe952304ef40ce45cd814751ab35d42afdad12",
                "shasum": ""
            },
            "require": {
                "php": "~8.0.0 || ~8.1.0 || ~8.2.0 || ~8.3.0"
            },
            "conflict": {
                "zendframework/zend-loader": "*"
            },
            "require-dev": {
                "laminas/laminas-coding-standard": "~2.4.0",
                "phpunit/phpunit": "~9.5.25"
            },
            "type": "library",
            "autoload": {
                "psr-4": {
                    "Laminas\\Loader\\": "src/"
                }
            },
            "notification-url": "https://packagist.org/downloads/",
            "license": [
                "BSD-3-Clause"
            ],
            "description": "Autoloading and plugin loading strategies",
            "homepage": "https://laminas.dev",
            "keywords": [
                "laminas",
                "loader"
            ],
            "support": {
                "chat": "https://laminas.dev/chat",
                "docs": "https://docs.laminas.dev/laminas-loader/",
                "forum": "https://discourse.laminas.dev",
                "issues": "https://github.com/laminas/laminas-loader/issues",
                "rss": "https://github.com/laminas/laminas-loader/releases.atom",
                "source": "https://github.com/laminas/laminas-loader"
            },
            "funding": [
                {
                    "url": "https://funding.communitybridge.org/projects/laminas-project",
                    "type": "community_bridge"
                }
            ],
            "time": "2023-10-18T09:58:51+00:00"
        },
        {
            "name": "laminas/laminas-modulemanager",
            "version": "2.14.0",
            "source": {
                "type": "git",
                "url": "https://github.com/laminas/laminas-modulemanager.git",
                "reference": "fb0a2c34423f7d3321dd7c42dc5fc4db905a99ac"
            },
            "dist": {
                "type": "zip",
                "url": "https://api.github.com/repos/laminas/laminas-modulemanager/zipball/fb0a2c34423f7d3321dd7c42dc5fc4db905a99ac",
                "reference": "fb0a2c34423f7d3321dd7c42dc5fc4db905a99ac",
                "shasum": ""
            },
            "require": {
                "brick/varexporter": "^0.3.2",
                "laminas/laminas-config": "^3.7",
                "laminas/laminas-eventmanager": "^3.4",
                "laminas/laminas-stdlib": "^3.6",
                "php": "~8.0.0 || ~8.1.0 || ~8.2.0",
                "webimpress/safe-writer": "^1.0.2 || ^2.1"
            },
            "conflict": {
                "zendframework/zend-modulemanager": "*"
            },
            "require-dev": {
                "laminas/laminas-coding-standard": "^2.3",
                "laminas/laminas-loader": "^2.9.0",
                "laminas/laminas-mvc": "^3.5.0",
                "laminas/laminas-servicemanager": "^3.19.0",
                "phpunit/phpunit": "^9.5.25",
                "psalm/plugin-phpunit": "^0.17.0",
                "vimeo/psalm": "^4.29"
            },
            "suggest": {
                "laminas/laminas-console": "Laminas\\Console component",
                "laminas/laminas-loader": "Laminas\\Loader component if you are not using Composer autoloading for your modules",
                "laminas/laminas-mvc": "Laminas\\Mvc component",
                "laminas/laminas-servicemanager": "Laminas\\ServiceManager component"
            },
            "type": "library",
            "autoload": {
                "psr-4": {
                    "Laminas\\ModuleManager\\": "src/"
                }
            },
            "notification-url": "https://packagist.org/downloads/",
            "license": [
                "BSD-3-Clause"
            ],
            "description": "Modular application system for laminas-mvc applications",
            "homepage": "https://laminas.dev",
            "keywords": [
                "laminas",
                "modulemanager"
            ],
            "support": {
                "chat": "https://laminas.dev/chat",
                "docs": "https://docs.laminas.dev/laminas-modulemanager/",
                "forum": "https://discourse.laminas.dev",
                "issues": "https://github.com/laminas/laminas-modulemanager/issues",
                "rss": "https://github.com/laminas/laminas-modulemanager/releases.atom",
                "source": "https://github.com/laminas/laminas-modulemanager"
            },
            "funding": [
                {
                    "url": "https://funding.communitybridge.org/projects/laminas-project",
                    "type": "community_bridge"
                }
            ],
            "time": "2022-10-28T09:21:04+00:00"
        },
        {
            "name": "laminas/laminas-mvc",
            "version": "3.6.1",
            "source": {
                "type": "git",
                "url": "https://github.com/laminas/laminas-mvc.git",
                "reference": "f12e801c31c04a4b35017354ff84070f5573879f"
            },
            "dist": {
                "type": "zip",
                "url": "https://api.github.com/repos/laminas/laminas-mvc/zipball/f12e801c31c04a4b35017354ff84070f5573879f",
                "reference": "f12e801c31c04a4b35017354ff84070f5573879f",
                "shasum": ""
            },
            "require": {
                "container-interop/container-interop": "^1.2",
                "laminas/laminas-eventmanager": "^3.4",
                "laminas/laminas-http": "^2.15",
                "laminas/laminas-modulemanager": "^2.8",
                "laminas/laminas-router": "^3.11.1",
                "laminas/laminas-servicemanager": "^3.20.0",
                "laminas/laminas-stdlib": "^3.6",
                "laminas/laminas-view": "^2.14",
                "php": "~8.0.0 || ~8.1.0 || ~8.2.0"
            },
            "conflict": {
                "zendframework/zend-mvc": "*"
            },
            "require-dev": {
                "laminas/laminas-coding-standard": "^2.4.0",
                "laminas/laminas-json": "^3.3",
                "phpspec/prophecy": "^1.15.0",
                "phpspec/prophecy-phpunit": "^2.0.1",
                "phpunit/phpunit": "^9.5.25",
                "webmozart/assert": "^1.11"
            },
            "suggest": {
                "laminas/laminas-json": "(^2.6.1 || ^3.0) To auto-deserialize JSON body content in AbstractRestfulController extensions, when json_decode is unavailable",
                "laminas/laminas-log": "^2.9.1  To provide log functionality via LogFilterManager, LogFormatterManager, and LogProcessorManager",
                "laminas/laminas-mvc-console": "laminas-mvc-console provides the ability to expose laminas-mvc as a console application",
                "laminas/laminas-mvc-i18n": "laminas-mvc-i18n provides integration with laminas-i18n, including a translation bridge and translatable route segments",
                "laminas/laminas-mvc-middleware": "To dispatch middleware in your laminas-mvc application",
                "laminas/laminas-mvc-plugin-fileprg": "To provide Post/Redirect/Get functionality around forms that container file uploads",
                "laminas/laminas-mvc-plugin-flashmessenger": "To provide flash messaging capabilities between requests",
                "laminas/laminas-mvc-plugin-identity": "To access the authenticated identity (per laminas-authentication) in controllers",
                "laminas/laminas-mvc-plugin-prg": "To provide Post/Redirect/Get functionality within controllers",
                "laminas/laminas-paginator": "^2.7 To provide pagination functionality via PaginatorPluginManager",
                "laminas/laminas-servicemanager-di": "laminas-servicemanager-di provides utilities for integrating laminas-di and laminas-servicemanager in your laminas-mvc application"
            },
            "type": "library",
            "autoload": {
                "psr-4": {
                    "Laminas\\Mvc\\": "src/"
                }
            },
            "notification-url": "https://packagist.org/downloads/",
            "license": [
                "BSD-3-Clause"
            ],
            "description": "Laminas's event-driven MVC layer, including MVC Applications, Controllers, and Plugins",
            "homepage": "https://laminas.dev",
            "keywords": [
                "laminas",
                "mvc"
            ],
            "support": {
                "chat": "https://laminas.dev/chat",
                "docs": "https://docs.laminas.dev/laminas-mvc/",
                "forum": "https://discourse.laminas.dev",
                "issues": "https://github.com/laminas/laminas-mvc/issues",
                "rss": "https://github.com/laminas/laminas-mvc/releases.atom",
                "source": "https://github.com/laminas/laminas-mvc"
            },
            "funding": [
                {
                    "url": "https://funding.communitybridge.org/projects/laminas-project",
                    "type": "community_bridge"
                }
            ],
            "time": "2023-03-15T10:21:03+00:00"
        },
        {
            "name": "laminas/laminas-router",
            "version": "3.11.1",
            "source": {
                "type": "git",
                "url": "https://github.com/laminas/laminas-router.git",
                "reference": "3512c28cb4ffd64a62bc9e8b685a50a6547b0a11"
            },
            "dist": {
                "type": "zip",
                "url": "https://api.github.com/repos/laminas/laminas-router/zipball/3512c28cb4ffd64a62bc9e8b685a50a6547b0a11",
                "reference": "3512c28cb4ffd64a62bc9e8b685a50a6547b0a11",
                "shasum": ""
            },
            "require": {
                "laminas/laminas-http": "^2.15",
                "laminas/laminas-servicemanager": "^3.14.0",
                "laminas/laminas-stdlib": "^3.10.1",
                "php": "~8.0.0 || ~8.1.0 || ~8.2.0"
            },
            "conflict": {
                "zendframework/zend-router": "*"
            },
            "require-dev": {
                "laminas/laminas-coding-standard": "~2.4.0",
                "laminas/laminas-i18n": "^2.19.0",
                "phpunit/phpunit": "^9.5.26",
                "psalm/plugin-phpunit": "^0.18.0",
                "vimeo/psalm": "^5.0.0"
            },
            "suggest": {
                "laminas/laminas-i18n": "^2.15.0 if defining translatable HTTP path segments"
            },
            "type": "library",
            "extra": {
                "laminas": {
                    "component": "Laminas\\Router",
                    "config-provider": "Laminas\\Router\\ConfigProvider"
                }
            },
            "autoload": {
                "psr-4": {
                    "Laminas\\Router\\": "src/"
                }
            },
            "notification-url": "https://packagist.org/downloads/",
            "license": [
                "BSD-3-Clause"
            ],
            "description": "Flexible routing system for HTTP and console applications",
            "homepage": "https://laminas.dev",
            "keywords": [
                "laminas",
                "routing"
            ],
            "support": {
                "chat": "https://laminas.dev/chat",
                "docs": "https://docs.laminas.dev/laminas-router/",
                "forum": "https://discourse.laminas.dev",
                "issues": "https://github.com/laminas/laminas-router/issues",
                "rss": "https://github.com/laminas/laminas-router/releases.atom",
                "source": "https://github.com/laminas/laminas-router"
            },
            "funding": [
                {
                    "url": "https://funding.communitybridge.org/projects/laminas-project",
                    "type": "community_bridge"
                }
            ],
            "time": "2022-12-29T14:47:23+00:00"
        },
        {
            "name": "laminas/laminas-servicemanager",
            "version": "3.20.0",
            "source": {
                "type": "git",
                "url": "https://github.com/laminas/laminas-servicemanager.git",
                "reference": "bc2c2cbe2dd90db8b9d16b0618f542692b76ab59"
            },
            "dist": {
                "type": "zip",
                "url": "https://api.github.com/repos/laminas/laminas-servicemanager/zipball/bc2c2cbe2dd90db8b9d16b0618f542692b76ab59",
                "reference": "bc2c2cbe2dd90db8b9d16b0618f542692b76ab59",
                "shasum": ""
            },
            "require": {
                "laminas/laminas-stdlib": "^3.2.1",
                "php": "~8.0.0 || ~8.1.0 || ~8.2.0",
                "psr/container": "^1.0"
            },
            "conflict": {
                "ext-psr": "*",
                "laminas/laminas-code": "<3.3.1",
                "zendframework/zend-code": "<3.3.1",
                "zendframework/zend-servicemanager": "*"
            },
            "provide": {
                "psr/container-implementation": "^1.0"
            },
            "replace": {
                "container-interop/container-interop": "^1.2.0"
            },
            "require-dev": {
                "composer/package-versions-deprecated": "^1.11.99.5",
                "laminas/laminas-coding-standard": "~2.4.0",
                "laminas/laminas-container-config-test": "^0.8",
                "laminas/laminas-dependency-plugin": "^2.2",
                "mikey179/vfsstream": "^1.6.11@alpha",
                "ocramius/proxy-manager": "^2.14.1",
                "phpbench/phpbench": "^1.2.7",
                "phpunit/phpunit": "^9.5.26",
                "psalm/plugin-phpunit": "^0.18.0",
                "vimeo/psalm": "^5.0.0"
            },
            "suggest": {
                "ocramius/proxy-manager": "ProxyManager ^2.1.1 to handle lazy initialization of services"
            },
            "bin": [
                "bin/generate-deps-for-config-factory",
                "bin/generate-factory-for-class"
            ],
            "type": "library",
            "autoload": {
                "files": [
                    "src/autoload.php"
                ],
                "psr-4": {
                    "Laminas\\ServiceManager\\": "src/"
                }
            },
            "notification-url": "https://packagist.org/downloads/",
            "license": [
                "BSD-3-Clause"
            ],
            "description": "Factory-Driven Dependency Injection Container",
            "homepage": "https://laminas.dev",
            "keywords": [
                "PSR-11",
                "dependency-injection",
                "di",
                "dic",
                "laminas",
                "service-manager",
                "servicemanager"
            ],
            "support": {
                "chat": "https://laminas.dev/chat",
                "docs": "https://docs.laminas.dev/laminas-servicemanager/",
                "forum": "https://discourse.laminas.dev",
                "issues": "https://github.com/laminas/laminas-servicemanager/issues",
                "rss": "https://github.com/laminas/laminas-servicemanager/releases.atom",
                "source": "https://github.com/laminas/laminas-servicemanager"
            },
            "funding": [
                {
                    "url": "https://funding.communitybridge.org/projects/laminas-project",
                    "type": "community_bridge"
                }
            ],
            "time": "2022-12-01T17:03:38+00:00"
        },
        {
            "name": "laminas/laminas-stdlib",
            "version": "3.16.1",
            "source": {
                "type": "git",
                "url": "https://github.com/laminas/laminas-stdlib.git",
                "reference": "f4f773641807c7ccee59b758bfe4ac4ba33ecb17"
            },
            "dist": {
                "type": "zip",
                "url": "https://api.github.com/repos/laminas/laminas-stdlib/zipball/f4f773641807c7ccee59b758bfe4ac4ba33ecb17",
                "reference": "f4f773641807c7ccee59b758bfe4ac4ba33ecb17",
                "shasum": ""
            },
            "require": {
                "php": "~8.0.0 || ~8.1.0 || ~8.2.0"
            },
            "conflict": {
                "zendframework/zend-stdlib": "*"
            },
            "require-dev": {
                "laminas/laminas-coding-standard": "^2.4.0",
                "phpbench/phpbench": "^1.2.7",
                "phpunit/phpunit": "^9.5.26",
                "psalm/plugin-phpunit": "^0.18.0",
                "vimeo/psalm": "^5.0.0"
            },
            "type": "library",
            "autoload": {
                "psr-4": {
                    "Laminas\\Stdlib\\": "src/"
                }
            },
            "notification-url": "https://packagist.org/downloads/",
            "license": [
                "BSD-3-Clause"
            ],
            "description": "SPL extensions, array utilities, error handlers, and more",
            "homepage": "https://laminas.dev",
            "keywords": [
                "laminas",
                "stdlib"
            ],
            "support": {
                "chat": "https://laminas.dev/chat",
                "docs": "https://docs.laminas.dev/laminas-stdlib/",
                "forum": "https://discourse.laminas.dev",
                "issues": "https://github.com/laminas/laminas-stdlib/issues",
                "rss": "https://github.com/laminas/laminas-stdlib/releases.atom",
                "source": "https://github.com/laminas/laminas-stdlib"
            },
            "funding": [
                {
                    "url": "https://funding.communitybridge.org/projects/laminas-project",
                    "type": "community_bridge"
                }
            ],
            "time": "2022-12-03T18:48:01+00:00"
        },
        {
            "name": "laminas/laminas-uri",
            "version": "2.10.0",
            "source": {
                "type": "git",
                "url": "https://github.com/laminas/laminas-uri.git",
                "reference": "663b050294945c7345cc3a61f3ca661d5f9e1f80"
            },
            "dist": {
                "type": "zip",
                "url": "https://api.github.com/repos/laminas/laminas-uri/zipball/663b050294945c7345cc3a61f3ca661d5f9e1f80",
                "reference": "663b050294945c7345cc3a61f3ca661d5f9e1f80",
                "shasum": ""
            },
            "require": {
                "laminas/laminas-escaper": "^2.9",
                "laminas/laminas-validator": "^2.15",
                "php": "~8.0.0 || ~8.1.0 || ~8.2.0"
            },
            "conflict": {
                "zendframework/zend-uri": "*"
            },
            "require-dev": {
                "laminas/laminas-coding-standard": "~2.4.0",
                "phpunit/phpunit": "^9.5.25"
            },
            "type": "library",
            "autoload": {
                "psr-4": {
                    "Laminas\\Uri\\": "src/"
                }
            },
            "notification-url": "https://packagist.org/downloads/",
            "license": [
                "BSD-3-Clause"
            ],
            "description": "A component that aids in manipulating and validating » Uniform Resource Identifiers (URIs)",
            "homepage": "https://laminas.dev",
            "keywords": [
                "laminas",
                "uri"
            ],
            "support": {
                "chat": "https://laminas.dev/chat",
                "docs": "https://docs.laminas.dev/laminas-uri/",
                "forum": "https://discourse.laminas.dev",
                "issues": "https://github.com/laminas/laminas-uri/issues",
                "rss": "https://github.com/laminas/laminas-uri/releases.atom",
                "source": "https://github.com/laminas/laminas-uri"
            },
            "funding": [
                {
                    "url": "https://funding.communitybridge.org/projects/laminas-project",
                    "type": "community_bridge"
                }
            ],
            "time": "2022-10-16T15:02:45+00:00"
        },
        {
            "name": "laminas/laminas-validator",
            "version": "2.30.1",
            "source": {
                "type": "git",
                "url": "https://github.com/laminas/laminas-validator.git",
                "reference": "b7d217b5e4951955fda9a3a5ada91b717b5c8d5c"
            },
            "dist": {
                "type": "zip",
                "url": "https://api.github.com/repos/laminas/laminas-validator/zipball/b7d217b5e4951955fda9a3a5ada91b717b5c8d5c",
                "reference": "b7d217b5e4951955fda9a3a5ada91b717b5c8d5c",
                "shasum": ""
            },
            "require": {
                "laminas/laminas-servicemanager": "^3.12.0",
                "laminas/laminas-stdlib": "^3.13",
                "php": "~8.0.0 || ~8.1.0 || ~8.2.0",
                "psr/http-message": "^1.0.1"
            },
            "conflict": {
                "zendframework/zend-validator": "*"
            },
            "require-dev": {
                "laminas/laminas-coding-standard": "^2.4.0",
                "laminas/laminas-db": "^2.16",
                "laminas/laminas-filter": "^2.28.1",
                "laminas/laminas-http": "^2.18",
                "laminas/laminas-i18n": "^2.19",
                "laminas/laminas-session": "^2.15",
                "laminas/laminas-uri": "^2.10.0",
                "phpunit/phpunit": "^9.5.26",
                "psalm/plugin-phpunit": "^0.18.3",
                "psr/http-client": "^1.0.1",
                "psr/http-factory": "^1.0.1",
                "vimeo/psalm": "^5.0"
            },
            "suggest": {
                "laminas/laminas-db": "Laminas\\Db component, required by the (No)RecordExists validator",
                "laminas/laminas-filter": "Laminas\\Filter component, required by the Digits validator",
                "laminas/laminas-i18n": "Laminas\\I18n component to allow translation of validation error messages",
                "laminas/laminas-i18n-resources": "Translations of validator messages",
                "laminas/laminas-servicemanager": "Laminas\\ServiceManager component to allow using the ValidatorPluginManager and validator chains",
                "laminas/laminas-session": "Laminas\\Session component, ^2.8; required by the Csrf validator",
                "laminas/laminas-uri": "Laminas\\Uri component, required by the Uri and Sitemap\\Loc validators",
                "psr/http-message": "psr/http-message, required when validating PSR-7 UploadedFileInterface instances via the Upload and UploadFile validators"
            },
            "type": "library",
            "extra": {
                "laminas": {
                    "component": "Laminas\\Validator",
                    "config-provider": "Laminas\\Validator\\ConfigProvider"
                }
            },
            "autoload": {
                "psr-4": {
                    "Laminas\\Validator\\": "src/"
                }
            },
            "notification-url": "https://packagist.org/downloads/",
            "license": [
                "BSD-3-Clause"
            ],
            "description": "Validation classes for a wide range of domains, and the ability to chain validators to create complex validation criteria",
            "homepage": "https://laminas.dev",
            "keywords": [
                "laminas",
                "validator"
            ],
            "support": {
                "chat": "https://laminas.dev/chat",
                "docs": "https://docs.laminas.dev/laminas-validator/",
                "forum": "https://discourse.laminas.dev",
                "issues": "https://github.com/laminas/laminas-validator/issues",
                "rss": "https://github.com/laminas/laminas-validator/releases.atom",
                "source": "https://github.com/laminas/laminas-validator"
            },
            "funding": [
                {
                    "url": "https://funding.communitybridge.org/projects/laminas-project",
                    "type": "community_bridge"
                }
            ],
            "time": "2023-01-30T22:41:19+00:00"
        },
        {
            "name": "laminas/laminas-view",
            "version": "2.27.0",
            "source": {
                "type": "git",
                "url": "https://github.com/laminas/laminas-view.git",
                "reference": "b7e66e148ccd55c815b9626ee0cfd358dbb28be4"
            },
            "dist": {
                "type": "zip",
                "url": "https://api.github.com/repos/laminas/laminas-view/zipball/b7e66e148ccd55c815b9626ee0cfd358dbb28be4",
                "reference": "b7e66e148ccd55c815b9626ee0cfd358dbb28be4",
                "shasum": ""
            },
            "require": {
                "ext-dom": "*",
                "ext-filter": "*",
                "ext-json": "*",
                "laminas/laminas-escaper": "^2.5",
                "laminas/laminas-eventmanager": "^3.4",
                "laminas/laminas-json": "^3.3",
                "laminas/laminas-servicemanager": "^3.14.0",
                "laminas/laminas-stdlib": "^3.10.1",
                "php": "~8.0.0 || ~8.1.0 || ~8.2.0",
                "psr/container": "^1 || ^2"
            },
            "conflict": {
                "container-interop/container-interop": "<1.2",
                "laminas/laminas-router": "<3.0.1",
                "laminas/laminas-session": "<2.12",
                "zendframework/zend-view": "*"
            },
            "require-dev": {
                "laminas/laminas-authentication": "^2.13",
                "laminas/laminas-coding-standard": "~2.5.0",
                "laminas/laminas-feed": "^2.20",
                "laminas/laminas-filter": "^2.31",
                "laminas/laminas-http": "^2.18",
                "laminas/laminas-i18n": "^2.21",
                "laminas/laminas-modulemanager": "^2.14",
                "laminas/laminas-mvc": "^3.6",
                "laminas/laminas-mvc-i18n": "^1.7",
                "laminas/laminas-mvc-plugin-flashmessenger": "^1.9",
                "laminas/laminas-navigation": "^2.18.1",
                "laminas/laminas-paginator": "^2.17",
                "laminas/laminas-permissions-acl": "^2.13",
                "laminas/laminas-router": "^3.11.1",
                "laminas/laminas-uri": "^2.10",
                "phpunit/phpunit": "^9.5.28",
                "psalm/plugin-phpunit": "^0.18.4",
                "vimeo/psalm": "^5.4"
            },
            "suggest": {
                "laminas/laminas-authentication": "Laminas\\Authentication component",
                "laminas/laminas-feed": "Laminas\\Feed component",
                "laminas/laminas-filter": "Laminas\\Filter component",
                "laminas/laminas-http": "Laminas\\Http component",
                "laminas/laminas-i18n": "Laminas\\I18n component",
                "laminas/laminas-mvc": "Laminas\\Mvc component",
                "laminas/laminas-mvc-plugin-flashmessenger": "laminas-mvc-plugin-flashmessenger component, if you want to use the FlashMessenger view helper with laminas-mvc versions 3 and up",
                "laminas/laminas-navigation": "Laminas\\Navigation component",
                "laminas/laminas-paginator": "Laminas\\Paginator component",
                "laminas/laminas-permissions-acl": "Laminas\\Permissions\\Acl component",
                "laminas/laminas-uri": "Laminas\\Uri component"
            },
            "bin": [
                "bin/templatemap_generator.php"
            ],
            "type": "library",
            "autoload": {
                "psr-4": {
                    "Laminas\\View\\": "src/"
                }
            },
            "notification-url": "https://packagist.org/downloads/",
            "license": [
                "BSD-3-Clause"
            ],
            "description": "Flexible view layer supporting and providing multiple view layers, helpers, and more",
            "homepage": "https://laminas.dev",
            "keywords": [
                "laminas",
                "view"
            ],
            "support": {
                "chat": "https://laminas.dev/chat",
                "docs": "https://docs.laminas.dev/laminas-view/",
                "forum": "https://discourse.laminas.dev",
                "issues": "https://github.com/laminas/laminas-view/issues",
                "rss": "https://github.com/laminas/laminas-view/releases.atom",
                "source": "https://github.com/laminas/laminas-view"
            },
            "funding": [
                {
                    "url": "https://funding.communitybridge.org/projects/laminas-project",
                    "type": "community_bridge"
                }
            ],
            "time": "2023-02-09T16:07:15+00:00"
        },
        {
            "name": "laminas/laminas-xml",
            "version": "1.5.0",
            "source": {
                "type": "git",
                "url": "https://github.com/laminas/laminas-xml.git",
                "reference": "30a4da5a003971de8f54e6810e742fe375e5d5d3"
            },
            "dist": {
                "type": "zip",
                "url": "https://api.github.com/repos/laminas/laminas-xml/zipball/30a4da5a003971de8f54e6810e742fe375e5d5d3",
                "reference": "30a4da5a003971de8f54e6810e742fe375e5d5d3",
                "shasum": ""
            },
            "require": {
                "ext-dom": "*",
                "ext-simplexml": "*",
                "php": "~8.0.0 || ~8.1.0 || ~8.2.0"
            },
            "conflict": {
                "zendframework/zendxml": "*"
            },
            "require-dev": {
                "ext-iconv": "*",
                "laminas/laminas-coding-standard": "~1.0.0",
                "phpunit/phpunit": "^9.5.8",
                "squizlabs/php_codesniffer": "3.6.1 as 2.9999999.9999999"
            },
            "type": "library",
            "autoload": {
                "psr-4": {
                    "Laminas\\Xml\\": "src/"
                }
            },
            "notification-url": "https://packagist.org/downloads/",
            "license": [
                "BSD-3-Clause"
            ],
            "description": "Utility library for XML usage, best practices, and security in PHP",
            "homepage": "https://laminas.dev",
            "keywords": [
                "laminas",
                "security",
                "xml"
            ],
            "support": {
                "chat": "https://laminas.dev/chat",
                "forum": "https://discourse.laminas.dev",
                "issues": "https://github.com/laminas/laminas-xml/issues",
                "rss": "https://github.com/laminas/laminas-xml/releases.atom",
                "source": "https://github.com/laminas/laminas-xml"
            },
            "funding": [
                {
                    "url": "https://funding.communitybridge.org/projects/laminas-project",
                    "type": "community_bridge"
                }
            ],
            "time": "2022-11-16T00:17:18+00:00"
        },
        {
            "name": "league/mime-type-detection",
            "version": "1.11.0",
            "source": {
                "type": "git",
                "url": "https://github.com/thephpleague/mime-type-detection.git",
                "reference": "ff6248ea87a9f116e78edd6002e39e5128a0d4dd"
            },
            "dist": {
                "type": "zip",
                "url": "https://api.github.com/repos/thephpleague/mime-type-detection/zipball/ff6248ea87a9f116e78edd6002e39e5128a0d4dd",
                "reference": "ff6248ea87a9f116e78edd6002e39e5128a0d4dd",
                "shasum": ""
            },
            "require": {
                "ext-fileinfo": "*",
                "php": "^7.2 || ^8.0"
            },
            "require-dev": {
                "friendsofphp/php-cs-fixer": "^3.2",
                "phpstan/phpstan": "^0.12.68",
                "phpunit/phpunit": "^8.5.8 || ^9.3"
            },
            "type": "library",
            "autoload": {
                "psr-4": {
                    "League\\MimeTypeDetection\\": "src"
                }
            },
            "notification-url": "https://packagist.org/downloads/",
            "license": [
                "MIT"
            ],
            "authors": [
                {
                    "name": "Frank de Jonge",
                    "email": "info@frankdejonge.nl"
                }
            ],
            "description": "Mime-type detection for Flysystem",
            "support": {
                "issues": "https://github.com/thephpleague/mime-type-detection/issues",
                "source": "https://github.com/thephpleague/mime-type-detection/tree/1.11.0"
            },
            "funding": [
                {
                    "url": "https://github.com/frankdejonge",
                    "type": "github"
                },
                {
                    "url": "https://tidelift.com/funding/github/packagist/league/flysystem",
                    "type": "tidelift"
                }
            ],
            "time": "2022-04-17T13:12:02+00:00"
        },
        {
            "name": "ml/iri",
            "version": "1.1.4",
            "target-dir": "ML/IRI",
            "source": {
                "type": "git",
                "url": "https://github.com/lanthaler/IRI.git",
                "reference": "cbd44fa913e00ea624241b38cefaa99da8d71341"
            },
            "dist": {
                "type": "zip",
                "url": "https://api.github.com/repos/lanthaler/IRI/zipball/cbd44fa913e00ea624241b38cefaa99da8d71341",
                "reference": "cbd44fa913e00ea624241b38cefaa99da8d71341",
                "shasum": ""
            },
            "require": {
                "lib-pcre": ">=4.0",
                "php": ">=5.3.0"
            },
            "type": "library",
            "autoload": {
                "psr-0": {
                    "ML\\IRI": ""
                }
            },
            "notification-url": "https://packagist.org/downloads/",
            "license": [
                "MIT"
            ],
            "authors": [
                {
                    "name": "Markus Lanthaler",
                    "email": "mail@markus-lanthaler.com",
                    "homepage": "http://www.markus-lanthaler.com",
                    "role": "Developer"
                }
            ],
            "description": "IRI handling for PHP",
            "homepage": "http://www.markus-lanthaler.com",
            "keywords": [
                "URN",
                "iri",
                "uri",
                "url"
            ],
            "support": {
                "issues": "https://github.com/lanthaler/IRI/issues",
                "source": "https://github.com/lanthaler/IRI/tree/master"
            },
            "time": "2014-01-21T13:43:39+00:00"
        },
        {
            "name": "ml/json-ld",
            "version": "1.2.1",
            "source": {
                "type": "git",
                "url": "https://github.com/lanthaler/JsonLD.git",
                "reference": "537e68e87a6bce23e57c575cd5dcac1f67ce25d8"
            },
            "dist": {
                "type": "zip",
                "url": "https://api.github.com/repos/lanthaler/JsonLD/zipball/537e68e87a6bce23e57c575cd5dcac1f67ce25d8",
                "reference": "537e68e87a6bce23e57c575cd5dcac1f67ce25d8",
                "shasum": ""
            },
            "require": {
                "ext-json": "*",
                "ml/iri": "^1.1.1",
                "php": ">=5.3.0"
            },
            "require-dev": {
                "json-ld/tests": "1.0",
                "phpunit/phpunit": "^4"
            },
            "type": "library",
            "autoload": {
                "psr-4": {
                    "ML\\JsonLD\\": ""
                }
            },
            "notification-url": "https://packagist.org/downloads/",
            "license": [
                "MIT"
            ],
            "authors": [
                {
                    "name": "Markus Lanthaler",
                    "email": "mail@markus-lanthaler.com",
                    "homepage": "http://www.markus-lanthaler.com",
                    "role": "Developer"
                }
            ],
            "description": "JSON-LD Processor for PHP",
            "homepage": "http://www.markus-lanthaler.com",
            "keywords": [
                "JSON-LD",
                "jsonld"
            ],
            "support": {
                "issues": "https://github.com/lanthaler/JsonLD/issues",
                "source": "https://github.com/lanthaler/JsonLD/tree/1.2.1"
            },
            "time": "2022-09-29T08:45:17+00:00"
        },
        {
            "name": "mongodb/mongodb",
            "version": "1.15.0",
            "source": {
                "type": "git",
                "url": "https://github.com/mongodb/mongo-php-library.git",
                "reference": "3a681a3b2f2c0ebac227a3b86bb9057d0e6eb8f8"
            },
            "dist": {
                "type": "zip",
                "url": "https://api.github.com/repos/mongodb/mongo-php-library/zipball/3a681a3b2f2c0ebac227a3b86bb9057d0e6eb8f8",
                "reference": "3a681a3b2f2c0ebac227a3b86bb9057d0e6eb8f8",
                "shasum": ""
            },
            "require": {
                "ext-hash": "*",
                "ext-json": "*",
                "ext-mongodb": "^1.15.0",
                "jean85/pretty-package-versions": "^1.2 || ^2.0.1",
                "php": "^7.2 || ^8.0",
                "symfony/polyfill-php80": "^1.19"
            },
            "require-dev": {
                "doctrine/coding-standard": "^9.0",
                "squizlabs/php_codesniffer": "^3.6",
                "symfony/phpunit-bridge": "^5.2",
                "vimeo/psalm": "^4.28"
            },
            "type": "library",
            "extra": {
                "branch-alias": {
                    "dev-master": "1.15.x-dev"
                }
            },
            "autoload": {
                "files": [
                    "src/functions.php"
                ],
                "psr-4": {
                    "MongoDB\\": "src/"
                }
            },
            "notification-url": "https://packagist.org/downloads/",
            "license": [
                "Apache-2.0"
            ],
            "authors": [
                {
                    "name": "Andreas Braun",
                    "email": "andreas.braun@mongodb.com"
                },
                {
                    "name": "Jeremy Mikola",
                    "email": "jmikola@gmail.com"
                }
            ],
            "description": "MongoDB driver library",
            "homepage": "https://jira.mongodb.org/browse/PHPLIB",
            "keywords": [
                "database",
                "driver",
                "mongodb",
                "persistence"
            ],
            "support": {
                "issues": "https://github.com/mongodb/mongo-php-library/issues",
                "source": "https://github.com/mongodb/mongo-php-library/tree/1.15.0"
            },
            "time": "2022-11-23T04:45:35+00:00"
        },
        {
            "name": "nikic/php-parser",
<<<<<<< HEAD
            "version": "v4.15.5",
            "source": {
                "type": "git",
                "url": "https://github.com/nikic/PHP-Parser.git",
                "reference": "11e2663a5bc9db5d714eedb4277ee300403b4a9e"
            },
            "dist": {
                "type": "zip",
                "url": "https://api.github.com/repos/nikic/PHP-Parser/zipball/11e2663a5bc9db5d714eedb4277ee300403b4a9e",
                "reference": "11e2663a5bc9db5d714eedb4277ee300403b4a9e",
=======
            "version": "v4.19.1",
            "source": {
                "type": "git",
                "url": "https://github.com/nikic/PHP-Parser.git",
                "reference": "4e1b88d21c69391150ace211e9eaf05810858d0b"
            },
            "dist": {
                "type": "zip",
                "url": "https://api.github.com/repos/nikic/PHP-Parser/zipball/4e1b88d21c69391150ace211e9eaf05810858d0b",
                "reference": "4e1b88d21c69391150ace211e9eaf05810858d0b",
>>>>>>> cf409f1e
                "shasum": ""
            },
            "require": {
                "ext-tokenizer": "*",
                "php": ">=7.1"
            },
            "require-dev": {
                "ircmaxell/php-yacc": "^0.0.7",
                "phpunit/phpunit": "^6.5 || ^7.0 || ^8.0 || ^9.0"
            },
            "bin": [
                "bin/php-parse"
            ],
            "type": "library",
            "extra": {
                "branch-alias": {
                    "dev-master": "4.9-dev"
                }
            },
            "autoload": {
                "psr-4": {
                    "PhpParser\\": "lib/PhpParser"
                }
            },
            "notification-url": "https://packagist.org/downloads/",
            "license": [
                "BSD-3-Clause"
            ],
            "authors": [
                {
                    "name": "Nikita Popov"
                }
            ],
            "description": "A PHP parser written in PHP",
            "keywords": [
                "parser",
                "php"
            ],
            "support": {
                "issues": "https://github.com/nikic/PHP-Parser/issues",
<<<<<<< HEAD
                "source": "https://github.com/nikic/PHP-Parser/tree/v4.15.5"
            },
            "time": "2023-05-19T20:20:00+00:00"
=======
                "source": "https://github.com/nikic/PHP-Parser/tree/v4.19.1"
            },
            "time": "2024-03-17T08:10:35+00:00"
>>>>>>> cf409f1e
        },
        {
            "name": "ocramius/proxy-manager",
            "version": "2.14.1",
            "source": {
                "type": "git",
                "url": "https://github.com/Ocramius/ProxyManager.git",
                "reference": "3990d60ef79001badbab4927a6a811682274a0d1"
            },
            "dist": {
                "type": "zip",
                "url": "https://api.github.com/repos/Ocramius/ProxyManager/zipball/3990d60ef79001badbab4927a6a811682274a0d1",
                "reference": "3990d60ef79001badbab4927a6a811682274a0d1",
                "shasum": ""
            },
            "require": {
                "composer-runtime-api": "^2.1.0",
                "laminas/laminas-code": "^4.4.2",
                "php": "~8.0.0",
                "webimpress/safe-writer": "^2.2.0"
            },
            "conflict": {
                "thecodingmachine/safe": "<1.3.3"
            },
            "require-dev": {
                "codelicia/xulieta": "^0.1.6",
                "doctrine/coding-standard": "^9.0.0",
                "ext-phar": "*",
                "phpbench/phpbench": "^1.0.3",
                "phpunit/phpunit": "^9.5.6",
                "roave/infection-static-analysis-plugin": "^1.8",
                "squizlabs/php_codesniffer": "^3.6.0",
                "vimeo/psalm": "^4.8.1"
            },
            "suggest": {
                "laminas/laminas-json": "To have the JsonRpc adapter (Remote Object feature)",
                "laminas/laminas-soap": "To have the Soap adapter (Remote Object feature)",
                "laminas/laminas-xmlrpc": "To have the XmlRpc adapter (Remote Object feature)",
                "ocramius/generated-hydrator": "To have very fast object to array to object conversion for ghost objects"
            },
            "type": "library",
            "autoload": {
                "psr-4": {
                    "ProxyManager\\": "src/ProxyManager"
                }
            },
            "notification-url": "https://packagist.org/downloads/",
            "license": [
                "MIT"
            ],
            "authors": [
                {
                    "name": "Marco Pivetta",
                    "email": "ocramius@gmail.com",
                    "homepage": "https://ocramius.github.io/"
                }
            ],
            "description": "A library providing utilities to generate, instantiate and generally operate with Object Proxies",
            "homepage": "https://github.com/Ocramius/ProxyManager",
            "keywords": [
                "aop",
                "lazy loading",
                "proxy",
                "proxy pattern",
                "service proxies"
            ],
            "support": {
                "issues": "https://github.com/Ocramius/ProxyManager/issues",
                "source": "https://github.com/Ocramius/ProxyManager/tree/2.14.1"
            },
            "funding": [
                {
                    "url": "https://github.com/Ocramius",
                    "type": "github"
                },
                {
                    "url": "https://tidelift.com/funding/github/packagist/ocramius/proxy-manager",
                    "type": "tidelift"
                }
            ],
            "time": "2022-03-05T18:43:14+00:00"
        },
        {
            "name": "opis/json-schema",
            "version": "2.3.0",
            "source": {
                "type": "git",
                "url": "https://github.com/opis/json-schema.git",
                "reference": "c48df6d7089a45f01e1c82432348f2d5976f9bfb"
            },
            "dist": {
                "type": "zip",
                "url": "https://api.github.com/repos/opis/json-schema/zipball/c48df6d7089a45f01e1c82432348f2d5976f9bfb",
                "reference": "c48df6d7089a45f01e1c82432348f2d5976f9bfb",
                "shasum": ""
            },
            "require": {
                "ext-json": "*",
                "opis/string": "^2.0",
                "opis/uri": "^1.0",
                "php": "^7.4 || ^8.0"
            },
            "require-dev": {
                "ext-bcmath": "*",
                "ext-intl": "*",
                "phpunit/phpunit": "^9.0"
            },
            "type": "library",
            "extra": {
                "branch-alias": {
                    "dev-master": "2.x-dev"
                }
            },
            "autoload": {
                "psr-4": {
                    "Opis\\JsonSchema\\": "src/"
                }
            },
            "notification-url": "https://packagist.org/downloads/",
            "license": [
                "Apache-2.0"
            ],
            "authors": [
                {
                    "name": "Sorin Sarca",
                    "email": "sarca_sorin@hotmail.com"
                },
                {
                    "name": "Marius Sarca",
                    "email": "marius.sarca@gmail.com"
                }
            ],
            "description": "Json Schema Validator for PHP",
            "homepage": "https://opis.io/json-schema",
            "keywords": [
                "json",
                "json-schema",
                "schema",
                "validation",
                "validator"
            ],
            "support": {
                "issues": "https://github.com/opis/json-schema/issues",
                "source": "https://github.com/opis/json-schema/tree/2.3.0"
            },
            "time": "2022-01-08T20:38:03+00:00"
        },
        {
            "name": "opis/string",
            "version": "2.0.1",
            "source": {
                "type": "git",
                "url": "https://github.com/opis/string.git",
                "reference": "9ebf1a1f873f502f6859d11210b25a4bf5d141e7"
            },
            "dist": {
                "type": "zip",
                "url": "https://api.github.com/repos/opis/string/zipball/9ebf1a1f873f502f6859d11210b25a4bf5d141e7",
                "reference": "9ebf1a1f873f502f6859d11210b25a4bf5d141e7",
                "shasum": ""
            },
            "require": {
                "ext-iconv": "*",
                "ext-json": "*",
                "php": "^7.4 || ^8.0"
            },
            "require-dev": {
                "phpunit/phpunit": "^9.0"
            },
            "type": "library",
            "extra": {
                "branch-alias": {
                    "dev-master": "2.x-dev"
                }
            },
            "autoload": {
                "psr-4": {
                    "Opis\\String\\": "src/"
                }
            },
            "notification-url": "https://packagist.org/downloads/",
            "license": [
                "Apache-2.0"
            ],
            "authors": [
                {
                    "name": "Marius Sarca",
                    "email": "marius.sarca@gmail.com"
                },
                {
                    "name": "Sorin Sarca",
                    "email": "sarca_sorin@hotmail.com"
                }
            ],
            "description": "Multibyte strings as objects",
            "homepage": "https://opis.io/string",
            "keywords": [
                "multi-byte",
                "opis",
                "string",
                "string manipulation",
                "utf-8"
            ],
            "support": {
                "issues": "https://github.com/opis/string/issues",
                "source": "https://github.com/opis/string/tree/2.0.1"
            },
            "time": "2022-01-14T15:42:23+00:00"
        },
        {
            "name": "opis/uri",
            "version": "1.1.0",
            "source": {
                "type": "git",
                "url": "https://github.com/opis/uri.git",
                "reference": "0f3ca49ab1a5e4a6681c286e0b2cc081b93a7d5a"
            },
            "dist": {
                "type": "zip",
                "url": "https://api.github.com/repos/opis/uri/zipball/0f3ca49ab1a5e4a6681c286e0b2cc081b93a7d5a",
                "reference": "0f3ca49ab1a5e4a6681c286e0b2cc081b93a7d5a",
                "shasum": ""
            },
            "require": {
                "opis/string": "^2.0",
                "php": "^7.4 || ^8.0"
            },
            "require-dev": {
                "phpunit/phpunit": "^9"
            },
            "type": "library",
            "extra": {
                "branch-alias": {
                    "dev-master": "1.x-dev"
                }
            },
            "autoload": {
                "psr-4": {
                    "Opis\\Uri\\": "src/"
                }
            },
            "notification-url": "https://packagist.org/downloads/",
            "license": [
                "Apache-2.0"
            ],
            "authors": [
                {
                    "name": "Marius Sarca",
                    "email": "marius.sarca@gmail.com"
                },
                {
                    "name": "Sorin Sarca",
                    "email": "sarca_sorin@hotmail.com"
                }
            ],
            "description": "Build, parse and validate URIs and URI-templates",
            "homepage": "https://opis.io",
            "keywords": [
                "URI Template",
                "parse url",
                "punycode",
                "uri",
                "uri components",
                "url",
                "validate uri"
            ],
            "support": {
                "issues": "https://github.com/opis/uri/issues",
                "source": "https://github.com/opis/uri/tree/1.1.0"
            },
            "time": "2021-05-22T15:57:08+00:00"
        },
        {
            "name": "pcrov/jsonreader",
            "version": "1.0.2",
            "source": {
                "type": "git",
                "url": "https://github.com/pcrov/JsonReader.git",
                "reference": "4b282c9623dfb358e57e1b36d9588deed22a1a99"
            },
            "dist": {
                "type": "zip",
                "url": "https://api.github.com/repos/pcrov/JsonReader/zipball/4b282c9623dfb358e57e1b36d9588deed22a1a99",
                "reference": "4b282c9623dfb358e57e1b36d9588deed22a1a99",
                "shasum": ""
            },
            "require": {
                "ext-intl": "*",
                "pcrov/unicode": "^0.1",
                "php": ">=7.3",
                "psr/http-message": "^1"
            },
            "require-dev": {
                "nst/jsontestsuite": "^1",
                "phpunit/phpunit": "^9.5"
            },
            "type": "library",
            "autoload": {
                "psr-4": {
                    "pcrov\\JsonReader\\": "src/"
                }
            },
            "notification-url": "https://packagist.org/downloads/",
            "license": [
                "MIT"
            ],
            "authors": [
                {
                    "name": "Paul Crovella",
                    "role": "developer"
                }
            ],
            "description": "JSON Pull Parser",
            "homepage": "https://github.com/pcrov/jsonreader",
            "keywords": [
                "json",
                "parser",
                "pull",
                "streaming"
            ],
            "support": {
                "issues": "https://github.com/pcrov/JsonReader/issues",
                "source": "https://github.com/pcrov/JsonReader/tree/1.0.2"
            },
            "time": "2021-11-21T12:11:18+00:00"
        },
        {
            "name": "pcrov/unicode",
            "version": "0.1.1",
            "source": {
                "type": "git",
                "url": "https://github.com/pcrov/Unicode.git",
                "reference": "28cef671af310806afe98abada5e12774bd0ac64"
            },
            "dist": {
                "type": "zip",
                "url": "https://api.github.com/repos/pcrov/Unicode/zipball/28cef671af310806afe98abada5e12774bd0ac64",
                "reference": "28cef671af310806afe98abada5e12774bd0ac64",
                "shasum": ""
            },
            "require": {
                "php": ">=7.3"
            },
            "require-dev": {
                "phpunit/phpunit": "^9.4.0"
            },
            "type": "library",
            "autoload": {
                "files": [
                    "src/functions.php"
                ]
            },
            "notification-url": "https://packagist.org/downloads/",
            "license": [
                "MIT"
            ],
            "authors": [
                {
                    "name": "Paul Crovella"
                }
            ],
            "description": "Miscellaneous Unicode utility functions",
            "homepage": "https://github.com/pcrov/unicode",
            "keywords": [
                "unicode",
                "utf-8"
            ],
            "support": {
                "issues": "https://github.com/pcrov/Unicode/issues",
                "source": "https://github.com/pcrov/Unicode/tree/0.1.1"
            },
            "time": "2020-10-26T13:33:18+00:00"
        },
        {
            "name": "phayes/geophp",
            "version": "1.2",
            "source": {
                "type": "git",
                "url": "https://github.com/phayes/geoPHP.git",
                "reference": "015404e85b602e0df1f91441f8db0f9e98f7e567"
            },
            "dist": {
                "type": "zip",
                "url": "https://api.github.com/repos/phayes/geoPHP/zipball/015404e85b602e0df1f91441f8db0f9e98f7e567",
                "reference": "015404e85b602e0df1f91441f8db0f9e98f7e567",
                "shasum": ""
            },
            "require-dev": {
                "phpunit/phpunit": "4.1.*"
            },
            "type": "library",
            "autoload": {
                "classmap": [
                    "geoPHP.inc"
                ]
            },
            "notification-url": "https://packagist.org/downloads/",
            "license": [
                "GPL-2 or New-BSD"
            ],
            "authors": [
                {
                    "name": "Patrick Hayes"
                }
            ],
            "description": "GeoPHP is a open-source native PHP library for doing geometry operations. It is written entirely in PHP and can therefore run on shared hosts. It can read and write a wide variety of formats: WKT (including EWKT), WKB (including EWKB), GeoJSON, KML, GPX, GeoRSS). It works with all Simple-Feature geometries (Point, LineString, Polygon, GeometryCollection etc.) and can be used to get centroids, bounding-boxes, area, and a wide variety of other useful information.",
            "homepage": "https://github.com/phayes/geoPHP",
            "support": {
                "issues": "https://github.com/phayes/geoPHP/issues",
                "source": "https://github.com/phayes/geoPHP/tree/master"
            },
            "time": "2014-12-02T06:11:22+00:00"
        },
        {
            "name": "pietercolpaert/hardf",
            "version": "0.3.1",
            "source": {
                "type": "git",
                "url": "https://github.com/pietercolpaert/hardf.git",
                "reference": "8bebaa00f5ebde17f58ebe34b67814645b8f69d8"
            },
            "dist": {
                "type": "zip",
                "url": "https://api.github.com/repos/pietercolpaert/hardf/zipball/8bebaa00f5ebde17f58ebe34b67814645b8f69d8",
                "reference": "8bebaa00f5ebde17f58ebe34b67814645b8f69d8",
                "shasum": ""
            },
            "require": {
                "php": "^7.1|^8.0"
            },
            "require-dev": {
                "friendsofphp/php-cs-fixer": "*",
                "phpstan/phpstan": "^0.12.36",
                "phpunit/phpunit": "^7 || ^8 || ^9"
            },
            "type": "library",
            "autoload": {
                "psr-4": {
                    "pietercolpaert\\hardf\\": "src/"
                }
            },
            "notification-url": "https://packagist.org/downloads/",
            "license": [
                "MIT"
            ],
            "authors": [
                {
                    "name": "Pieter Colpaert",
                    "email": "pieter.colpaert@ugent.be",
                    "homepage": "https://pietercolpaert.be",
                    "role": "developer"
                },
                {
                    "name": "Ruben Verborgh",
                    "email": "ruben.verborgh@ugent.be",
                    "homepage": "https://ruben.verborgh.org",
                    "role": "developer"
                }
            ],
            "description": "A fast parser for RDF serializations such as turtle, n-triples, n-quads, trig and N3",
            "homepage": "https://github.com/pietercolpaert/hardf",
            "keywords": [
                "Linked Data",
                "RDF",
                "Triples",
                "Turtle",
                "n-quads",
                "n-triples",
                "n3",
                "open data",
                "quads",
                "rdf1.1",
                "streaming",
                "trig"
            ],
            "support": {
                "issues": "https://github.com/pietercolpaert/hardf/issues",
                "source": "https://github.com/pietercolpaert/hardf"
            },
            "time": "2021-03-30T12:05:00+00:00"
        },
        {
            "name": "psr/container",
            "version": "1.1.2",
            "source": {
                "type": "git",
                "url": "https://github.com/php-fig/container.git",
                "reference": "513e0666f7216c7459170d56df27dfcefe1689ea"
            },
            "dist": {
                "type": "zip",
                "url": "https://api.github.com/repos/php-fig/container/zipball/513e0666f7216c7459170d56df27dfcefe1689ea",
                "reference": "513e0666f7216c7459170d56df27dfcefe1689ea",
                "shasum": ""
            },
            "require": {
                "php": ">=7.4.0"
            },
            "type": "library",
            "autoload": {
                "psr-4": {
                    "Psr\\Container\\": "src/"
                }
            },
            "notification-url": "https://packagist.org/downloads/",
            "license": [
                "MIT"
            ],
            "authors": [
                {
                    "name": "PHP-FIG",
                    "homepage": "https://www.php-fig.org/"
                }
            ],
            "description": "Common Container Interface (PHP FIG PSR-11)",
            "homepage": "https://github.com/php-fig/container",
            "keywords": [
                "PSR-11",
                "container",
                "container-interface",
                "container-interop",
                "psr"
            ],
            "support": {
                "issues": "https://github.com/php-fig/container/issues",
                "source": "https://github.com/php-fig/container/tree/1.1.2"
            },
            "time": "2021-11-05T16:50:12+00:00"
        },
        {
            "name": "psr/http-client",
            "version": "1.0.3",
            "source": {
                "type": "git",
                "url": "https://github.com/php-fig/http-client.git",
                "reference": "bb5906edc1c324c9a05aa0873d40117941e5fa90"
            },
            "dist": {
                "type": "zip",
                "url": "https://api.github.com/repos/php-fig/http-client/zipball/bb5906edc1c324c9a05aa0873d40117941e5fa90",
                "reference": "bb5906edc1c324c9a05aa0873d40117941e5fa90",
                "shasum": ""
            },
            "require": {
                "php": "^7.0 || ^8.0",
                "psr/http-message": "^1.0 || ^2.0"
            },
            "type": "library",
            "extra": {
                "branch-alias": {
                    "dev-master": "1.0.x-dev"
                }
            },
            "autoload": {
                "psr-4": {
                    "Psr\\Http\\Client\\": "src/"
                }
            },
            "notification-url": "https://packagist.org/downloads/",
            "license": [
                "MIT"
            ],
            "authors": [
                {
                    "name": "PHP-FIG",
                    "homepage": "https://www.php-fig.org/"
                }
            ],
            "description": "Common interface for HTTP clients",
            "homepage": "https://github.com/php-fig/http-client",
            "keywords": [
                "http",
                "http-client",
                "psr",
                "psr-18"
            ],
            "support": {
                "source": "https://github.com/php-fig/http-client"
            },
            "time": "2023-09-23T14:17:50+00:00"
        },
        {
            "name": "psr/http-factory",
            "version": "1.1.0",
            "source": {
                "type": "git",
                "url": "https://github.com/php-fig/http-factory.git",
                "reference": "2b4765fddfe3b508ac62f829e852b1501d3f6e8a"
            },
            "dist": {
                "type": "zip",
                "url": "https://api.github.com/repos/php-fig/http-factory/zipball/2b4765fddfe3b508ac62f829e852b1501d3f6e8a",
                "reference": "2b4765fddfe3b508ac62f829e852b1501d3f6e8a",
                "shasum": ""
            },
            "require": {
                "php": ">=7.1",
                "psr/http-message": "^1.0 || ^2.0"
            },
            "type": "library",
            "extra": {
                "branch-alias": {
                    "dev-master": "1.0.x-dev"
                }
            },
            "autoload": {
                "psr-4": {
                    "Psr\\Http\\Message\\": "src/"
                }
            },
            "notification-url": "https://packagist.org/downloads/",
            "license": [
                "MIT"
            ],
            "authors": [
                {
                    "name": "PHP-FIG",
                    "homepage": "https://www.php-fig.org/"
                }
            ],
            "description": "PSR-17: Common interfaces for PSR-7 HTTP message factories",
            "keywords": [
                "factory",
                "http",
                "message",
                "psr",
                "psr-17",
                "psr-7",
                "request",
                "response"
            ],
            "support": {
                "source": "https://github.com/php-fig/http-factory"
            },
            "time": "2024-04-15T12:06:14+00:00"
        },
        {
            "name": "psr/http-message",
            "version": "1.1",
            "source": {
                "type": "git",
                "url": "https://github.com/php-fig/http-message.git",
                "reference": "cb6ce4845ce34a8ad9e68117c10ee90a29919eba"
            },
            "dist": {
                "type": "zip",
                "url": "https://api.github.com/repos/php-fig/http-message/zipball/cb6ce4845ce34a8ad9e68117c10ee90a29919eba",
                "reference": "cb6ce4845ce34a8ad9e68117c10ee90a29919eba",
                "shasum": ""
            },
            "require": {
                "php": "^7.2 || ^8.0"
            },
            "type": "library",
            "extra": {
                "branch-alias": {
                    "dev-master": "1.1.x-dev"
                }
            },
            "autoload": {
                "psr-4": {
                    "Psr\\Http\\Message\\": "src/"
                }
            },
            "notification-url": "https://packagist.org/downloads/",
            "license": [
                "MIT"
            ],
            "authors": [
                {
                    "name": "PHP-FIG",
                    "homepage": "http://www.php-fig.org/"
                }
            ],
            "description": "Common interface for HTTP messages",
            "homepage": "https://github.com/php-fig/http-message",
            "keywords": [
                "http",
                "http-message",
                "psr",
                "psr-7",
                "request",
                "response"
            ],
            "support": {
                "source": "https://github.com/php-fig/http-message/tree/1.1"
            },
            "time": "2023-04-04T09:50:52+00:00"
        },
        {
            "name": "psr/log",
            "version": "2.0.0",
            "source": {
                "type": "git",
                "url": "https://github.com/php-fig/log.git",
                "reference": "ef29f6d262798707a9edd554e2b82517ef3a9376"
            },
            "dist": {
                "type": "zip",
                "url": "https://api.github.com/repos/php-fig/log/zipball/ef29f6d262798707a9edd554e2b82517ef3a9376",
                "reference": "ef29f6d262798707a9edd554e2b82517ef3a9376",
                "shasum": ""
            },
            "require": {
                "php": ">=8.0.0"
            },
            "type": "library",
            "extra": {
                "branch-alias": {
                    "dev-master": "2.0.x-dev"
                }
            },
            "autoload": {
                "psr-4": {
                    "Psr\\Log\\": "src"
                }
            },
            "notification-url": "https://packagist.org/downloads/",
            "license": [
                "MIT"
            ],
            "authors": [
                {
                    "name": "PHP-FIG",
                    "homepage": "https://www.php-fig.org/"
                }
            ],
            "description": "Common interface for logging libraries",
            "homepage": "https://github.com/php-fig/log",
            "keywords": [
                "log",
                "psr",
                "psr-3"
            ],
            "support": {
                "source": "https://github.com/php-fig/log/tree/2.0.0"
            },
            "time": "2021-07-14T16:41:46+00:00"
        },
        {
            "name": "ralouphie/getallheaders",
            "version": "3.0.3",
            "source": {
                "type": "git",
                "url": "https://github.com/ralouphie/getallheaders.git",
                "reference": "120b605dfeb996808c31b6477290a714d356e822"
            },
            "dist": {
                "type": "zip",
                "url": "https://api.github.com/repos/ralouphie/getallheaders/zipball/120b605dfeb996808c31b6477290a714d356e822",
                "reference": "120b605dfeb996808c31b6477290a714d356e822",
                "shasum": ""
            },
            "require": {
                "php": ">=5.6"
            },
            "require-dev": {
                "php-coveralls/php-coveralls": "^2.1",
                "phpunit/phpunit": "^5 || ^6.5"
            },
            "type": "library",
            "autoload": {
                "files": [
                    "src/getallheaders.php"
                ]
            },
            "notification-url": "https://packagist.org/downloads/",
            "license": [
                "MIT"
            ],
            "authors": [
                {
                    "name": "Ralph Khattar",
                    "email": "ralph.khattar@gmail.com"
                }
            ],
            "description": "A polyfill for getallheaders.",
            "support": {
                "issues": "https://github.com/ralouphie/getallheaders/issues",
                "source": "https://github.com/ralouphie/getallheaders/tree/develop"
            },
            "time": "2019-03-08T08:55:37+00:00"
        },
        {
            "name": "symfony/console",
            "version": "v5.4.23",
            "source": {
                "type": "git",
                "url": "https://github.com/symfony/console.git",
                "reference": "90f21e27d0d88ce38720556dd164d4a1e4c3934c"
            },
            "dist": {
                "type": "zip",
                "url": "https://api.github.com/repos/symfony/console/zipball/90f21e27d0d88ce38720556dd164d4a1e4c3934c",
                "reference": "90f21e27d0d88ce38720556dd164d4a1e4c3934c",
                "shasum": ""
            },
            "require": {
                "php": ">=7.2.5",
                "symfony/deprecation-contracts": "^2.1|^3",
                "symfony/polyfill-mbstring": "~1.0",
                "symfony/polyfill-php73": "^1.9",
                "symfony/polyfill-php80": "^1.16",
                "symfony/service-contracts": "^1.1|^2|^3",
                "symfony/string": "^5.1|^6.0"
            },
            "conflict": {
                "psr/log": ">=3",
                "symfony/dependency-injection": "<4.4",
                "symfony/dotenv": "<5.1",
                "symfony/event-dispatcher": "<4.4",
                "symfony/lock": "<4.4",
                "symfony/process": "<4.4"
            },
            "provide": {
                "psr/log-implementation": "1.0|2.0"
            },
            "require-dev": {
                "psr/log": "^1|^2",
                "symfony/config": "^4.4|^5.0|^6.0",
                "symfony/dependency-injection": "^4.4|^5.0|^6.0",
                "symfony/event-dispatcher": "^4.4|^5.0|^6.0",
                "symfony/lock": "^4.4|^5.0|^6.0",
                "symfony/process": "^4.4|^5.0|^6.0",
                "symfony/var-dumper": "^4.4|^5.0|^6.0"
            },
            "suggest": {
                "psr/log": "For using the console logger",
                "symfony/event-dispatcher": "",
                "symfony/lock": "",
                "symfony/process": ""
            },
            "type": "library",
            "autoload": {
                "psr-4": {
                    "Symfony\\Component\\Console\\": ""
                },
                "exclude-from-classmap": [
                    "/Tests/"
                ]
            },
            "notification-url": "https://packagist.org/downloads/",
            "license": [
                "MIT"
            ],
            "authors": [
                {
                    "name": "Fabien Potencier",
                    "email": "fabien@symfony.com"
                },
                {
                    "name": "Symfony Community",
                    "homepage": "https://symfony.com/contributors"
                }
            ],
            "description": "Eases the creation of beautiful and testable command line interfaces",
            "homepage": "https://symfony.com",
            "keywords": [
                "cli",
                "command-line",
                "console",
                "terminal"
            ],
            "support": {
                "source": "https://github.com/symfony/console/tree/v5.4.23"
            },
            "funding": [
                {
                    "url": "https://symfony.com/sponsor",
                    "type": "custom"
                },
                {
                    "url": "https://github.com/fabpot",
                    "type": "github"
                },
                {
                    "url": "https://tidelift.com/funding/github/packagist/symfony/symfony",
                    "type": "tidelift"
                }
            ],
            "time": "2023-04-24T18:47:29+00:00"
        },
        {
            "name": "symfony/deprecation-contracts",
            "version": "v2.5.3",
            "source": {
                "type": "git",
                "url": "https://github.com/symfony/deprecation-contracts.git",
                "reference": "80d075412b557d41002320b96a096ca65aa2c98d"
            },
            "dist": {
                "type": "zip",
                "url": "https://api.github.com/repos/symfony/deprecation-contracts/zipball/80d075412b557d41002320b96a096ca65aa2c98d",
                "reference": "80d075412b557d41002320b96a096ca65aa2c98d",
                "shasum": ""
            },
            "require": {
                "php": ">=7.1"
            },
            "type": "library",
            "extra": {
                "branch-alias": {
                    "dev-main": "2.5-dev"
                },
                "thanks": {
                    "name": "symfony/contracts",
                    "url": "https://github.com/symfony/contracts"
                }
            },
            "autoload": {
                "files": [
                    "function.php"
                ]
            },
            "notification-url": "https://packagist.org/downloads/",
            "license": [
                "MIT"
            ],
            "authors": [
                {
                    "name": "Nicolas Grekas",
                    "email": "p@tchwork.com"
                },
                {
                    "name": "Symfony Community",
                    "homepage": "https://symfony.com/contributors"
                }
            ],
            "description": "A generic function and convention to trigger deprecation notices",
            "homepage": "https://symfony.com",
            "support": {
                "source": "https://github.com/symfony/deprecation-contracts/tree/v2.5.3"
            },
            "funding": [
                {
                    "url": "https://symfony.com/sponsor",
                    "type": "custom"
                },
                {
                    "url": "https://github.com/fabpot",
                    "type": "github"
                },
                {
                    "url": "https://tidelift.com/funding/github/packagist/symfony/symfony",
                    "type": "tidelift"
                }
            ],
            "time": "2023-01-24T14:02:46+00:00"
        },
        {
            "name": "symfony/lock",
            "version": "v5.4.22",
            "source": {
                "type": "git",
                "url": "https://github.com/symfony/lock.git",
                "reference": "cc0565235e16ef403097fbd30eba59690bee6b3c"
            },
            "dist": {
                "type": "zip",
                "url": "https://api.github.com/repos/symfony/lock/zipball/cc0565235e16ef403097fbd30eba59690bee6b3c",
                "reference": "cc0565235e16ef403097fbd30eba59690bee6b3c",
                "shasum": ""
            },
            "require": {
                "php": ">=7.2.5",
                "psr/log": "^1|^2|^3",
                "symfony/deprecation-contracts": "^2.1|^3",
                "symfony/polyfill-php80": "^1.16"
            },
            "conflict": {
                "doctrine/dbal": "<2.13"
            },
            "require-dev": {
                "doctrine/dbal": "^2.13|^3.0",
                "predis/predis": "~1.0"
            },
            "type": "library",
            "autoload": {
                "psr-4": {
                    "Symfony\\Component\\Lock\\": ""
                },
                "exclude-from-classmap": [
                    "/Tests/"
                ]
            },
            "notification-url": "https://packagist.org/downloads/",
            "license": [
                "MIT"
            ],
            "authors": [
                {
                    "name": "Jérémy Derussé",
                    "email": "jeremy@derusse.com"
                },
                {
                    "name": "Symfony Community",
                    "homepage": "https://symfony.com/contributors"
                }
            ],
            "description": "Creates and manages locks, a mechanism to provide exclusive access to a shared resource",
            "homepage": "https://symfony.com",
            "keywords": [
                "cas",
                "flock",
                "locking",
                "mutex",
                "redlock",
                "semaphore"
            ],
            "support": {
                "source": "https://github.com/symfony/lock/tree/v5.4.22"
            },
            "funding": [
                {
                    "url": "https://symfony.com/sponsor",
                    "type": "custom"
                },
                {
                    "url": "https://github.com/fabpot",
                    "type": "github"
                },
                {
                    "url": "https://tidelift.com/funding/github/packagist/symfony/symfony",
                    "type": "tidelift"
                }
            ],
            "time": "2023-03-10T16:52:09+00:00"
        },
        {
            "name": "symfony/polyfill-ctype",
            "version": "v1.30.0",
            "source": {
                "type": "git",
                "url": "https://github.com/symfony/polyfill-ctype.git",
                "reference": "0424dff1c58f028c451efff2045f5d92410bd540"
            },
            "dist": {
                "type": "zip",
                "url": "https://api.github.com/repos/symfony/polyfill-ctype/zipball/0424dff1c58f028c451efff2045f5d92410bd540",
                "reference": "0424dff1c58f028c451efff2045f5d92410bd540",
                "shasum": ""
            },
            "require": {
                "php": ">=7.1"
            },
            "provide": {
                "ext-ctype": "*"
            },
            "suggest": {
                "ext-ctype": "For best performance"
            },
            "type": "library",
            "extra": {
                "thanks": {
                    "name": "symfony/polyfill",
                    "url": "https://github.com/symfony/polyfill"
                }
            },
            "autoload": {
                "files": [
                    "bootstrap.php"
                ],
                "psr-4": {
                    "Symfony\\Polyfill\\Ctype\\": ""
                }
            },
            "notification-url": "https://packagist.org/downloads/",
            "license": [
                "MIT"
            ],
            "authors": [
                {
                    "name": "Gert de Pagter",
                    "email": "BackEndTea@gmail.com"
                },
                {
                    "name": "Symfony Community",
                    "homepage": "https://symfony.com/contributors"
                }
            ],
            "description": "Symfony polyfill for ctype functions",
            "homepage": "https://symfony.com",
            "keywords": [
                "compatibility",
                "ctype",
                "polyfill",
                "portable"
            ],
            "support": {
                "source": "https://github.com/symfony/polyfill-ctype/tree/v1.30.0"
            },
            "funding": [
                {
                    "url": "https://symfony.com/sponsor",
                    "type": "custom"
                },
                {
                    "url": "https://github.com/fabpot",
                    "type": "github"
                },
                {
                    "url": "https://tidelift.com/funding/github/packagist/symfony/symfony",
                    "type": "tidelift"
                }
            ],
            "time": "2024-05-31T15:07:36+00:00"
        },
        {
            "name": "symfony/polyfill-intl-grapheme",
            "version": "v1.30.0",
            "source": {
                "type": "git",
                "url": "https://github.com/symfony/polyfill-intl-grapheme.git",
                "reference": "64647a7c30b2283f5d49b874d84a18fc22054b7a"
            },
            "dist": {
                "type": "zip",
                "url": "https://api.github.com/repos/symfony/polyfill-intl-grapheme/zipball/64647a7c30b2283f5d49b874d84a18fc22054b7a",
                "reference": "64647a7c30b2283f5d49b874d84a18fc22054b7a",
                "shasum": ""
            },
            "require": {
                "php": ">=7.1"
            },
            "suggest": {
                "ext-intl": "For best performance"
            },
            "type": "library",
            "extra": {
                "thanks": {
                    "name": "symfony/polyfill",
                    "url": "https://github.com/symfony/polyfill"
                }
            },
            "autoload": {
                "files": [
                    "bootstrap.php"
                ],
                "psr-4": {
                    "Symfony\\Polyfill\\Intl\\Grapheme\\": ""
                }
            },
            "notification-url": "https://packagist.org/downloads/",
            "license": [
                "MIT"
            ],
            "authors": [
                {
                    "name": "Nicolas Grekas",
                    "email": "p@tchwork.com"
                },
                {
                    "name": "Symfony Community",
                    "homepage": "https://symfony.com/contributors"
                }
            ],
            "description": "Symfony polyfill for intl's grapheme_* functions",
            "homepage": "https://symfony.com",
            "keywords": [
                "compatibility",
                "grapheme",
                "intl",
                "polyfill",
                "portable",
                "shim"
            ],
            "support": {
                "source": "https://github.com/symfony/polyfill-intl-grapheme/tree/v1.30.0"
            },
            "funding": [
                {
                    "url": "https://symfony.com/sponsor",
                    "type": "custom"
                },
                {
                    "url": "https://github.com/fabpot",
                    "type": "github"
                },
                {
                    "url": "https://tidelift.com/funding/github/packagist/symfony/symfony",
                    "type": "tidelift"
                }
            ],
            "time": "2024-05-31T15:07:36+00:00"
        },
        {
            "name": "symfony/polyfill-intl-normalizer",
            "version": "v1.30.0",
            "source": {
                "type": "git",
                "url": "https://github.com/symfony/polyfill-intl-normalizer.git",
                "reference": "a95281b0be0d9ab48050ebd988b967875cdb9fdb"
            },
            "dist": {
                "type": "zip",
                "url": "https://api.github.com/repos/symfony/polyfill-intl-normalizer/zipball/a95281b0be0d9ab48050ebd988b967875cdb9fdb",
                "reference": "a95281b0be0d9ab48050ebd988b967875cdb9fdb",
                "shasum": ""
            },
            "require": {
                "php": ">=7.1"
            },
            "suggest": {
                "ext-intl": "For best performance"
            },
            "type": "library",
            "extra": {
                "thanks": {
                    "name": "symfony/polyfill",
                    "url": "https://github.com/symfony/polyfill"
                }
            },
            "autoload": {
                "files": [
                    "bootstrap.php"
                ],
                "psr-4": {
                    "Symfony\\Polyfill\\Intl\\Normalizer\\": ""
                },
                "classmap": [
                    "Resources/stubs"
                ]
            },
            "notification-url": "https://packagist.org/downloads/",
            "license": [
                "MIT"
            ],
            "authors": [
                {
                    "name": "Nicolas Grekas",
                    "email": "p@tchwork.com"
                },
                {
                    "name": "Symfony Community",
                    "homepage": "https://symfony.com/contributors"
                }
            ],
            "description": "Symfony polyfill for intl's Normalizer class and related functions",
            "homepage": "https://symfony.com",
            "keywords": [
                "compatibility",
                "intl",
                "normalizer",
                "polyfill",
                "portable",
                "shim"
            ],
            "support": {
                "source": "https://github.com/symfony/polyfill-intl-normalizer/tree/v1.30.0"
            },
            "funding": [
                {
                    "url": "https://symfony.com/sponsor",
                    "type": "custom"
                },
                {
                    "url": "https://github.com/fabpot",
                    "type": "github"
                },
                {
                    "url": "https://tidelift.com/funding/github/packagist/symfony/symfony",
                    "type": "tidelift"
                }
            ],
            "time": "2024-05-31T15:07:36+00:00"
        },
        {
            "name": "symfony/polyfill-mbstring",
            "version": "v1.30.0",
            "source": {
                "type": "git",
                "url": "https://github.com/symfony/polyfill-mbstring.git",
                "reference": "fd22ab50000ef01661e2a31d850ebaa297f8e03c"
            },
            "dist": {
                "type": "zip",
                "url": "https://api.github.com/repos/symfony/polyfill-mbstring/zipball/fd22ab50000ef01661e2a31d850ebaa297f8e03c",
                "reference": "fd22ab50000ef01661e2a31d850ebaa297f8e03c",
                "shasum": ""
            },
            "require": {
                "php": ">=7.1"
            },
            "provide": {
                "ext-mbstring": "*"
            },
            "suggest": {
                "ext-mbstring": "For best performance"
            },
            "type": "library",
            "extra": {
                "thanks": {
                    "name": "symfony/polyfill",
                    "url": "https://github.com/symfony/polyfill"
                }
            },
            "autoload": {
                "files": [
                    "bootstrap.php"
                ],
                "psr-4": {
                    "Symfony\\Polyfill\\Mbstring\\": ""
                }
            },
            "notification-url": "https://packagist.org/downloads/",
            "license": [
                "MIT"
            ],
            "authors": [
                {
                    "name": "Nicolas Grekas",
                    "email": "p@tchwork.com"
                },
                {
                    "name": "Symfony Community",
                    "homepage": "https://symfony.com/contributors"
                }
            ],
            "description": "Symfony polyfill for the Mbstring extension",
            "homepage": "https://symfony.com",
            "keywords": [
                "compatibility",
                "mbstring",
                "polyfill",
                "portable",
                "shim"
            ],
            "support": {
                "source": "https://github.com/symfony/polyfill-mbstring/tree/v1.30.0"
            },
            "funding": [
                {
                    "url": "https://symfony.com/sponsor",
                    "type": "custom"
                },
                {
                    "url": "https://github.com/fabpot",
                    "type": "github"
                },
                {
                    "url": "https://tidelift.com/funding/github/packagist/symfony/symfony",
                    "type": "tidelift"
                }
            ],
            "time": "2024-06-19T12:30:46+00:00"
        },
        {
            "name": "symfony/polyfill-php73",
            "version": "v1.30.0",
            "source": {
                "type": "git",
                "url": "https://github.com/symfony/polyfill-php73.git",
                "reference": "ec444d3f3f6505bb28d11afa41e75faadebc10a1"
            },
            "dist": {
                "type": "zip",
                "url": "https://api.github.com/repos/symfony/polyfill-php73/zipball/ec444d3f3f6505bb28d11afa41e75faadebc10a1",
                "reference": "ec444d3f3f6505bb28d11afa41e75faadebc10a1",
                "shasum": ""
            },
            "require": {
                "php": ">=7.1"
            },
            "type": "library",
            "extra": {
                "thanks": {
                    "name": "symfony/polyfill",
                    "url": "https://github.com/symfony/polyfill"
                }
            },
            "autoload": {
                "files": [
                    "bootstrap.php"
                ],
                "psr-4": {
                    "Symfony\\Polyfill\\Php73\\": ""
                },
                "classmap": [
                    "Resources/stubs"
                ]
            },
            "notification-url": "https://packagist.org/downloads/",
            "license": [
                "MIT"
            ],
            "authors": [
                {
                    "name": "Nicolas Grekas",
                    "email": "p@tchwork.com"
                },
                {
                    "name": "Symfony Community",
                    "homepage": "https://symfony.com/contributors"
                }
            ],
            "description": "Symfony polyfill backporting some PHP 7.3+ features to lower PHP versions",
            "homepage": "https://symfony.com",
            "keywords": [
                "compatibility",
                "polyfill",
                "portable",
                "shim"
            ],
            "support": {
                "source": "https://github.com/symfony/polyfill-php73/tree/v1.30.0"
            },
            "funding": [
                {
                    "url": "https://symfony.com/sponsor",
                    "type": "custom"
                },
                {
                    "url": "https://github.com/fabpot",
                    "type": "github"
                },
                {
                    "url": "https://tidelift.com/funding/github/packagist/symfony/symfony",
                    "type": "tidelift"
                }
            ],
            "time": "2024-05-31T15:07:36+00:00"
        },
        {
            "name": "symfony/polyfill-php80",
            "version": "v1.30.0",
            "source": {
                "type": "git",
                "url": "https://github.com/symfony/polyfill-php80.git",
                "reference": "77fa7995ac1b21ab60769b7323d600a991a90433"
            },
            "dist": {
                "type": "zip",
                "url": "https://api.github.com/repos/symfony/polyfill-php80/zipball/77fa7995ac1b21ab60769b7323d600a991a90433",
                "reference": "77fa7995ac1b21ab60769b7323d600a991a90433",
                "shasum": ""
            },
            "require": {
                "php": ">=7.1"
            },
            "type": "library",
            "extra": {
                "thanks": {
                    "name": "symfony/polyfill",
                    "url": "https://github.com/symfony/polyfill"
                }
            },
            "autoload": {
                "files": [
                    "bootstrap.php"
                ],
                "psr-4": {
                    "Symfony\\Polyfill\\Php80\\": ""
                },
                "classmap": [
                    "Resources/stubs"
                ]
            },
            "notification-url": "https://packagist.org/downloads/",
            "license": [
                "MIT"
            ],
            "authors": [
                {
                    "name": "Ion Bazan",
                    "email": "ion.bazan@gmail.com"
                },
                {
                    "name": "Nicolas Grekas",
                    "email": "p@tchwork.com"
                },
                {
                    "name": "Symfony Community",
                    "homepage": "https://symfony.com/contributors"
                }
            ],
            "description": "Symfony polyfill backporting some PHP 8.0+ features to lower PHP versions",
            "homepage": "https://symfony.com",
            "keywords": [
                "compatibility",
                "polyfill",
                "portable",
                "shim"
            ],
            "support": {
                "source": "https://github.com/symfony/polyfill-php80/tree/v1.30.0"
            },
            "funding": [
                {
                    "url": "https://symfony.com/sponsor",
                    "type": "custom"
                },
                {
                    "url": "https://github.com/fabpot",
                    "type": "github"
                },
                {
                    "url": "https://tidelift.com/funding/github/packagist/symfony/symfony",
                    "type": "tidelift"
                }
            ],
            "time": "2024-05-31T15:07:36+00:00"
        },
        {
            "name": "symfony/service-contracts",
            "version": "v2.5.3",
            "source": {
                "type": "git",
                "url": "https://github.com/symfony/service-contracts.git",
                "reference": "a2329596ddc8fd568900e3fc76cba42489ecc7f3"
            },
            "dist": {
                "type": "zip",
                "url": "https://api.github.com/repos/symfony/service-contracts/zipball/a2329596ddc8fd568900e3fc76cba42489ecc7f3",
                "reference": "a2329596ddc8fd568900e3fc76cba42489ecc7f3",
                "shasum": ""
            },
            "require": {
                "php": ">=7.2.5",
                "psr/container": "^1.1",
                "symfony/deprecation-contracts": "^2.1|^3"
            },
            "conflict": {
                "ext-psr": "<1.1|>=2"
            },
            "suggest": {
                "symfony/service-implementation": ""
            },
            "type": "library",
            "extra": {
                "branch-alias": {
                    "dev-main": "2.5-dev"
                },
                "thanks": {
                    "name": "symfony/contracts",
                    "url": "https://github.com/symfony/contracts"
                }
            },
            "autoload": {
                "psr-4": {
                    "Symfony\\Contracts\\Service\\": ""
                }
            },
            "notification-url": "https://packagist.org/downloads/",
            "license": [
                "MIT"
            ],
            "authors": [
                {
                    "name": "Nicolas Grekas",
                    "email": "p@tchwork.com"
                },
                {
                    "name": "Symfony Community",
                    "homepage": "https://symfony.com/contributors"
                }
            ],
            "description": "Generic abstractions related to writing services",
            "homepage": "https://symfony.com",
            "keywords": [
                "abstractions",
                "contracts",
                "decoupling",
                "interfaces",
                "interoperability",
                "standards"
            ],
            "support": {
                "source": "https://github.com/symfony/service-contracts/tree/v2.5.3"
            },
            "funding": [
                {
                    "url": "https://symfony.com/sponsor",
                    "type": "custom"
                },
                {
                    "url": "https://github.com/fabpot",
                    "type": "github"
                },
                {
                    "url": "https://tidelift.com/funding/github/packagist/symfony/symfony",
                    "type": "tidelift"
                }
            ],
            "time": "2023-04-21T15:04:16+00:00"
        },
        {
            "name": "symfony/string",
            "version": "v5.4.40",
            "source": {
                "type": "git",
                "url": "https://github.com/symfony/string.git",
                "reference": "142877285aa974a6f7685e292ab5ba9aae86b143"
            },
            "dist": {
                "type": "zip",
                "url": "https://api.github.com/repos/symfony/string/zipball/142877285aa974a6f7685e292ab5ba9aae86b143",
                "reference": "142877285aa974a6f7685e292ab5ba9aae86b143",
                "shasum": ""
            },
            "require": {
                "php": ">=7.2.5",
                "symfony/polyfill-ctype": "~1.8",
                "symfony/polyfill-intl-grapheme": "~1.0",
                "symfony/polyfill-intl-normalizer": "~1.0",
                "symfony/polyfill-mbstring": "~1.0",
                "symfony/polyfill-php80": "~1.15"
            },
            "conflict": {
                "symfony/translation-contracts": ">=3.0"
            },
            "require-dev": {
                "symfony/error-handler": "^4.4|^5.0|^6.0",
                "symfony/http-client": "^4.4|^5.0|^6.0",
                "symfony/translation-contracts": "^1.1|^2",
                "symfony/var-exporter": "^4.4|^5.0|^6.0"
            },
            "type": "library",
            "autoload": {
                "files": [
                    "Resources/functions.php"
                ],
                "psr-4": {
                    "Symfony\\Component\\String\\": ""
                },
                "exclude-from-classmap": [
                    "/Tests/"
                ]
            },
            "notification-url": "https://packagist.org/downloads/",
            "license": [
                "MIT"
            ],
            "authors": [
                {
                    "name": "Nicolas Grekas",
                    "email": "p@tchwork.com"
                },
                {
                    "name": "Symfony Community",
                    "homepage": "https://symfony.com/contributors"
                }
            ],
            "description": "Provides an object-oriented API to strings and deals with bytes, UTF-8 code points and grapheme clusters in a unified way",
            "homepage": "https://symfony.com",
            "keywords": [
                "grapheme",
                "i18n",
                "string",
                "unicode",
                "utf-8",
                "utf8"
            ],
            "support": {
                "source": "https://github.com/symfony/string/tree/v5.4.40"
            },
            "funding": [
                {
                    "url": "https://symfony.com/sponsor",
                    "type": "custom"
                },
                {
                    "url": "https://github.com/fabpot",
                    "type": "github"
                },
                {
                    "url": "https://tidelift.com/funding/github/packagist/symfony/symfony",
                    "type": "tidelift"
                }
            ],
            "time": "2024-05-31T14:33:22+00:00"
        },
        {
            "name": "vufind-org/vufind-marc",
            "version": "v1.0.2",
            "source": {
                "type": "git",
                "url": "https://github.com/vufind-org/vufind-marc.git",
                "reference": "21e2ba512b6ce4361c5100849eda24837c488ab3"
            },
            "dist": {
                "type": "zip",
                "url": "https://api.github.com/repos/vufind-org/vufind-marc/zipball/21e2ba512b6ce4361c5100849eda24837c488ab3",
                "reference": "21e2ba512b6ce4361c5100849eda24837c488ab3",
                "shasum": ""
            },
            "require": {
                "opis/json-schema": "^2.3.0",
                "pcrov/jsonreader": "^1.0.2",
                "php": ">=7.4.1",
                "vufind-org/vufindcode": "^1.2"
            },
            "require-dev": {
                "friendsofphp/php-cs-fixer": "3.8.0",
                "pear/http_request2": "2.4.2",
                "phing/phing": "2.17.3",
                "phploc/phploc": "7.0.2",
                "phpmd/phpmd": "2.12.0",
                "phpstan/phpstan": "1.6.8",
                "phpunit/phpunit": "9.5.20",
                "sebastian/phpcpd": "6.0.3",
                "squizlabs/php_codesniffer": "3.6.2"
            },
            "type": "library",
            "autoload": {
                "psr-4": {
                    "VuFind\\Marc\\": "src/"
                }
            },
            "notification-url": "https://packagist.org/downloads/",
            "license": [
                "GPL-2.0"
            ],
            "authors": [
                {
                    "name": "Ere Maijala",
                    "email": "ere.maijala@helsinki.fi"
                },
                {
                    "name": "Demian Katz",
                    "email": "demian.katz@villanova.edu"
                }
            ],
            "description": "MARC record processing library for the VuFind project",
            "homepage": "https://vufind.org/",
            "support": {
                "issues": "https://vufind.org/jira",
                "source": "https://github.com/vufind-org/vufind-marc/tree/v1.0.2"
            },
            "time": "2022-11-25T06:43:38+00:00"
        },
        {
            "name": "vufind-org/vufindcode",
            "version": "v1.2",
            "source": {
                "type": "git",
                "url": "https://github.com/vufind-org/vufindcode.git",
                "reference": "df7f4d2188c9f2c654dfee69774b80b9d03b1ab4"
            },
            "dist": {
                "type": "zip",
                "url": "https://api.github.com/repos/vufind-org/vufindcode/zipball/df7f4d2188c9f2c654dfee69774b80b9d03b1ab4",
                "reference": "df7f4d2188c9f2c654dfee69774b80b9d03b1ab4",
                "shasum": ""
            },
            "require": {
                "php": ">=7.0.8"
            },
            "require-dev": {
                "friendsofphp/php-cs-fixer": "2.11.1",
                "pear/http_request2": "2.3.0",
                "phing/phing": "2.16.1",
                "phploc/phploc": "4.0.1",
                "phpmd/phpmd": "2.6.0",
                "phpunit/phpunit": "6.5.8",
                "sebastian/phpcpd": "3.0.1",
                "squizlabs/php_codesniffer": "3.2.3"
            },
            "type": "library",
            "autoload": {
                "psr-0": {
                    "VuFindCode\\": "src/"
                }
            },
            "notification-url": "https://packagist.org/downloads/",
            "license": [
                "GPL-2.0"
            ],
            "authors": [
                {
                    "name": "Demian Katz",
                    "email": "demian.katz@villanova.edu"
                }
            ],
            "description": "Classes for working with EANs, ISBNs and ISMNs (a VuFind support library)",
            "homepage": "https://vufind.org/",
            "support": {
                "issues": "https://vufind.org/jira",
                "source": "https://github.com/vufind-org/vufindcode/tree/v1.2"
            },
            "time": "2019-11-07T14:29:07+00:00"
        },
        {
            "name": "webimpress/safe-writer",
            "version": "2.2.0",
            "source": {
                "type": "git",
                "url": "https://github.com/webimpress/safe-writer.git",
                "reference": "9d37cc8bee20f7cb2f58f6e23e05097eab5072e6"
            },
            "dist": {
                "type": "zip",
                "url": "https://api.github.com/repos/webimpress/safe-writer/zipball/9d37cc8bee20f7cb2f58f6e23e05097eab5072e6",
                "reference": "9d37cc8bee20f7cb2f58f6e23e05097eab5072e6",
                "shasum": ""
            },
            "require": {
                "php": "^7.3 || ^8.0"
            },
            "require-dev": {
                "phpunit/phpunit": "^9.5.4",
                "vimeo/psalm": "^4.7",
                "webimpress/coding-standard": "^1.2.2"
            },
            "type": "library",
            "extra": {
                "branch-alias": {
                    "dev-master": "2.2.x-dev",
                    "dev-develop": "2.3.x-dev",
                    "dev-release-1.0": "1.0.x-dev"
                }
            },
            "autoload": {
                "psr-4": {
                    "Webimpress\\SafeWriter\\": "src/"
                }
            },
            "notification-url": "https://packagist.org/downloads/",
            "license": [
                "BSD-2-Clause"
            ],
            "description": "Tool to write files safely, to avoid race conditions",
            "keywords": [
                "concurrent write",
                "file writer",
                "race condition",
                "safe writer",
                "webimpress"
            ],
            "support": {
                "issues": "https://github.com/webimpress/safe-writer/issues",
                "source": "https://github.com/webimpress/safe-writer/tree/2.2.0"
            },
            "funding": [
                {
                    "url": "https://github.com/michalbundyra",
                    "type": "github"
                }
            ],
            "time": "2021-04-19T16:34:45+00:00"
        },
        {
            "name": "wikimedia/composer-merge-plugin",
            "version": "v2.1.0",
            "source": {
                "type": "git",
                "url": "https://github.com/wikimedia/composer-merge-plugin.git",
                "reference": "a03d426c8e9fb2c9c569d9deeb31a083292788bc"
            },
            "dist": {
                "type": "zip",
                "url": "https://api.github.com/repos/wikimedia/composer-merge-plugin/zipball/a03d426c8e9fb2c9c569d9deeb31a083292788bc",
                "reference": "a03d426c8e9fb2c9c569d9deeb31a083292788bc",
                "shasum": ""
            },
            "require": {
                "composer-plugin-api": "^1.1||^2.0",
                "php": ">=7.2.0"
            },
            "require-dev": {
                "composer/composer": "^1.1||^2.0",
                "ext-json": "*",
                "mediawiki/mediawiki-phan-config": "0.11.1",
                "php-parallel-lint/php-parallel-lint": "~1.3.1",
                "phpspec/prophecy": "~1.15.0",
                "phpunit/phpunit": "^8.5||^9.0",
                "squizlabs/php_codesniffer": "~3.7.1"
            },
            "type": "composer-plugin",
            "extra": {
                "branch-alias": {
                    "dev-master": "2.x-dev"
                },
                "class": "Wikimedia\\Composer\\Merge\\V2\\MergePlugin"
            },
            "autoload": {
                "psr-4": {
                    "Wikimedia\\Composer\\Merge\\V2\\": "src/"
                }
            },
            "notification-url": "https://packagist.org/downloads/",
            "license": [
                "MIT"
            ],
            "authors": [
                {
                    "name": "Bryan Davis",
                    "email": "bd808@wikimedia.org"
                }
            ],
            "description": "Composer plugin to merge multiple composer.json files",
            "support": {
                "issues": "https://github.com/wikimedia/composer-merge-plugin/issues",
                "source": "https://github.com/wikimedia/composer-merge-plugin/tree/v2.1.0"
            },
            "time": "2023-04-15T19:07:00+00:00"
        }
    ],
    "packages-dev": [
        {
            "name": "amphp/amp",
            "version": "v2.6.4",
            "source": {
                "type": "git",
                "url": "https://github.com/amphp/amp.git",
                "reference": "ded3d9be08f526089eb7ee8d9f16a9768f9dec2d"
            },
            "dist": {
                "type": "zip",
                "url": "https://api.github.com/repos/amphp/amp/zipball/ded3d9be08f526089eb7ee8d9f16a9768f9dec2d",
                "reference": "ded3d9be08f526089eb7ee8d9f16a9768f9dec2d",
                "shasum": ""
            },
            "require": {
                "php": ">=7.1"
            },
            "require-dev": {
                "amphp/php-cs-fixer-config": "dev-master",
                "amphp/phpunit-util": "^1",
                "ext-json": "*",
                "jetbrains/phpstorm-stubs": "^2019.3",
                "phpunit/phpunit": "^7 | ^8 | ^9",
                "react/promise": "^2",
                "vimeo/psalm": "^3.12"
            },
            "type": "library",
            "extra": {
                "branch-alias": {
                    "dev-master": "2.x-dev"
                }
            },
            "autoload": {
                "files": [
                    "lib/functions.php",
                    "lib/Internal/functions.php"
                ],
                "psr-4": {
                    "Amp\\": "lib"
                }
            },
            "notification-url": "https://packagist.org/downloads/",
            "license": [
                "MIT"
            ],
            "authors": [
                {
                    "name": "Daniel Lowrey",
                    "email": "rdlowrey@php.net"
                },
                {
                    "name": "Aaron Piotrowski",
                    "email": "aaron@trowski.com"
                },
                {
                    "name": "Bob Weinand",
                    "email": "bobwei9@hotmail.com"
                },
                {
                    "name": "Niklas Keller",
                    "email": "me@kelunik.com"
                }
            ],
            "description": "A non-blocking concurrency framework for PHP applications.",
            "homepage": "https://amphp.org/amp",
            "keywords": [
                "async",
                "asynchronous",
                "awaitable",
                "concurrency",
                "event",
                "event-loop",
                "future",
                "non-blocking",
                "promise"
            ],
            "support": {
                "irc": "irc://irc.freenode.org/amphp",
                "issues": "https://github.com/amphp/amp/issues",
                "source": "https://github.com/amphp/amp/tree/v2.6.4"
            },
            "funding": [
                {
                    "url": "https://github.com/amphp",
                    "type": "github"
                }
            ],
            "time": "2024-03-21T18:52:26+00:00"
        },
        {
            "name": "amphp/byte-stream",
            "version": "v1.8.2",
            "source": {
                "type": "git",
                "url": "https://github.com/amphp/byte-stream.git",
                "reference": "4f0e968ba3798a423730f567b1b50d3441c16ddc"
            },
            "dist": {
                "type": "zip",
                "url": "https://api.github.com/repos/amphp/byte-stream/zipball/4f0e968ba3798a423730f567b1b50d3441c16ddc",
                "reference": "4f0e968ba3798a423730f567b1b50d3441c16ddc",
                "shasum": ""
            },
            "require": {
                "amphp/amp": "^2",
                "php": ">=7.1"
            },
            "require-dev": {
                "amphp/php-cs-fixer-config": "dev-master",
                "amphp/phpunit-util": "^1.4",
                "friendsofphp/php-cs-fixer": "^2.3",
                "jetbrains/phpstorm-stubs": "^2019.3",
                "phpunit/phpunit": "^6 || ^7 || ^8",
                "psalm/phar": "^3.11.4"
            },
            "type": "library",
            "autoload": {
                "files": [
                    "lib/functions.php"
                ],
                "psr-4": {
                    "Amp\\ByteStream\\": "lib"
                }
            },
            "notification-url": "https://packagist.org/downloads/",
            "license": [
                "MIT"
            ],
            "authors": [
                {
                    "name": "Aaron Piotrowski",
                    "email": "aaron@trowski.com"
                },
                {
                    "name": "Niklas Keller",
                    "email": "me@kelunik.com"
                }
            ],
            "description": "A stream abstraction to make working with non-blocking I/O simple.",
            "homepage": "https://amphp.org/byte-stream",
            "keywords": [
                "amp",
                "amphp",
                "async",
                "io",
                "non-blocking",
                "stream"
            ],
            "support": {
                "issues": "https://github.com/amphp/byte-stream/issues",
                "source": "https://github.com/amphp/byte-stream/tree/v1.8.2"
            },
            "funding": [
                {
                    "url": "https://github.com/amphp",
                    "type": "github"
                }
            ],
            "time": "2024-04-13T18:00:56+00:00"
        },
        {
            "name": "composer/pcre",
            "version": "3.1.4",
            "source": {
                "type": "git",
                "url": "https://github.com/composer/pcre.git",
                "reference": "04229f163664973f68f38f6f73d917799168ef24"
            },
            "dist": {
                "type": "zip",
                "url": "https://api.github.com/repos/composer/pcre/zipball/04229f163664973f68f38f6f73d917799168ef24",
                "reference": "04229f163664973f68f38f6f73d917799168ef24",
                "shasum": ""
            },
            "require": {
                "php": "^7.4 || ^8.0"
            },
            "require-dev": {
                "phpstan/phpstan": "^1.3",
                "phpstan/phpstan-strict-rules": "^1.1",
                "symfony/phpunit-bridge": "^5"
            },
            "type": "library",
            "extra": {
                "branch-alias": {
                    "dev-main": "3.x-dev"
                }
            },
            "autoload": {
                "psr-4": {
                    "Composer\\Pcre\\": "src"
                }
            },
            "notification-url": "https://packagist.org/downloads/",
            "license": [
                "MIT"
            ],
            "authors": [
                {
                    "name": "Jordi Boggiano",
                    "email": "j.boggiano@seld.be",
                    "homepage": "http://seld.be"
                }
            ],
            "description": "PCRE wrapping library that offers type-safe preg_* replacements.",
            "keywords": [
                "PCRE",
                "preg",
                "regex",
                "regular expression"
            ],
            "support": {
                "issues": "https://github.com/composer/pcre/issues",
                "source": "https://github.com/composer/pcre/tree/3.1.4"
            },
            "funding": [
                {
                    "url": "https://packagist.com",
                    "type": "custom"
                },
                {
                    "url": "https://github.com/composer",
                    "type": "github"
                },
                {
                    "url": "https://tidelift.com/funding/github/packagist/composer/composer",
                    "type": "tidelift"
                }
            ],
            "time": "2024-05-27T13:40:54+00:00"
        },
        {
            "name": "composer/semver",
            "version": "3.4.0",
            "source": {
                "type": "git",
                "url": "https://github.com/composer/semver.git",
                "reference": "35e8d0af4486141bc745f23a29cc2091eb624a32"
            },
            "dist": {
                "type": "zip",
                "url": "https://api.github.com/repos/composer/semver/zipball/35e8d0af4486141bc745f23a29cc2091eb624a32",
                "reference": "35e8d0af4486141bc745f23a29cc2091eb624a32",
                "shasum": ""
            },
            "require": {
                "php": "^5.3.2 || ^7.0 || ^8.0"
            },
            "require-dev": {
                "phpstan/phpstan": "^1.4",
                "symfony/phpunit-bridge": "^4.2 || ^5"
            },
            "type": "library",
            "extra": {
                "branch-alias": {
                    "dev-main": "3.x-dev"
                }
            },
            "autoload": {
                "psr-4": {
                    "Composer\\Semver\\": "src"
                }
            },
            "notification-url": "https://packagist.org/downloads/",
            "license": [
                "MIT"
            ],
            "authors": [
                {
                    "name": "Nils Adermann",
                    "email": "naderman@naderman.de",
                    "homepage": "http://www.naderman.de"
                },
                {
                    "name": "Jordi Boggiano",
                    "email": "j.boggiano@seld.be",
                    "homepage": "http://seld.be"
                },
                {
                    "name": "Rob Bast",
                    "email": "rob.bast@gmail.com",
                    "homepage": "http://robbast.nl"
                }
            ],
            "description": "Semver library that offers utilities, version constraint parsing and validation.",
            "keywords": [
                "semantic",
                "semver",
                "validation",
                "versioning"
            ],
            "support": {
                "irc": "ircs://irc.libera.chat:6697/composer",
                "issues": "https://github.com/composer/semver/issues",
                "source": "https://github.com/composer/semver/tree/3.4.0"
            },
            "funding": [
                {
                    "url": "https://packagist.com",
                    "type": "custom"
                },
                {
                    "url": "https://github.com/composer",
                    "type": "github"
                },
                {
                    "url": "https://tidelift.com/funding/github/packagist/composer/composer",
                    "type": "tidelift"
                }
            ],
            "time": "2023-08-31T09:50:34+00:00"
        },
        {
            "name": "composer/xdebug-handler",
            "version": "3.0.5",
            "source": {
                "type": "git",
                "url": "https://github.com/composer/xdebug-handler.git",
                "reference": "6c1925561632e83d60a44492e0b344cf48ab85ef"
            },
            "dist": {
                "type": "zip",
                "url": "https://api.github.com/repos/composer/xdebug-handler/zipball/6c1925561632e83d60a44492e0b344cf48ab85ef",
                "reference": "6c1925561632e83d60a44492e0b344cf48ab85ef",
                "shasum": ""
            },
            "require": {
                "composer/pcre": "^1 || ^2 || ^3",
                "php": "^7.2.5 || ^8.0",
                "psr/log": "^1 || ^2 || ^3"
            },
            "require-dev": {
                "phpstan/phpstan": "^1.0",
                "phpstan/phpstan-strict-rules": "^1.1",
                "phpunit/phpunit": "^8.5 || ^9.6 || ^10.5"
            },
            "type": "library",
            "autoload": {
                "psr-4": {
                    "Composer\\XdebugHandler\\": "src"
                }
            },
            "notification-url": "https://packagist.org/downloads/",
            "license": [
                "MIT"
            ],
            "authors": [
                {
                    "name": "John Stevenson",
                    "email": "john-stevenson@blueyonder.co.uk"
                }
            ],
            "description": "Restarts a process without Xdebug.",
            "keywords": [
                "Xdebug",
                "performance"
            ],
            "support": {
                "irc": "ircs://irc.libera.chat:6697/composer",
                "issues": "https://github.com/composer/xdebug-handler/issues",
                "source": "https://github.com/composer/xdebug-handler/tree/3.0.5"
            },
            "funding": [
                {
                    "url": "https://packagist.com",
                    "type": "custom"
                },
                {
                    "url": "https://github.com/composer",
                    "type": "github"
                },
                {
                    "url": "https://tidelift.com/funding/github/packagist/composer/composer",
                    "type": "tidelift"
                }
            ],
            "time": "2024-05-06T16:37:16+00:00"
        },
        {
            "name": "dnoegel/php-xdg-base-dir",
            "version": "v0.1.1",
            "source": {
                "type": "git",
                "url": "https://github.com/dnoegel/php-xdg-base-dir.git",
                "reference": "8f8a6e48c5ecb0f991c2fdcf5f154a47d85f9ffd"
            },
            "dist": {
                "type": "zip",
                "url": "https://api.github.com/repos/dnoegel/php-xdg-base-dir/zipball/8f8a6e48c5ecb0f991c2fdcf5f154a47d85f9ffd",
                "reference": "8f8a6e48c5ecb0f991c2fdcf5f154a47d85f9ffd",
                "shasum": ""
            },
            "require": {
                "php": ">=5.3.2"
            },
            "require-dev": {
                "phpunit/phpunit": "~7.0|~6.0|~5.0|~4.8.35"
            },
            "type": "library",
            "autoload": {
                "psr-4": {
                    "XdgBaseDir\\": "src/"
                }
            },
            "notification-url": "https://packagist.org/downloads/",
            "license": [
                "MIT"
            ],
            "description": "implementation of xdg base directory specification for php",
            "support": {
                "issues": "https://github.com/dnoegel/php-xdg-base-dir/issues",
                "source": "https://github.com/dnoegel/php-xdg-base-dir/tree/v0.1.1"
            },
            "time": "2019-12-04T15:06:13+00:00"
        },
        {
            "name": "doctrine/annotations",
            "version": "2.0.1",
            "source": {
                "type": "git",
                "url": "https://github.com/doctrine/annotations.git",
                "reference": "e157ef3f3124bbf6fe7ce0ffd109e8a8ef284e7f"
            },
            "dist": {
                "type": "zip",
                "url": "https://api.github.com/repos/doctrine/annotations/zipball/e157ef3f3124bbf6fe7ce0ffd109e8a8ef284e7f",
                "reference": "e157ef3f3124bbf6fe7ce0ffd109e8a8ef284e7f",
                "shasum": ""
            },
            "require": {
                "doctrine/lexer": "^2 || ^3",
                "ext-tokenizer": "*",
                "php": "^7.2 || ^8.0",
                "psr/cache": "^1 || ^2 || ^3"
            },
            "require-dev": {
                "doctrine/cache": "^2.0",
                "doctrine/coding-standard": "^10",
                "phpstan/phpstan": "^1.8.0",
                "phpunit/phpunit": "^7.5 || ^8.5 || ^9.5",
                "symfony/cache": "^5.4 || ^6",
                "vimeo/psalm": "^4.10"
            },
            "suggest": {
                "php": "PHP 8.0 or higher comes with attributes, a native replacement for annotations"
            },
            "type": "library",
            "autoload": {
                "psr-4": {
                    "Doctrine\\Common\\Annotations\\": "lib/Doctrine/Common/Annotations"
                }
            },
            "notification-url": "https://packagist.org/downloads/",
            "license": [
                "MIT"
            ],
            "authors": [
                {
                    "name": "Guilherme Blanco",
                    "email": "guilhermeblanco@gmail.com"
                },
                {
                    "name": "Roman Borschel",
                    "email": "roman@code-factory.org"
                },
                {
                    "name": "Benjamin Eberlei",
                    "email": "kontakt@beberlei.de"
                },
                {
                    "name": "Jonathan Wage",
                    "email": "jonwage@gmail.com"
                },
                {
                    "name": "Johannes Schmitt",
                    "email": "schmittjoh@gmail.com"
                }
            ],
            "description": "Docblock Annotations Parser",
            "homepage": "https://www.doctrine-project.org/projects/annotations.html",
            "keywords": [
                "annotations",
                "docblock",
                "parser"
            ],
            "support": {
                "issues": "https://github.com/doctrine/annotations/issues",
                "source": "https://github.com/doctrine/annotations/tree/2.0.1"
            },
            "time": "2023-02-02T22:02:53+00:00"
        },
        {
            "name": "doctrine/deprecations",
            "version": "1.1.3",
            "source": {
                "type": "git",
                "url": "https://github.com/doctrine/deprecations.git",
                "reference": "dfbaa3c2d2e9a9df1118213f3b8b0c597bb99fab"
            },
            "dist": {
                "type": "zip",
                "url": "https://api.github.com/repos/doctrine/deprecations/zipball/dfbaa3c2d2e9a9df1118213f3b8b0c597bb99fab",
                "reference": "dfbaa3c2d2e9a9df1118213f3b8b0c597bb99fab",
                "shasum": ""
            },
            "require": {
                "php": "^7.1 || ^8.0"
            },
            "require-dev": {
                "doctrine/coding-standard": "^9",
                "phpstan/phpstan": "1.4.10 || 1.10.15",
                "phpstan/phpstan-phpunit": "^1.0",
                "phpunit/phpunit": "^7.5 || ^8.5 || ^9.5",
                "psalm/plugin-phpunit": "0.18.4",
                "psr/log": "^1 || ^2 || ^3",
                "vimeo/psalm": "4.30.0 || 5.12.0"
            },
            "suggest": {
                "psr/log": "Allows logging deprecations via PSR-3 logger implementation"
            },
            "type": "library",
            "autoload": {
                "psr-4": {
                    "Doctrine\\Deprecations\\": "lib/Doctrine/Deprecations"
                }
            },
            "notification-url": "https://packagist.org/downloads/",
            "license": [
                "MIT"
            ],
            "description": "A small layer on top of trigger_error(E_USER_DEPRECATED) or PSR-3 logging with options to disable all deprecations or selectively for packages.",
            "homepage": "https://www.doctrine-project.org/",
            "support": {
                "issues": "https://github.com/doctrine/deprecations/issues",
                "source": "https://github.com/doctrine/deprecations/tree/1.1.3"
            },
            "time": "2024-01-30T19:34:25+00:00"
        },
        {
            "name": "doctrine/instantiator",
            "version": "1.5.0",
            "source": {
                "type": "git",
                "url": "https://github.com/doctrine/instantiator.git",
                "reference": "0a0fa9780f5d4e507415a065172d26a98d02047b"
            },
            "dist": {
                "type": "zip",
                "url": "https://api.github.com/repos/doctrine/instantiator/zipball/0a0fa9780f5d4e507415a065172d26a98d02047b",
                "reference": "0a0fa9780f5d4e507415a065172d26a98d02047b",
                "shasum": ""
            },
            "require": {
                "php": "^7.1 || ^8.0"
            },
            "require-dev": {
                "doctrine/coding-standard": "^9 || ^11",
                "ext-pdo": "*",
                "ext-phar": "*",
                "phpbench/phpbench": "^0.16 || ^1",
                "phpstan/phpstan": "^1.4",
                "phpstan/phpstan-phpunit": "^1",
                "phpunit/phpunit": "^7.5 || ^8.5 || ^9.5",
                "vimeo/psalm": "^4.30 || ^5.4"
            },
            "type": "library",
            "autoload": {
                "psr-4": {
                    "Doctrine\\Instantiator\\": "src/Doctrine/Instantiator/"
                }
            },
            "notification-url": "https://packagist.org/downloads/",
            "license": [
                "MIT"
            ],
            "authors": [
                {
                    "name": "Marco Pivetta",
                    "email": "ocramius@gmail.com",
                    "homepage": "https://ocramius.github.io/"
                }
            ],
            "description": "A small, lightweight utility to instantiate objects in PHP without invoking their constructors",
            "homepage": "https://www.doctrine-project.org/projects/instantiator.html",
            "keywords": [
                "constructor",
                "instantiate"
            ],
            "support": {
                "issues": "https://github.com/doctrine/instantiator/issues",
                "source": "https://github.com/doctrine/instantiator/tree/1.5.0"
            },
            "funding": [
                {
                    "url": "https://www.doctrine-project.org/sponsorship.html",
                    "type": "custom"
                },
                {
                    "url": "https://www.patreon.com/phpdoctrine",
                    "type": "patreon"
                },
                {
                    "url": "https://tidelift.com/funding/github/packagist/doctrine%2Finstantiator",
                    "type": "tidelift"
                }
            ],
            "time": "2022-12-30T00:15:36+00:00"
        },
        {
            "name": "doctrine/lexer",
            "version": "2.1.1",
            "source": {
                "type": "git",
                "url": "https://github.com/doctrine/lexer.git",
                "reference": "861c870e8b75f7c8f69c146c7f89cc1c0f1b49b6"
            },
            "dist": {
                "type": "zip",
                "url": "https://api.github.com/repos/doctrine/lexer/zipball/861c870e8b75f7c8f69c146c7f89cc1c0f1b49b6",
                "reference": "861c870e8b75f7c8f69c146c7f89cc1c0f1b49b6",
                "shasum": ""
            },
            "require": {
                "doctrine/deprecations": "^1.0",
                "php": "^7.1 || ^8.0"
            },
            "require-dev": {
                "doctrine/coding-standard": "^9 || ^12",
                "phpstan/phpstan": "^1.3",
                "phpunit/phpunit": "^7.5 || ^8.5 || ^9.6",
                "psalm/plugin-phpunit": "^0.18.3",
                "vimeo/psalm": "^4.11 || ^5.21"
            },
            "type": "library",
            "autoload": {
                "psr-4": {
                    "Doctrine\\Common\\Lexer\\": "src"
                }
            },
            "notification-url": "https://packagist.org/downloads/",
            "license": [
                "MIT"
            ],
            "authors": [
                {
                    "name": "Guilherme Blanco",
                    "email": "guilhermeblanco@gmail.com"
                },
                {
                    "name": "Roman Borschel",
                    "email": "roman@code-factory.org"
                },
                {
                    "name": "Johannes Schmitt",
                    "email": "schmittjoh@gmail.com"
                }
            ],
            "description": "PHP Doctrine Lexer parser library that can be used in Top-Down, Recursive Descent Parsers.",
            "homepage": "https://www.doctrine-project.org/projects/lexer.html",
            "keywords": [
                "annotations",
                "docblock",
                "lexer",
                "parser",
                "php"
            ],
            "support": {
                "issues": "https://github.com/doctrine/lexer/issues",
                "source": "https://github.com/doctrine/lexer/tree/2.1.1"
            },
            "funding": [
                {
                    "url": "https://www.doctrine-project.org/sponsorship.html",
                    "type": "custom"
                },
                {
                    "url": "https://www.patreon.com/phpdoctrine",
                    "type": "patreon"
                },
                {
                    "url": "https://tidelift.com/funding/github/packagist/doctrine%2Flexer",
                    "type": "tidelift"
                }
            ],
            "time": "2024-02-05T11:35:39+00:00"
        },
        {
            "name": "felixfbecker/advanced-json-rpc",
            "version": "v3.2.1",
            "source": {
                "type": "git",
                "url": "https://github.com/felixfbecker/php-advanced-json-rpc.git",
                "reference": "b5f37dbff9a8ad360ca341f3240dc1c168b45447"
            },
            "dist": {
                "type": "zip",
                "url": "https://api.github.com/repos/felixfbecker/php-advanced-json-rpc/zipball/b5f37dbff9a8ad360ca341f3240dc1c168b45447",
                "reference": "b5f37dbff9a8ad360ca341f3240dc1c168b45447",
                "shasum": ""
            },
            "require": {
                "netresearch/jsonmapper": "^1.0 || ^2.0 || ^3.0 || ^4.0",
                "php": "^7.1 || ^8.0",
                "phpdocumentor/reflection-docblock": "^4.3.4 || ^5.0.0"
            },
            "require-dev": {
                "phpunit/phpunit": "^7.0 || ^8.0"
            },
            "type": "library",
            "autoload": {
                "psr-4": {
                    "AdvancedJsonRpc\\": "lib/"
                }
            },
            "notification-url": "https://packagist.org/downloads/",
            "license": [
                "ISC"
            ],
            "authors": [
                {
                    "name": "Felix Becker",
                    "email": "felix.b@outlook.com"
                }
            ],
            "description": "A more advanced JSONRPC implementation",
            "support": {
                "issues": "https://github.com/felixfbecker/php-advanced-json-rpc/issues",
                "source": "https://github.com/felixfbecker/php-advanced-json-rpc/tree/v3.2.1"
            },
            "time": "2021-06-11T22:34:44+00:00"
        },
        {
            "name": "felixfbecker/language-server-protocol",
            "version": "v1.5.2",
            "source": {
                "type": "git",
                "url": "https://github.com/felixfbecker/php-language-server-protocol.git",
                "reference": "6e82196ffd7c62f7794d778ca52b69feec9f2842"
            },
            "dist": {
                "type": "zip",
                "url": "https://api.github.com/repos/felixfbecker/php-language-server-protocol/zipball/6e82196ffd7c62f7794d778ca52b69feec9f2842",
                "reference": "6e82196ffd7c62f7794d778ca52b69feec9f2842",
                "shasum": ""
            },
            "require": {
                "php": ">=7.1"
            },
            "require-dev": {
                "phpstan/phpstan": "*",
                "squizlabs/php_codesniffer": "^3.1",
                "vimeo/psalm": "^4.0"
            },
            "type": "library",
            "extra": {
                "branch-alias": {
                    "dev-master": "1.x-dev"
                }
            },
            "autoload": {
                "psr-4": {
                    "LanguageServerProtocol\\": "src/"
                }
            },
            "notification-url": "https://packagist.org/downloads/",
            "license": [
                "ISC"
            ],
            "authors": [
                {
                    "name": "Felix Becker",
                    "email": "felix.b@outlook.com"
                }
            ],
            "description": "PHP classes for the Language Server Protocol",
            "keywords": [
                "language",
                "microsoft",
                "php",
                "server"
            ],
            "support": {
                "issues": "https://github.com/felixfbecker/php-language-server-protocol/issues",
                "source": "https://github.com/felixfbecker/php-language-server-protocol/tree/v1.5.2"
            },
            "time": "2022-03-02T22:36:06+00:00"
        },
        {
            "name": "fidry/cpu-core-counter",
            "version": "0.5.1",
            "source": {
                "type": "git",
                "url": "https://github.com/theofidry/cpu-core-counter.git",
                "reference": "b58e5a3933e541dc286cc91fc4f3898bbc6f1623"
            },
            "dist": {
                "type": "zip",
                "url": "https://api.github.com/repos/theofidry/cpu-core-counter/zipball/b58e5a3933e541dc286cc91fc4f3898bbc6f1623",
                "reference": "b58e5a3933e541dc286cc91fc4f3898bbc6f1623",
                "shasum": ""
            },
            "require": {
                "php": "^7.2 || ^8.0"
            },
            "require-dev": {
                "fidry/makefile": "^0.2.0",
                "phpstan/extension-installer": "^1.2.0",
                "phpstan/phpstan": "^1.9.2",
                "phpstan/phpstan-deprecation-rules": "^1.0.0",
                "phpstan/phpstan-phpunit": "^1.2.2",
                "phpstan/phpstan-strict-rules": "^1.4.4",
                "phpunit/phpunit": "^9.5.26 || ^8.5.31",
                "theofidry/php-cs-fixer-config": "^1.0",
                "webmozarts/strict-phpunit": "^7.5"
            },
            "type": "library",
            "autoload": {
                "psr-4": {
                    "Fidry\\CpuCoreCounter\\": "src/"
                }
            },
            "notification-url": "https://packagist.org/downloads/",
            "license": [
                "MIT"
            ],
            "authors": [
                {
                    "name": "Théo FIDRY",
                    "email": "theo.fidry@gmail.com"
                }
            ],
            "description": "Tiny utility to get the number of CPU cores.",
            "keywords": [
                "CPU",
                "core"
            ],
            "support": {
                "issues": "https://github.com/theofidry/cpu-core-counter/issues",
                "source": "https://github.com/theofidry/cpu-core-counter/tree/0.5.1"
            },
            "funding": [
                {
                    "url": "https://github.com/theofidry",
                    "type": "github"
                }
            ],
            "time": "2022-12-24T12:35:10+00:00"
        },
        {
            "name": "friendsofphp/php-cs-fixer",
            "version": "v3.22.0",
            "source": {
                "type": "git",
                "url": "https://github.com/PHP-CS-Fixer/PHP-CS-Fixer.git",
                "reference": "92b019f6c8d79aa26349d0db7671d37440dc0ff3"
            },
            "dist": {
                "type": "zip",
                "url": "https://api.github.com/repos/PHP-CS-Fixer/PHP-CS-Fixer/zipball/92b019f6c8d79aa26349d0db7671d37440dc0ff3",
                "reference": "92b019f6c8d79aa26349d0db7671d37440dc0ff3",
                "shasum": ""
            },
            "require": {
                "composer/semver": "^3.3",
                "composer/xdebug-handler": "^3.0.3",
                "doctrine/annotations": "^2",
                "doctrine/lexer": "^2 || ^3",
                "ext-json": "*",
                "ext-tokenizer": "*",
                "php": "^7.4 || ^8.0",
                "sebastian/diff": "^4.0 || ^5.0",
                "symfony/console": "^5.4 || ^6.0",
                "symfony/event-dispatcher": "^5.4 || ^6.0",
                "symfony/filesystem": "^5.4 || ^6.0",
                "symfony/finder": "^5.4 || ^6.0",
                "symfony/options-resolver": "^5.4 || ^6.0",
                "symfony/polyfill-mbstring": "^1.27",
                "symfony/polyfill-php80": "^1.27",
                "symfony/polyfill-php81": "^1.27",
                "symfony/process": "^5.4 || ^6.0",
                "symfony/stopwatch": "^5.4 || ^6.0"
            },
            "require-dev": {
                "facile-it/paraunit": "^1.3 || ^2.0",
                "justinrainbow/json-schema": "^5.2",
                "keradus/cli-executor": "^2.0",
                "mikey179/vfsstream": "^1.6.11",
                "php-coveralls/php-coveralls": "^2.5.3",
                "php-cs-fixer/accessible-object": "^1.1",
                "php-cs-fixer/phpunit-constraint-isidenticalstring": "^1.2",
                "php-cs-fixer/phpunit-constraint-xmlmatchesxsd": "^1.2.1",
                "phpspec/prophecy": "^1.16",
                "phpspec/prophecy-phpunit": "^2.0",
                "phpunit/phpunit": "^9.5",
                "phpunitgoodpractices/polyfill": "^1.6",
                "phpunitgoodpractices/traits": "^1.9.2",
                "symfony/phpunit-bridge": "^6.2.3",
                "symfony/yaml": "^5.4 || ^6.0"
            },
            "suggest": {
                "ext-dom": "For handling output formats in XML",
                "ext-mbstring": "For handling non-UTF8 characters."
            },
            "bin": [
                "php-cs-fixer"
            ],
            "type": "application",
            "autoload": {
                "psr-4": {
                    "PhpCsFixer\\": "src/"
                }
            },
            "notification-url": "https://packagist.org/downloads/",
            "license": [
                "MIT"
            ],
            "authors": [
                {
                    "name": "Fabien Potencier",
                    "email": "fabien@symfony.com"
                },
                {
                    "name": "Dariusz Rumiński",
                    "email": "dariusz.ruminski@gmail.com"
                }
            ],
            "description": "A tool to automatically fix PHP code style",
            "keywords": [
                "Static code analysis",
                "fixer",
                "standards",
                "static analysis"
            ],
            "support": {
                "issues": "https://github.com/PHP-CS-Fixer/PHP-CS-Fixer/issues",
                "source": "https://github.com/PHP-CS-Fixer/PHP-CS-Fixer/tree/v3.22.0"
            },
            "funding": [
                {
                    "url": "https://github.com/keradus",
                    "type": "github"
                }
            ],
            "time": "2023-07-16T23:08:06+00:00"
        },
        {
            "name": "myclabs/deep-copy",
            "version": "1.12.0",
            "source": {
                "type": "git",
                "url": "https://github.com/myclabs/DeepCopy.git",
                "reference": "3a6b9a42cd8f8771bd4295d13e1423fa7f3d942c"
            },
            "dist": {
                "type": "zip",
                "url": "https://api.github.com/repos/myclabs/DeepCopy/zipball/3a6b9a42cd8f8771bd4295d13e1423fa7f3d942c",
                "reference": "3a6b9a42cd8f8771bd4295d13e1423fa7f3d942c",
                "shasum": ""
            },
            "require": {
                "php": "^7.1 || ^8.0"
            },
            "conflict": {
                "doctrine/collections": "<1.6.8",
                "doctrine/common": "<2.13.3 || >=3 <3.2.2"
            },
            "require-dev": {
                "doctrine/collections": "^1.6.8",
                "doctrine/common": "^2.13.3 || ^3.2.2",
                "phpspec/prophecy": "^1.10",
                "phpunit/phpunit": "^7.5.20 || ^8.5.23 || ^9.5.13"
            },
            "type": "library",
            "autoload": {
                "files": [
                    "src/DeepCopy/deep_copy.php"
                ],
                "psr-4": {
                    "DeepCopy\\": "src/DeepCopy/"
                }
            },
            "notification-url": "https://packagist.org/downloads/",
            "license": [
                "MIT"
            ],
            "description": "Create deep copies (clones) of your objects",
            "keywords": [
                "clone",
                "copy",
                "duplicate",
                "object",
                "object graph"
            ],
            "support": {
                "issues": "https://github.com/myclabs/DeepCopy/issues",
                "source": "https://github.com/myclabs/DeepCopy/tree/1.12.0"
            },
            "funding": [
                {
                    "url": "https://tidelift.com/funding/github/packagist/myclabs/deep-copy",
                    "type": "tidelift"
                }
            ],
            "time": "2024-06-12T14:39:25+00:00"
        },
        {
            "name": "netresearch/jsonmapper",
            "version": "v4.4.1",
            "source": {
                "type": "git",
                "url": "https://github.com/cweiske/jsonmapper.git",
                "reference": "132c75c7dd83e45353ebb9c6c9f591952995bbf0"
            },
            "dist": {
                "type": "zip",
                "url": "https://api.github.com/repos/cweiske/jsonmapper/zipball/132c75c7dd83e45353ebb9c6c9f591952995bbf0",
                "reference": "132c75c7dd83e45353ebb9c6c9f591952995bbf0",
                "shasum": ""
            },
            "require": {
                "ext-json": "*",
                "ext-pcre": "*",
                "ext-reflection": "*",
                "ext-spl": "*",
                "php": ">=7.1"
            },
            "require-dev": {
                "phpunit/phpunit": "~7.5 || ~8.0 || ~9.0 || ~10.0",
                "squizlabs/php_codesniffer": "~3.5"
            },
            "type": "library",
            "autoload": {
                "psr-0": {
                    "JsonMapper": "src/"
                }
            },
            "notification-url": "https://packagist.org/downloads/",
            "license": [
                "OSL-3.0"
            ],
            "authors": [
                {
                    "name": "Christian Weiske",
                    "email": "cweiske@cweiske.de",
                    "homepage": "http://github.com/cweiske/jsonmapper/",
                    "role": "Developer"
                }
            ],
            "description": "Map nested JSON structures onto PHP classes",
            "support": {
                "email": "cweiske@cweiske.de",
                "issues": "https://github.com/cweiske/jsonmapper/issues",
                "source": "https://github.com/cweiske/jsonmapper/tree/v4.4.1"
            },
            "time": "2024-01-31T06:18:54+00:00"
        },
        {
            "name": "phar-io/manifest",
            "version": "2.0.4",
            "source": {
                "type": "git",
                "url": "https://github.com/phar-io/manifest.git",
                "reference": "54750ef60c58e43759730615a392c31c80e23176"
            },
            "dist": {
                "type": "zip",
                "url": "https://api.github.com/repos/phar-io/manifest/zipball/54750ef60c58e43759730615a392c31c80e23176",
                "reference": "54750ef60c58e43759730615a392c31c80e23176",
                "shasum": ""
            },
            "require": {
                "ext-dom": "*",
                "ext-libxml": "*",
                "ext-phar": "*",
                "ext-xmlwriter": "*",
                "phar-io/version": "^3.0.1",
                "php": "^7.2 || ^8.0"
            },
            "type": "library",
            "extra": {
                "branch-alias": {
                    "dev-master": "2.0.x-dev"
                }
            },
            "autoload": {
                "classmap": [
                    "src/"
                ]
            },
            "notification-url": "https://packagist.org/downloads/",
            "license": [
                "BSD-3-Clause"
            ],
            "authors": [
                {
                    "name": "Arne Blankerts",
                    "email": "arne@blankerts.de",
                    "role": "Developer"
                },
                {
                    "name": "Sebastian Heuer",
                    "email": "sebastian@phpeople.de",
                    "role": "Developer"
                },
                {
                    "name": "Sebastian Bergmann",
                    "email": "sebastian@phpunit.de",
                    "role": "Developer"
                }
            ],
            "description": "Component for reading phar.io manifest information from a PHP Archive (PHAR)",
            "support": {
                "issues": "https://github.com/phar-io/manifest/issues",
                "source": "https://github.com/phar-io/manifest/tree/2.0.4"
            },
            "funding": [
                {
                    "url": "https://github.com/theseer",
                    "type": "github"
                }
            ],
            "time": "2024-03-03T12:33:53+00:00"
        },
        {
            "name": "phar-io/version",
            "version": "3.2.1",
            "source": {
                "type": "git",
                "url": "https://github.com/phar-io/version.git",
                "reference": "4f7fd7836c6f332bb2933569e566a0d6c4cbed74"
            },
            "dist": {
                "type": "zip",
                "url": "https://api.github.com/repos/phar-io/version/zipball/4f7fd7836c6f332bb2933569e566a0d6c4cbed74",
                "reference": "4f7fd7836c6f332bb2933569e566a0d6c4cbed74",
                "shasum": ""
            },
            "require": {
                "php": "^7.2 || ^8.0"
            },
            "type": "library",
            "autoload": {
                "classmap": [
                    "src/"
                ]
            },
            "notification-url": "https://packagist.org/downloads/",
            "license": [
                "BSD-3-Clause"
            ],
            "authors": [
                {
                    "name": "Arne Blankerts",
                    "email": "arne@blankerts.de",
                    "role": "Developer"
                },
                {
                    "name": "Sebastian Heuer",
                    "email": "sebastian@phpeople.de",
                    "role": "Developer"
                },
                {
                    "name": "Sebastian Bergmann",
                    "email": "sebastian@phpunit.de",
                    "role": "Developer"
                }
            ],
            "description": "Library for handling version information and constraints",
            "support": {
                "issues": "https://github.com/phar-io/version/issues",
                "source": "https://github.com/phar-io/version/tree/3.2.1"
            },
            "time": "2022-02-21T01:04:05+00:00"
        },
        {
            "name": "phing/phing",
            "version": "2.17.4",
            "source": {
                "type": "git",
                "url": "https://github.com/phingofficial/phing.git",
                "reference": "9f3bc8c72e65452686dcf64497e02a082f138908"
            },
            "dist": {
                "type": "zip",
                "url": "https://api.github.com/repos/phingofficial/phing/zipball/9f3bc8c72e65452686dcf64497e02a082f138908",
                "reference": "9f3bc8c72e65452686dcf64497e02a082f138908",
                "shasum": ""
            },
            "require": {
                "php": ">=5.2.0"
            },
            "require-dev": {
                "ext-pdo_sqlite": "*",
                "mikey179/vfsstream": "^1.6",
                "pdepend/pdepend": "2.x",
                "pear/archive_tar": "1.4.x",
                "pear/http_request2": "dev-trunk",
                "pear/net_growl": "dev-trunk",
                "pear/pear-core-minimal": "1.10.1",
                "pear/versioncontrol_git": "@dev",
                "pear/versioncontrol_svn": "~0.5",
                "phpdocumentor/phpdocumentor": "2.x",
                "phploc/phploc": "~2.0.6",
                "phpmd/phpmd": "~2.2",
                "phpunit/phpunit": ">=3.7",
                "sebastian/git": "~1.0",
                "sebastian/phpcpd": "2.x",
                "siad007/versioncontrol_hg": "^1.0",
                "simpletest/simpletest": "^1.1",
                "squizlabs/php_codesniffer": "~2.2",
                "symfony/yaml": "^2.8 || ^3.1 || ^4.0"
            },
            "suggest": {
                "pdepend/pdepend": "PHP version of JDepend",
                "pear/archive_tar": "Tar file management class",
                "pear/versioncontrol_git": "A library that provides OO interface to handle Git repository",
                "pear/versioncontrol_svn": "A simple OO-style interface for Subversion, the free/open-source version control system",
                "phpdocumentor/phpdocumentor": "Documentation Generator for PHP",
                "phploc/phploc": "A tool for quickly measuring the size of a PHP project",
                "phpmd/phpmd": "PHP version of PMD tool",
                "phpunit/php-code-coverage": "Library that provides collection, processing, and rendering functionality for PHP code coverage information",
                "phpunit/phpunit": "The PHP Unit Testing Framework",
                "sebastian/phpcpd": "Copy/Paste Detector (CPD) for PHP code",
                "siad007/versioncontrol_hg": "A library for interfacing with Mercurial repositories.",
                "tedivm/jshrink": "Javascript Minifier built in PHP"
            },
            "bin": [
                "bin/phing"
            ],
            "type": "library",
            "extra": {
                "branch-alias": {
                    "dev-master": "2.16.x-dev"
                }
            },
            "autoload": {
                "classmap": [
                    "classes/phing/"
                ]
            },
            "notification-url": "https://packagist.org/downloads/",
            "include-path": [
                "classes"
            ],
            "license": [
                "LGPL-3.0-only"
            ],
            "authors": [
                {
                    "name": "Michiel Rook",
                    "email": "mrook@php.net"
                },
                {
                    "name": "Phing Community",
                    "homepage": "https://www.phing.info/trac/wiki/Development/Contributors"
                }
            ],
            "description": "PHing Is Not GNU make; it's a PHP project build system or build tool based on Apache Ant.",
            "homepage": "https://www.phing.info/",
            "keywords": [
                "build",
                "phing",
                "task",
                "tool"
            ],
            "support": {
                "irc": "irc://irc.freenode.net/phing",
                "issues": "https://www.phing.info/trac/report",
                "source": "https://github.com/phingofficial/phing/tree/2.17.4"
            },
            "funding": [
                {
                    "url": "https://github.com/mrook",
                    "type": "github"
                },
                {
                    "url": "https://github.com/siad007",
                    "type": "github"
                },
                {
                    "url": "https://www.patreon.com/michielrook",
                    "type": "patreon"
                }
            ],
            "time": "2022-07-08T09:07:07+00:00"
        },
        {
            "name": "phpdocumentor/reflection-common",
            "version": "2.2.0",
            "source": {
                "type": "git",
                "url": "https://github.com/phpDocumentor/ReflectionCommon.git",
                "reference": "1d01c49d4ed62f25aa84a747ad35d5a16924662b"
            },
            "dist": {
                "type": "zip",
                "url": "https://api.github.com/repos/phpDocumentor/ReflectionCommon/zipball/1d01c49d4ed62f25aa84a747ad35d5a16924662b",
                "reference": "1d01c49d4ed62f25aa84a747ad35d5a16924662b",
                "shasum": ""
            },
            "require": {
                "php": "^7.2 || ^8.0"
            },
            "type": "library",
            "extra": {
                "branch-alias": {
                    "dev-2.x": "2.x-dev"
                }
            },
            "autoload": {
                "psr-4": {
                    "phpDocumentor\\Reflection\\": "src/"
                }
            },
            "notification-url": "https://packagist.org/downloads/",
            "license": [
                "MIT"
            ],
            "authors": [
                {
                    "name": "Jaap van Otterdijk",
                    "email": "opensource@ijaap.nl"
                }
            ],
            "description": "Common reflection classes used by phpdocumentor to reflect the code structure",
            "homepage": "http://www.phpdoc.org",
            "keywords": [
                "FQSEN",
                "phpDocumentor",
                "phpdoc",
                "reflection",
                "static analysis"
            ],
            "support": {
                "issues": "https://github.com/phpDocumentor/ReflectionCommon/issues",
                "source": "https://github.com/phpDocumentor/ReflectionCommon/tree/2.x"
            },
            "time": "2020-06-27T09:03:43+00:00"
        },
        {
            "name": "phpdocumentor/reflection-docblock",
            "version": "5.4.1",
            "source": {
                "type": "git",
                "url": "https://github.com/phpDocumentor/ReflectionDocBlock.git",
                "reference": "9d07b3f7fdcf5efec5d1609cba3c19c5ea2bdc9c"
            },
            "dist": {
                "type": "zip",
                "url": "https://api.github.com/repos/phpDocumentor/ReflectionDocBlock/zipball/9d07b3f7fdcf5efec5d1609cba3c19c5ea2bdc9c",
                "reference": "9d07b3f7fdcf5efec5d1609cba3c19c5ea2bdc9c",
                "shasum": ""
            },
            "require": {
                "doctrine/deprecations": "^1.1",
                "ext-filter": "*",
                "php": "^7.4 || ^8.0",
                "phpdocumentor/reflection-common": "^2.2",
                "phpdocumentor/type-resolver": "^1.7",
                "phpstan/phpdoc-parser": "^1.7",
                "webmozart/assert": "^1.9.1"
            },
            "require-dev": {
                "mockery/mockery": "~1.3.5",
                "phpstan/extension-installer": "^1.1",
                "phpstan/phpstan": "^1.8",
                "phpstan/phpstan-mockery": "^1.1",
                "phpstan/phpstan-webmozart-assert": "^1.2",
                "phpunit/phpunit": "^9.5",
                "vimeo/psalm": "^5.13"
            },
            "type": "library",
            "extra": {
                "branch-alias": {
                    "dev-master": "5.x-dev"
                }
            },
            "autoload": {
                "psr-4": {
                    "phpDocumentor\\Reflection\\": "src"
                }
            },
            "notification-url": "https://packagist.org/downloads/",
            "license": [
                "MIT"
            ],
            "authors": [
                {
                    "name": "Mike van Riel",
                    "email": "me@mikevanriel.com"
                },
                {
                    "name": "Jaap van Otterdijk",
                    "email": "opensource@ijaap.nl"
                }
            ],
            "description": "With this component, a library can provide support for annotations via DocBlocks or otherwise retrieve information that is embedded in a DocBlock.",
            "support": {
                "issues": "https://github.com/phpDocumentor/ReflectionDocBlock/issues",
                "source": "https://github.com/phpDocumentor/ReflectionDocBlock/tree/5.4.1"
            },
            "time": "2024-05-21T05:55:05+00:00"
        },
        {
            "name": "phpdocumentor/type-resolver",
            "version": "1.8.2",
            "source": {
                "type": "git",
                "url": "https://github.com/phpDocumentor/TypeResolver.git",
                "reference": "153ae662783729388a584b4361f2545e4d841e3c"
            },
            "dist": {
                "type": "zip",
                "url": "https://api.github.com/repos/phpDocumentor/TypeResolver/zipball/153ae662783729388a584b4361f2545e4d841e3c",
                "reference": "153ae662783729388a584b4361f2545e4d841e3c",
                "shasum": ""
            },
            "require": {
                "doctrine/deprecations": "^1.0",
                "php": "^7.3 || ^8.0",
                "phpdocumentor/reflection-common": "^2.0",
                "phpstan/phpdoc-parser": "^1.13"
            },
            "require-dev": {
                "ext-tokenizer": "*",
                "phpbench/phpbench": "^1.2",
                "phpstan/extension-installer": "^1.1",
                "phpstan/phpstan": "^1.8",
                "phpstan/phpstan-phpunit": "^1.1",
                "phpunit/phpunit": "^9.5",
                "rector/rector": "^0.13.9",
                "vimeo/psalm": "^4.25"
            },
            "type": "library",
            "extra": {
                "branch-alias": {
                    "dev-1.x": "1.x-dev"
                }
            },
            "autoload": {
                "psr-4": {
                    "phpDocumentor\\Reflection\\": "src"
                }
            },
            "notification-url": "https://packagist.org/downloads/",
            "license": [
                "MIT"
            ],
            "authors": [
                {
                    "name": "Mike van Riel",
                    "email": "me@mikevanriel.com"
                }
            ],
            "description": "A PSR-5 based resolver of Class names, Types and Structural Element Names",
            "support": {
                "issues": "https://github.com/phpDocumentor/TypeResolver/issues",
                "source": "https://github.com/phpDocumentor/TypeResolver/tree/1.8.2"
            },
            "time": "2024-02-23T11:10:43+00:00"
        },
        {
            "name": "phpstan/phpdoc-parser",
            "version": "1.29.1",
            "source": {
                "type": "git",
                "url": "https://github.com/phpstan/phpdoc-parser.git",
                "reference": "fcaefacf2d5c417e928405b71b400d4ce10daaf4"
            },
            "dist": {
                "type": "zip",
                "url": "https://api.github.com/repos/phpstan/phpdoc-parser/zipball/fcaefacf2d5c417e928405b71b400d4ce10daaf4",
                "reference": "fcaefacf2d5c417e928405b71b400d4ce10daaf4",
                "shasum": ""
            },
            "require": {
                "php": "^7.2 || ^8.0"
            },
            "require-dev": {
                "doctrine/annotations": "^2.0",
                "nikic/php-parser": "^4.15",
                "php-parallel-lint/php-parallel-lint": "^1.2",
                "phpstan/extension-installer": "^1.0",
                "phpstan/phpstan": "^1.5",
                "phpstan/phpstan-phpunit": "^1.1",
                "phpstan/phpstan-strict-rules": "^1.0",
                "phpunit/phpunit": "^9.5",
                "symfony/process": "^5.2"
            },
            "type": "library",
            "autoload": {
                "psr-4": {
                    "PHPStan\\PhpDocParser\\": [
                        "src/"
                    ]
                }
            },
            "notification-url": "https://packagist.org/downloads/",
            "license": [
                "MIT"
            ],
            "description": "PHPDoc parser with support for nullable, intersection and generic types",
            "support": {
                "issues": "https://github.com/phpstan/phpdoc-parser/issues",
                "source": "https://github.com/phpstan/phpdoc-parser/tree/1.29.1"
            },
            "time": "2024-05-31T08:52:43+00:00"
        },
        {
            "name": "phpstan/phpstan",
            "version": "1.10.10",
            "source": {
                "type": "git",
                "url": "https://github.com/phpstan/phpstan.git",
                "reference": "f1e22c9b17a879987f8743d81533250a5fff47f9"
            },
            "dist": {
                "type": "zip",
                "url": "https://api.github.com/repos/phpstan/phpstan/zipball/f1e22c9b17a879987f8743d81533250a5fff47f9",
                "reference": "f1e22c9b17a879987f8743d81533250a5fff47f9",
                "shasum": ""
            },
            "require": {
                "php": "^7.2|^8.0"
            },
            "conflict": {
                "phpstan/phpstan-shim": "*"
            },
            "bin": [
                "phpstan",
                "phpstan.phar"
            ],
            "type": "library",
            "autoload": {
                "files": [
                    "bootstrap.php"
                ]
            },
            "notification-url": "https://packagist.org/downloads/",
            "license": [
                "MIT"
            ],
            "description": "PHPStan - PHP Static Analysis Tool",
            "keywords": [
                "dev",
                "static analysis"
            ],
            "support": {
                "docs": "https://phpstan.org/user-guide/getting-started",
                "forum": "https://github.com/phpstan/phpstan/discussions",
                "issues": "https://github.com/phpstan/phpstan/issues",
                "security": "https://github.com/phpstan/phpstan/security/policy",
                "source": "https://github.com/phpstan/phpstan-src"
            },
            "funding": [
                {
                    "url": "https://github.com/ondrejmirtes",
                    "type": "github"
                },
                {
                    "url": "https://github.com/phpstan",
                    "type": "github"
                },
                {
                    "url": "https://tidelift.com/funding/github/packagist/phpstan/phpstan",
                    "type": "tidelift"
                }
            ],
            "time": "2023-04-01T17:06:15+00:00"
        },
        {
            "name": "phpunit/php-code-coverage",
            "version": "9.2.31",
            "source": {
                "type": "git",
                "url": "https://github.com/sebastianbergmann/php-code-coverage.git",
                "reference": "48c34b5d8d983006bd2adc2d0de92963b9155965"
            },
            "dist": {
                "type": "zip",
                "url": "https://api.github.com/repos/sebastianbergmann/php-code-coverage/zipball/48c34b5d8d983006bd2adc2d0de92963b9155965",
                "reference": "48c34b5d8d983006bd2adc2d0de92963b9155965",
                "shasum": ""
            },
            "require": {
                "ext-dom": "*",
                "ext-libxml": "*",
                "ext-xmlwriter": "*",
                "nikic/php-parser": "^4.18 || ^5.0",
                "php": ">=7.3",
                "phpunit/php-file-iterator": "^3.0.3",
                "phpunit/php-text-template": "^2.0.2",
                "sebastian/code-unit-reverse-lookup": "^2.0.2",
                "sebastian/complexity": "^2.0",
                "sebastian/environment": "^5.1.2",
                "sebastian/lines-of-code": "^1.0.3",
                "sebastian/version": "^3.0.1",
                "theseer/tokenizer": "^1.2.0"
            },
            "require-dev": {
                "phpunit/phpunit": "^9.3"
            },
            "suggest": {
                "ext-pcov": "PHP extension that provides line coverage",
                "ext-xdebug": "PHP extension that provides line coverage as well as branch and path coverage"
            },
            "type": "library",
            "extra": {
                "branch-alias": {
                    "dev-master": "9.2-dev"
                }
            },
            "autoload": {
                "classmap": [
                    "src/"
                ]
            },
            "notification-url": "https://packagist.org/downloads/",
            "license": [
                "BSD-3-Clause"
            ],
            "authors": [
                {
                    "name": "Sebastian Bergmann",
                    "email": "sebastian@phpunit.de",
                    "role": "lead"
                }
            ],
            "description": "Library that provides collection, processing, and rendering functionality for PHP code coverage information.",
            "homepage": "https://github.com/sebastianbergmann/php-code-coverage",
            "keywords": [
                "coverage",
                "testing",
                "xunit"
            ],
            "support": {
                "issues": "https://github.com/sebastianbergmann/php-code-coverage/issues",
                "security": "https://github.com/sebastianbergmann/php-code-coverage/security/policy",
                "source": "https://github.com/sebastianbergmann/php-code-coverage/tree/9.2.31"
            },
            "funding": [
                {
                    "url": "https://github.com/sebastianbergmann",
                    "type": "github"
                }
            ],
            "time": "2024-03-02T06:37:42+00:00"
        },
        {
            "name": "phpunit/php-file-iterator",
            "version": "3.0.6",
            "source": {
                "type": "git",
                "url": "https://github.com/sebastianbergmann/php-file-iterator.git",
                "reference": "cf1c2e7c203ac650e352f4cc675a7021e7d1b3cf"
            },
            "dist": {
                "type": "zip",
                "url": "https://api.github.com/repos/sebastianbergmann/php-file-iterator/zipball/cf1c2e7c203ac650e352f4cc675a7021e7d1b3cf",
                "reference": "cf1c2e7c203ac650e352f4cc675a7021e7d1b3cf",
                "shasum": ""
            },
            "require": {
                "php": ">=7.3"
            },
            "require-dev": {
                "phpunit/phpunit": "^9.3"
            },
            "type": "library",
            "extra": {
                "branch-alias": {
                    "dev-master": "3.0-dev"
                }
            },
            "autoload": {
                "classmap": [
                    "src/"
                ]
            },
            "notification-url": "https://packagist.org/downloads/",
            "license": [
                "BSD-3-Clause"
            ],
            "authors": [
                {
                    "name": "Sebastian Bergmann",
                    "email": "sebastian@phpunit.de",
                    "role": "lead"
                }
            ],
            "description": "FilterIterator implementation that filters files based on a list of suffixes.",
            "homepage": "https://github.com/sebastianbergmann/php-file-iterator/",
            "keywords": [
                "filesystem",
                "iterator"
            ],
            "support": {
                "issues": "https://github.com/sebastianbergmann/php-file-iterator/issues",
                "source": "https://github.com/sebastianbergmann/php-file-iterator/tree/3.0.6"
            },
            "funding": [
                {
                    "url": "https://github.com/sebastianbergmann",
                    "type": "github"
                }
            ],
            "time": "2021-12-02T12:48:52+00:00"
        },
        {
            "name": "phpunit/php-invoker",
            "version": "3.1.1",
            "source": {
                "type": "git",
                "url": "https://github.com/sebastianbergmann/php-invoker.git",
                "reference": "5a10147d0aaf65b58940a0b72f71c9ac0423cc67"
            },
            "dist": {
                "type": "zip",
                "url": "https://api.github.com/repos/sebastianbergmann/php-invoker/zipball/5a10147d0aaf65b58940a0b72f71c9ac0423cc67",
                "reference": "5a10147d0aaf65b58940a0b72f71c9ac0423cc67",
                "shasum": ""
            },
            "require": {
                "php": ">=7.3"
            },
            "require-dev": {
                "ext-pcntl": "*",
                "phpunit/phpunit": "^9.3"
            },
            "suggest": {
                "ext-pcntl": "*"
            },
            "type": "library",
            "extra": {
                "branch-alias": {
                    "dev-master": "3.1-dev"
                }
            },
            "autoload": {
                "classmap": [
                    "src/"
                ]
            },
            "notification-url": "https://packagist.org/downloads/",
            "license": [
                "BSD-3-Clause"
            ],
            "authors": [
                {
                    "name": "Sebastian Bergmann",
                    "email": "sebastian@phpunit.de",
                    "role": "lead"
                }
            ],
            "description": "Invoke callables with a timeout",
            "homepage": "https://github.com/sebastianbergmann/php-invoker/",
            "keywords": [
                "process"
            ],
            "support": {
                "issues": "https://github.com/sebastianbergmann/php-invoker/issues",
                "source": "https://github.com/sebastianbergmann/php-invoker/tree/3.1.1"
            },
            "funding": [
                {
                    "url": "https://github.com/sebastianbergmann",
                    "type": "github"
                }
            ],
            "time": "2020-09-28T05:58:55+00:00"
        },
        {
            "name": "phpunit/php-text-template",
            "version": "2.0.4",
            "source": {
                "type": "git",
                "url": "https://github.com/sebastianbergmann/php-text-template.git",
                "reference": "5da5f67fc95621df9ff4c4e5a84d6a8a2acf7c28"
            },
            "dist": {
                "type": "zip",
                "url": "https://api.github.com/repos/sebastianbergmann/php-text-template/zipball/5da5f67fc95621df9ff4c4e5a84d6a8a2acf7c28",
                "reference": "5da5f67fc95621df9ff4c4e5a84d6a8a2acf7c28",
                "shasum": ""
            },
            "require": {
                "php": ">=7.3"
            },
            "require-dev": {
                "phpunit/phpunit": "^9.3"
            },
            "type": "library",
            "extra": {
                "branch-alias": {
                    "dev-master": "2.0-dev"
                }
            },
            "autoload": {
                "classmap": [
                    "src/"
                ]
            },
            "notification-url": "https://packagist.org/downloads/",
            "license": [
                "BSD-3-Clause"
            ],
            "authors": [
                {
                    "name": "Sebastian Bergmann",
                    "email": "sebastian@phpunit.de",
                    "role": "lead"
                }
            ],
            "description": "Simple template engine.",
            "homepage": "https://github.com/sebastianbergmann/php-text-template/",
            "keywords": [
                "template"
            ],
            "support": {
                "issues": "https://github.com/sebastianbergmann/php-text-template/issues",
                "source": "https://github.com/sebastianbergmann/php-text-template/tree/2.0.4"
            },
            "funding": [
                {
                    "url": "https://github.com/sebastianbergmann",
                    "type": "github"
                }
            ],
            "time": "2020-10-26T05:33:50+00:00"
        },
        {
            "name": "phpunit/php-timer",
            "version": "5.0.3",
            "source": {
                "type": "git",
                "url": "https://github.com/sebastianbergmann/php-timer.git",
                "reference": "5a63ce20ed1b5bf577850e2c4e87f4aa902afbd2"
            },
            "dist": {
                "type": "zip",
                "url": "https://api.github.com/repos/sebastianbergmann/php-timer/zipball/5a63ce20ed1b5bf577850e2c4e87f4aa902afbd2",
                "reference": "5a63ce20ed1b5bf577850e2c4e87f4aa902afbd2",
                "shasum": ""
            },
            "require": {
                "php": ">=7.3"
            },
            "require-dev": {
                "phpunit/phpunit": "^9.3"
            },
            "type": "library",
            "extra": {
                "branch-alias": {
                    "dev-master": "5.0-dev"
                }
            },
            "autoload": {
                "classmap": [
                    "src/"
                ]
            },
            "notification-url": "https://packagist.org/downloads/",
            "license": [
                "BSD-3-Clause"
            ],
            "authors": [
                {
                    "name": "Sebastian Bergmann",
                    "email": "sebastian@phpunit.de",
                    "role": "lead"
                }
            ],
            "description": "Utility class for timing",
            "homepage": "https://github.com/sebastianbergmann/php-timer/",
            "keywords": [
                "timer"
            ],
            "support": {
                "issues": "https://github.com/sebastianbergmann/php-timer/issues",
                "source": "https://github.com/sebastianbergmann/php-timer/tree/5.0.3"
            },
            "funding": [
                {
                    "url": "https://github.com/sebastianbergmann",
                    "type": "github"
                }
            ],
            "time": "2020-10-26T13:16:10+00:00"
        },
        {
            "name": "phpunit/phpunit",
            "version": "9.6.8",
            "source": {
                "type": "git",
                "url": "https://github.com/sebastianbergmann/phpunit.git",
                "reference": "17d621b3aff84d0c8b62539e269e87d8d5baa76e"
            },
            "dist": {
                "type": "zip",
                "url": "https://api.github.com/repos/sebastianbergmann/phpunit/zipball/17d621b3aff84d0c8b62539e269e87d8d5baa76e",
                "reference": "17d621b3aff84d0c8b62539e269e87d8d5baa76e",
                "shasum": ""
            },
            "require": {
                "doctrine/instantiator": "^1.3.1 || ^2",
                "ext-dom": "*",
                "ext-json": "*",
                "ext-libxml": "*",
                "ext-mbstring": "*",
                "ext-xml": "*",
                "ext-xmlwriter": "*",
                "myclabs/deep-copy": "^1.10.1",
                "phar-io/manifest": "^2.0.3",
                "phar-io/version": "^3.0.2",
                "php": ">=7.3",
                "phpunit/php-code-coverage": "^9.2.13",
                "phpunit/php-file-iterator": "^3.0.5",
                "phpunit/php-invoker": "^3.1.1",
                "phpunit/php-text-template": "^2.0.3",
                "phpunit/php-timer": "^5.0.2",
                "sebastian/cli-parser": "^1.0.1",
                "sebastian/code-unit": "^1.0.6",
                "sebastian/comparator": "^4.0.8",
                "sebastian/diff": "^4.0.3",
                "sebastian/environment": "^5.1.3",
                "sebastian/exporter": "^4.0.5",
                "sebastian/global-state": "^5.0.1",
                "sebastian/object-enumerator": "^4.0.3",
                "sebastian/resource-operations": "^3.0.3",
                "sebastian/type": "^3.2",
                "sebastian/version": "^3.0.2"
            },
            "suggest": {
                "ext-soap": "To be able to generate mocks based on WSDL files",
                "ext-xdebug": "PHP extension that provides line coverage as well as branch and path coverage"
            },
            "bin": [
                "phpunit"
            ],
            "type": "library",
            "extra": {
                "branch-alias": {
                    "dev-master": "9.6-dev"
                }
            },
            "autoload": {
                "files": [
                    "src/Framework/Assert/Functions.php"
                ],
                "classmap": [
                    "src/"
                ]
            },
            "notification-url": "https://packagist.org/downloads/",
            "license": [
                "BSD-3-Clause"
            ],
            "authors": [
                {
                    "name": "Sebastian Bergmann",
                    "email": "sebastian@phpunit.de",
                    "role": "lead"
                }
            ],
            "description": "The PHP Unit Testing framework.",
            "homepage": "https://phpunit.de/",
            "keywords": [
                "phpunit",
                "testing",
                "xunit"
            ],
            "support": {
                "issues": "https://github.com/sebastianbergmann/phpunit/issues",
                "security": "https://github.com/sebastianbergmann/phpunit/security/policy",
                "source": "https://github.com/sebastianbergmann/phpunit/tree/9.6.8"
            },
            "funding": [
                {
                    "url": "https://phpunit.de/sponsors.html",
                    "type": "custom"
                },
                {
                    "url": "https://github.com/sebastianbergmann",
                    "type": "github"
                },
                {
                    "url": "https://tidelift.com/funding/github/packagist/phpunit/phpunit",
                    "type": "tidelift"
                }
            ],
            "time": "2023-05-11T05:14:45+00:00"
        },
        {
            "name": "psr/cache",
            "version": "3.0.0",
            "source": {
                "type": "git",
                "url": "https://github.com/php-fig/cache.git",
                "reference": "aa5030cfa5405eccfdcb1083ce040c2cb8d253bf"
            },
            "dist": {
                "type": "zip",
                "url": "https://api.github.com/repos/php-fig/cache/zipball/aa5030cfa5405eccfdcb1083ce040c2cb8d253bf",
                "reference": "aa5030cfa5405eccfdcb1083ce040c2cb8d253bf",
                "shasum": ""
            },
            "require": {
                "php": ">=8.0.0"
            },
            "type": "library",
            "extra": {
                "branch-alias": {
                    "dev-master": "1.0.x-dev"
                }
            },
            "autoload": {
                "psr-4": {
                    "Psr\\Cache\\": "src/"
                }
            },
            "notification-url": "https://packagist.org/downloads/",
            "license": [
                "MIT"
            ],
            "authors": [
                {
                    "name": "PHP-FIG",
                    "homepage": "https://www.php-fig.org/"
                }
            ],
            "description": "Common interface for caching libraries",
            "keywords": [
                "cache",
                "psr",
                "psr-6"
            ],
            "support": {
                "source": "https://github.com/php-fig/cache/tree/3.0.0"
            },
            "time": "2021-02-03T23:26:27+00:00"
        },
        {
            "name": "psr/event-dispatcher",
            "version": "1.0.0",
            "source": {
                "type": "git",
                "url": "https://github.com/php-fig/event-dispatcher.git",
                "reference": "dbefd12671e8a14ec7f180cab83036ed26714bb0"
            },
            "dist": {
                "type": "zip",
                "url": "https://api.github.com/repos/php-fig/event-dispatcher/zipball/dbefd12671e8a14ec7f180cab83036ed26714bb0",
                "reference": "dbefd12671e8a14ec7f180cab83036ed26714bb0",
                "shasum": ""
            },
            "require": {
                "php": ">=7.2.0"
            },
            "type": "library",
            "extra": {
                "branch-alias": {
                    "dev-master": "1.0.x-dev"
                }
            },
            "autoload": {
                "psr-4": {
                    "Psr\\EventDispatcher\\": "src/"
                }
            },
            "notification-url": "https://packagist.org/downloads/",
            "license": [
                "MIT"
            ],
            "authors": [
                {
                    "name": "PHP-FIG",
                    "homepage": "http://www.php-fig.org/"
                }
            ],
            "description": "Standard interfaces for event handling.",
            "keywords": [
                "events",
                "psr",
                "psr-14"
            ],
            "support": {
                "issues": "https://github.com/php-fig/event-dispatcher/issues",
                "source": "https://github.com/php-fig/event-dispatcher/tree/1.0.0"
            },
            "time": "2019-01-08T18:20:26+00:00"
        },
        {
            "name": "sebastian/cli-parser",
            "version": "1.0.2",
            "source": {
                "type": "git",
                "url": "https://github.com/sebastianbergmann/cli-parser.git",
                "reference": "2b56bea83a09de3ac06bb18b92f068e60cc6f50b"
            },
            "dist": {
                "type": "zip",
                "url": "https://api.github.com/repos/sebastianbergmann/cli-parser/zipball/2b56bea83a09de3ac06bb18b92f068e60cc6f50b",
                "reference": "2b56bea83a09de3ac06bb18b92f068e60cc6f50b",
                "shasum": ""
            },
            "require": {
                "php": ">=7.3"
            },
            "require-dev": {
                "phpunit/phpunit": "^9.3"
            },
            "type": "library",
            "extra": {
                "branch-alias": {
                    "dev-master": "1.0-dev"
                }
            },
            "autoload": {
                "classmap": [
                    "src/"
                ]
            },
            "notification-url": "https://packagist.org/downloads/",
            "license": [
                "BSD-3-Clause"
            ],
            "authors": [
                {
                    "name": "Sebastian Bergmann",
                    "email": "sebastian@phpunit.de",
                    "role": "lead"
                }
            ],
            "description": "Library for parsing CLI options",
            "homepage": "https://github.com/sebastianbergmann/cli-parser",
            "support": {
                "issues": "https://github.com/sebastianbergmann/cli-parser/issues",
                "source": "https://github.com/sebastianbergmann/cli-parser/tree/1.0.2"
            },
            "funding": [
                {
                    "url": "https://github.com/sebastianbergmann",
                    "type": "github"
                }
            ],
            "time": "2024-03-02T06:27:43+00:00"
        },
        {
            "name": "sebastian/code-unit",
            "version": "1.0.8",
            "source": {
                "type": "git",
                "url": "https://github.com/sebastianbergmann/code-unit.git",
                "reference": "1fc9f64c0927627ef78ba436c9b17d967e68e120"
            },
            "dist": {
                "type": "zip",
                "url": "https://api.github.com/repos/sebastianbergmann/code-unit/zipball/1fc9f64c0927627ef78ba436c9b17d967e68e120",
                "reference": "1fc9f64c0927627ef78ba436c9b17d967e68e120",
                "shasum": ""
            },
            "require": {
                "php": ">=7.3"
            },
            "require-dev": {
                "phpunit/phpunit": "^9.3"
            },
            "type": "library",
            "extra": {
                "branch-alias": {
                    "dev-master": "1.0-dev"
                }
            },
            "autoload": {
                "classmap": [
                    "src/"
                ]
            },
            "notification-url": "https://packagist.org/downloads/",
            "license": [
                "BSD-3-Clause"
            ],
            "authors": [
                {
                    "name": "Sebastian Bergmann",
                    "email": "sebastian@phpunit.de",
                    "role": "lead"
                }
            ],
            "description": "Collection of value objects that represent the PHP code units",
            "homepage": "https://github.com/sebastianbergmann/code-unit",
            "support": {
                "issues": "https://github.com/sebastianbergmann/code-unit/issues",
                "source": "https://github.com/sebastianbergmann/code-unit/tree/1.0.8"
            },
            "funding": [
                {
                    "url": "https://github.com/sebastianbergmann",
                    "type": "github"
                }
            ],
            "time": "2020-10-26T13:08:54+00:00"
        },
        {
            "name": "sebastian/code-unit-reverse-lookup",
            "version": "2.0.3",
            "source": {
                "type": "git",
                "url": "https://github.com/sebastianbergmann/code-unit-reverse-lookup.git",
                "reference": "ac91f01ccec49fb77bdc6fd1e548bc70f7faa3e5"
            },
            "dist": {
                "type": "zip",
                "url": "https://api.github.com/repos/sebastianbergmann/code-unit-reverse-lookup/zipball/ac91f01ccec49fb77bdc6fd1e548bc70f7faa3e5",
                "reference": "ac91f01ccec49fb77bdc6fd1e548bc70f7faa3e5",
                "shasum": ""
            },
            "require": {
                "php": ">=7.3"
            },
            "require-dev": {
                "phpunit/phpunit": "^9.3"
            },
            "type": "library",
            "extra": {
                "branch-alias": {
                    "dev-master": "2.0-dev"
                }
            },
            "autoload": {
                "classmap": [
                    "src/"
                ]
            },
            "notification-url": "https://packagist.org/downloads/",
            "license": [
                "BSD-3-Clause"
            ],
            "authors": [
                {
                    "name": "Sebastian Bergmann",
                    "email": "sebastian@phpunit.de"
                }
            ],
            "description": "Looks up which function or method a line of code belongs to",
            "homepage": "https://github.com/sebastianbergmann/code-unit-reverse-lookup/",
            "support": {
                "issues": "https://github.com/sebastianbergmann/code-unit-reverse-lookup/issues",
                "source": "https://github.com/sebastianbergmann/code-unit-reverse-lookup/tree/2.0.3"
            },
            "funding": [
                {
                    "url": "https://github.com/sebastianbergmann",
                    "type": "github"
                }
            ],
            "time": "2020-09-28T05:30:19+00:00"
        },
        {
            "name": "sebastian/comparator",
            "version": "4.0.8",
            "source": {
                "type": "git",
                "url": "https://github.com/sebastianbergmann/comparator.git",
                "reference": "fa0f136dd2334583309d32b62544682ee972b51a"
            },
            "dist": {
                "type": "zip",
                "url": "https://api.github.com/repos/sebastianbergmann/comparator/zipball/fa0f136dd2334583309d32b62544682ee972b51a",
                "reference": "fa0f136dd2334583309d32b62544682ee972b51a",
                "shasum": ""
            },
            "require": {
                "php": ">=7.3",
                "sebastian/diff": "^4.0",
                "sebastian/exporter": "^4.0"
            },
            "require-dev": {
                "phpunit/phpunit": "^9.3"
            },
            "type": "library",
            "extra": {
                "branch-alias": {
                    "dev-master": "4.0-dev"
                }
            },
            "autoload": {
                "classmap": [
                    "src/"
                ]
            },
            "notification-url": "https://packagist.org/downloads/",
            "license": [
                "BSD-3-Clause"
            ],
            "authors": [
                {
                    "name": "Sebastian Bergmann",
                    "email": "sebastian@phpunit.de"
                },
                {
                    "name": "Jeff Welch",
                    "email": "whatthejeff@gmail.com"
                },
                {
                    "name": "Volker Dusch",
                    "email": "github@wallbash.com"
                },
                {
                    "name": "Bernhard Schussek",
                    "email": "bschussek@2bepublished.at"
                }
            ],
            "description": "Provides the functionality to compare PHP values for equality",
            "homepage": "https://github.com/sebastianbergmann/comparator",
            "keywords": [
                "comparator",
                "compare",
                "equality"
            ],
            "support": {
                "issues": "https://github.com/sebastianbergmann/comparator/issues",
                "source": "https://github.com/sebastianbergmann/comparator/tree/4.0.8"
            },
            "funding": [
                {
                    "url": "https://github.com/sebastianbergmann",
                    "type": "github"
                }
            ],
            "time": "2022-09-14T12:41:17+00:00"
        },
        {
            "name": "sebastian/complexity",
            "version": "2.0.3",
            "source": {
                "type": "git",
                "url": "https://github.com/sebastianbergmann/complexity.git",
                "reference": "25f207c40d62b8b7aa32f5ab026c53561964053a"
            },
            "dist": {
                "type": "zip",
                "url": "https://api.github.com/repos/sebastianbergmann/complexity/zipball/25f207c40d62b8b7aa32f5ab026c53561964053a",
                "reference": "25f207c40d62b8b7aa32f5ab026c53561964053a",
                "shasum": ""
            },
            "require": {
                "nikic/php-parser": "^4.18 || ^5.0",
                "php": ">=7.3"
            },
            "require-dev": {
                "phpunit/phpunit": "^9.3"
            },
            "type": "library",
            "extra": {
                "branch-alias": {
                    "dev-master": "2.0-dev"
                }
            },
            "autoload": {
                "classmap": [
                    "src/"
                ]
            },
            "notification-url": "https://packagist.org/downloads/",
            "license": [
                "BSD-3-Clause"
            ],
            "authors": [
                {
                    "name": "Sebastian Bergmann",
                    "email": "sebastian@phpunit.de",
                    "role": "lead"
                }
            ],
            "description": "Library for calculating the complexity of PHP code units",
            "homepage": "https://github.com/sebastianbergmann/complexity",
            "support": {
                "issues": "https://github.com/sebastianbergmann/complexity/issues",
                "source": "https://github.com/sebastianbergmann/complexity/tree/2.0.3"
            },
            "funding": [
                {
                    "url": "https://github.com/sebastianbergmann",
                    "type": "github"
                }
            ],
            "time": "2023-12-22T06:19:30+00:00"
        },
        {
            "name": "sebastian/diff",
            "version": "4.0.6",
            "source": {
                "type": "git",
                "url": "https://github.com/sebastianbergmann/diff.git",
                "reference": "ba01945089c3a293b01ba9badc29ad55b106b0bc"
            },
            "dist": {
                "type": "zip",
                "url": "https://api.github.com/repos/sebastianbergmann/diff/zipball/ba01945089c3a293b01ba9badc29ad55b106b0bc",
                "reference": "ba01945089c3a293b01ba9badc29ad55b106b0bc",
                "shasum": ""
            },
            "require": {
                "php": ">=7.3"
            },
            "require-dev": {
                "phpunit/phpunit": "^9.3",
                "symfony/process": "^4.2 || ^5"
            },
            "type": "library",
            "extra": {
                "branch-alias": {
                    "dev-master": "4.0-dev"
                }
            },
            "autoload": {
                "classmap": [
                    "src/"
                ]
            },
            "notification-url": "https://packagist.org/downloads/",
            "license": [
                "BSD-3-Clause"
            ],
            "authors": [
                {
                    "name": "Sebastian Bergmann",
                    "email": "sebastian@phpunit.de"
                },
                {
                    "name": "Kore Nordmann",
                    "email": "mail@kore-nordmann.de"
                }
            ],
            "description": "Diff implementation",
            "homepage": "https://github.com/sebastianbergmann/diff",
            "keywords": [
                "diff",
                "udiff",
                "unidiff",
                "unified diff"
            ],
            "support": {
                "issues": "https://github.com/sebastianbergmann/diff/issues",
                "source": "https://github.com/sebastianbergmann/diff/tree/4.0.6"
            },
            "funding": [
                {
                    "url": "https://github.com/sebastianbergmann",
                    "type": "github"
                }
            ],
            "time": "2024-03-02T06:30:58+00:00"
        },
        {
            "name": "sebastian/environment",
            "version": "5.1.5",
            "source": {
                "type": "git",
                "url": "https://github.com/sebastianbergmann/environment.git",
                "reference": "830c43a844f1f8d5b7a1f6d6076b784454d8b7ed"
            },
            "dist": {
                "type": "zip",
                "url": "https://api.github.com/repos/sebastianbergmann/environment/zipball/830c43a844f1f8d5b7a1f6d6076b784454d8b7ed",
                "reference": "830c43a844f1f8d5b7a1f6d6076b784454d8b7ed",
                "shasum": ""
            },
            "require": {
                "php": ">=7.3"
            },
            "require-dev": {
                "phpunit/phpunit": "^9.3"
            },
            "suggest": {
                "ext-posix": "*"
            },
            "type": "library",
            "extra": {
                "branch-alias": {
                    "dev-master": "5.1-dev"
                }
            },
            "autoload": {
                "classmap": [
                    "src/"
                ]
            },
            "notification-url": "https://packagist.org/downloads/",
            "license": [
                "BSD-3-Clause"
            ],
            "authors": [
                {
                    "name": "Sebastian Bergmann",
                    "email": "sebastian@phpunit.de"
                }
            ],
            "description": "Provides functionality to handle HHVM/PHP environments",
            "homepage": "http://www.github.com/sebastianbergmann/environment",
            "keywords": [
                "Xdebug",
                "environment",
                "hhvm"
            ],
            "support": {
                "issues": "https://github.com/sebastianbergmann/environment/issues",
                "source": "https://github.com/sebastianbergmann/environment/tree/5.1.5"
            },
            "funding": [
                {
                    "url": "https://github.com/sebastianbergmann",
                    "type": "github"
                }
            ],
            "time": "2023-02-03T06:03:51+00:00"
        },
        {
            "name": "sebastian/exporter",
            "version": "4.0.6",
            "source": {
                "type": "git",
                "url": "https://github.com/sebastianbergmann/exporter.git",
                "reference": "78c00df8f170e02473b682df15bfcdacc3d32d72"
            },
            "dist": {
                "type": "zip",
                "url": "https://api.github.com/repos/sebastianbergmann/exporter/zipball/78c00df8f170e02473b682df15bfcdacc3d32d72",
                "reference": "78c00df8f170e02473b682df15bfcdacc3d32d72",
                "shasum": ""
            },
            "require": {
                "php": ">=7.3",
                "sebastian/recursion-context": "^4.0"
            },
            "require-dev": {
                "ext-mbstring": "*",
                "phpunit/phpunit": "^9.3"
            },
            "type": "library",
            "extra": {
                "branch-alias": {
                    "dev-master": "4.0-dev"
                }
            },
            "autoload": {
                "classmap": [
                    "src/"
                ]
            },
            "notification-url": "https://packagist.org/downloads/",
            "license": [
                "BSD-3-Clause"
            ],
            "authors": [
                {
                    "name": "Sebastian Bergmann",
                    "email": "sebastian@phpunit.de"
                },
                {
                    "name": "Jeff Welch",
                    "email": "whatthejeff@gmail.com"
                },
                {
                    "name": "Volker Dusch",
                    "email": "github@wallbash.com"
                },
                {
                    "name": "Adam Harvey",
                    "email": "aharvey@php.net"
                },
                {
                    "name": "Bernhard Schussek",
                    "email": "bschussek@gmail.com"
                }
            ],
            "description": "Provides the functionality to export PHP variables for visualization",
            "homepage": "https://www.github.com/sebastianbergmann/exporter",
            "keywords": [
                "export",
                "exporter"
            ],
            "support": {
                "issues": "https://github.com/sebastianbergmann/exporter/issues",
                "source": "https://github.com/sebastianbergmann/exporter/tree/4.0.6"
            },
            "funding": [
                {
                    "url": "https://github.com/sebastianbergmann",
                    "type": "github"
                }
            ],
            "time": "2024-03-02T06:33:00+00:00"
        },
        {
            "name": "sebastian/global-state",
            "version": "5.0.7",
            "source": {
                "type": "git",
                "url": "https://github.com/sebastianbergmann/global-state.git",
                "reference": "bca7df1f32ee6fe93b4d4a9abbf69e13a4ada2c9"
            },
            "dist": {
                "type": "zip",
                "url": "https://api.github.com/repos/sebastianbergmann/global-state/zipball/bca7df1f32ee6fe93b4d4a9abbf69e13a4ada2c9",
                "reference": "bca7df1f32ee6fe93b4d4a9abbf69e13a4ada2c9",
                "shasum": ""
            },
            "require": {
                "php": ">=7.3",
                "sebastian/object-reflector": "^2.0",
                "sebastian/recursion-context": "^4.0"
            },
            "require-dev": {
                "ext-dom": "*",
                "phpunit/phpunit": "^9.3"
            },
            "suggest": {
                "ext-uopz": "*"
            },
            "type": "library",
            "extra": {
                "branch-alias": {
                    "dev-master": "5.0-dev"
                }
            },
            "autoload": {
                "classmap": [
                    "src/"
                ]
            },
            "notification-url": "https://packagist.org/downloads/",
            "license": [
                "BSD-3-Clause"
            ],
            "authors": [
                {
                    "name": "Sebastian Bergmann",
                    "email": "sebastian@phpunit.de"
                }
            ],
            "description": "Snapshotting of global state",
            "homepage": "http://www.github.com/sebastianbergmann/global-state",
            "keywords": [
                "global state"
            ],
            "support": {
                "issues": "https://github.com/sebastianbergmann/global-state/issues",
                "source": "https://github.com/sebastianbergmann/global-state/tree/5.0.7"
            },
            "funding": [
                {
                    "url": "https://github.com/sebastianbergmann",
                    "type": "github"
                }
            ],
            "time": "2024-03-02T06:35:11+00:00"
        },
        {
            "name": "sebastian/lines-of-code",
            "version": "1.0.4",
            "source": {
                "type": "git",
                "url": "https://github.com/sebastianbergmann/lines-of-code.git",
                "reference": "e1e4a170560925c26d424b6a03aed157e7dcc5c5"
            },
            "dist": {
                "type": "zip",
                "url": "https://api.github.com/repos/sebastianbergmann/lines-of-code/zipball/e1e4a170560925c26d424b6a03aed157e7dcc5c5",
                "reference": "e1e4a170560925c26d424b6a03aed157e7dcc5c5",
                "shasum": ""
            },
            "require": {
                "nikic/php-parser": "^4.18 || ^5.0",
                "php": ">=7.3"
            },
            "require-dev": {
                "phpunit/phpunit": "^9.3"
            },
            "type": "library",
            "extra": {
                "branch-alias": {
                    "dev-master": "1.0-dev"
                }
            },
            "autoload": {
                "classmap": [
                    "src/"
                ]
            },
            "notification-url": "https://packagist.org/downloads/",
            "license": [
                "BSD-3-Clause"
            ],
            "authors": [
                {
                    "name": "Sebastian Bergmann",
                    "email": "sebastian@phpunit.de",
                    "role": "lead"
                }
            ],
            "description": "Library for counting the lines of code in PHP source code",
            "homepage": "https://github.com/sebastianbergmann/lines-of-code",
            "support": {
                "issues": "https://github.com/sebastianbergmann/lines-of-code/issues",
                "source": "https://github.com/sebastianbergmann/lines-of-code/tree/1.0.4"
            },
            "funding": [
                {
                    "url": "https://github.com/sebastianbergmann",
                    "type": "github"
                }
            ],
            "time": "2023-12-22T06:20:34+00:00"
        },
        {
            "name": "sebastian/object-enumerator",
            "version": "4.0.4",
            "source": {
                "type": "git",
                "url": "https://github.com/sebastianbergmann/object-enumerator.git",
                "reference": "5c9eeac41b290a3712d88851518825ad78f45c71"
            },
            "dist": {
                "type": "zip",
                "url": "https://api.github.com/repos/sebastianbergmann/object-enumerator/zipball/5c9eeac41b290a3712d88851518825ad78f45c71",
                "reference": "5c9eeac41b290a3712d88851518825ad78f45c71",
                "shasum": ""
            },
            "require": {
                "php": ">=7.3",
                "sebastian/object-reflector": "^2.0",
                "sebastian/recursion-context": "^4.0"
            },
            "require-dev": {
                "phpunit/phpunit": "^9.3"
            },
            "type": "library",
            "extra": {
                "branch-alias": {
                    "dev-master": "4.0-dev"
                }
            },
            "autoload": {
                "classmap": [
                    "src/"
                ]
            },
            "notification-url": "https://packagist.org/downloads/",
            "license": [
                "BSD-3-Clause"
            ],
            "authors": [
                {
                    "name": "Sebastian Bergmann",
                    "email": "sebastian@phpunit.de"
                }
            ],
            "description": "Traverses array structures and object graphs to enumerate all referenced objects",
            "homepage": "https://github.com/sebastianbergmann/object-enumerator/",
            "support": {
                "issues": "https://github.com/sebastianbergmann/object-enumerator/issues",
                "source": "https://github.com/sebastianbergmann/object-enumerator/tree/4.0.4"
            },
            "funding": [
                {
                    "url": "https://github.com/sebastianbergmann",
                    "type": "github"
                }
            ],
            "time": "2020-10-26T13:12:34+00:00"
        },
        {
            "name": "sebastian/object-reflector",
            "version": "2.0.4",
            "source": {
                "type": "git",
                "url": "https://github.com/sebastianbergmann/object-reflector.git",
                "reference": "b4f479ebdbf63ac605d183ece17d8d7fe49c15c7"
            },
            "dist": {
                "type": "zip",
                "url": "https://api.github.com/repos/sebastianbergmann/object-reflector/zipball/b4f479ebdbf63ac605d183ece17d8d7fe49c15c7",
                "reference": "b4f479ebdbf63ac605d183ece17d8d7fe49c15c7",
                "shasum": ""
            },
            "require": {
                "php": ">=7.3"
            },
            "require-dev": {
                "phpunit/phpunit": "^9.3"
            },
            "type": "library",
            "extra": {
                "branch-alias": {
                    "dev-master": "2.0-dev"
                }
            },
            "autoload": {
                "classmap": [
                    "src/"
                ]
            },
            "notification-url": "https://packagist.org/downloads/",
            "license": [
                "BSD-3-Clause"
            ],
            "authors": [
                {
                    "name": "Sebastian Bergmann",
                    "email": "sebastian@phpunit.de"
                }
            ],
            "description": "Allows reflection of object attributes, including inherited and non-public ones",
            "homepage": "https://github.com/sebastianbergmann/object-reflector/",
            "support": {
                "issues": "https://github.com/sebastianbergmann/object-reflector/issues",
                "source": "https://github.com/sebastianbergmann/object-reflector/tree/2.0.4"
            },
            "funding": [
                {
                    "url": "https://github.com/sebastianbergmann",
                    "type": "github"
                }
            ],
            "time": "2020-10-26T13:14:26+00:00"
        },
        {
            "name": "sebastian/recursion-context",
            "version": "4.0.5",
            "source": {
                "type": "git",
                "url": "https://github.com/sebastianbergmann/recursion-context.git",
                "reference": "e75bd0f07204fec2a0af9b0f3cfe97d05f92efc1"
            },
            "dist": {
                "type": "zip",
                "url": "https://api.github.com/repos/sebastianbergmann/recursion-context/zipball/e75bd0f07204fec2a0af9b0f3cfe97d05f92efc1",
                "reference": "e75bd0f07204fec2a0af9b0f3cfe97d05f92efc1",
                "shasum": ""
            },
            "require": {
                "php": ">=7.3"
            },
            "require-dev": {
                "phpunit/phpunit": "^9.3"
            },
            "type": "library",
            "extra": {
                "branch-alias": {
                    "dev-master": "4.0-dev"
                }
            },
            "autoload": {
                "classmap": [
                    "src/"
                ]
            },
            "notification-url": "https://packagist.org/downloads/",
            "license": [
                "BSD-3-Clause"
            ],
            "authors": [
                {
                    "name": "Sebastian Bergmann",
                    "email": "sebastian@phpunit.de"
                },
                {
                    "name": "Jeff Welch",
                    "email": "whatthejeff@gmail.com"
                },
                {
                    "name": "Adam Harvey",
                    "email": "aharvey@php.net"
                }
            ],
            "description": "Provides functionality to recursively process PHP variables",
            "homepage": "https://github.com/sebastianbergmann/recursion-context",
            "support": {
                "issues": "https://github.com/sebastianbergmann/recursion-context/issues",
                "source": "https://github.com/sebastianbergmann/recursion-context/tree/4.0.5"
            },
            "funding": [
                {
                    "url": "https://github.com/sebastianbergmann",
                    "type": "github"
                }
            ],
            "time": "2023-02-03T06:07:39+00:00"
        },
        {
            "name": "sebastian/resource-operations",
            "version": "3.0.4",
            "source": {
                "type": "git",
                "url": "https://github.com/sebastianbergmann/resource-operations.git",
                "reference": "05d5692a7993ecccd56a03e40cd7e5b09b1d404e"
            },
            "dist": {
                "type": "zip",
                "url": "https://api.github.com/repos/sebastianbergmann/resource-operations/zipball/05d5692a7993ecccd56a03e40cd7e5b09b1d404e",
                "reference": "05d5692a7993ecccd56a03e40cd7e5b09b1d404e",
                "shasum": ""
            },
            "require": {
                "php": ">=7.3"
            },
            "require-dev": {
                "phpunit/phpunit": "^9.0"
            },
            "type": "library",
            "extra": {
                "branch-alias": {
                    "dev-main": "3.0-dev"
                }
            },
            "autoload": {
                "classmap": [
                    "src/"
                ]
            },
            "notification-url": "https://packagist.org/downloads/",
            "license": [
                "BSD-3-Clause"
            ],
            "authors": [
                {
                    "name": "Sebastian Bergmann",
                    "email": "sebastian@phpunit.de"
                }
            ],
            "description": "Provides a list of PHP built-in functions that operate on resources",
            "homepage": "https://www.github.com/sebastianbergmann/resource-operations",
            "support": {
                "source": "https://github.com/sebastianbergmann/resource-operations/tree/3.0.4"
            },
            "funding": [
                {
                    "url": "https://github.com/sebastianbergmann",
                    "type": "github"
                }
            ],
            "time": "2024-03-14T16:00:52+00:00"
        },
        {
            "name": "sebastian/type",
            "version": "3.2.1",
            "source": {
                "type": "git",
                "url": "https://github.com/sebastianbergmann/type.git",
                "reference": "75e2c2a32f5e0b3aef905b9ed0b179b953b3d7c7"
            },
            "dist": {
                "type": "zip",
                "url": "https://api.github.com/repos/sebastianbergmann/type/zipball/75e2c2a32f5e0b3aef905b9ed0b179b953b3d7c7",
                "reference": "75e2c2a32f5e0b3aef905b9ed0b179b953b3d7c7",
                "shasum": ""
            },
            "require": {
                "php": ">=7.3"
            },
            "require-dev": {
                "phpunit/phpunit": "^9.5"
            },
            "type": "library",
            "extra": {
                "branch-alias": {
                    "dev-master": "3.2-dev"
                }
            },
            "autoload": {
                "classmap": [
                    "src/"
                ]
            },
            "notification-url": "https://packagist.org/downloads/",
            "license": [
                "BSD-3-Clause"
            ],
            "authors": [
                {
                    "name": "Sebastian Bergmann",
                    "email": "sebastian@phpunit.de",
                    "role": "lead"
                }
            ],
            "description": "Collection of value objects that represent the types of the PHP type system",
            "homepage": "https://github.com/sebastianbergmann/type",
            "support": {
                "issues": "https://github.com/sebastianbergmann/type/issues",
                "source": "https://github.com/sebastianbergmann/type/tree/3.2.1"
            },
            "funding": [
                {
                    "url": "https://github.com/sebastianbergmann",
                    "type": "github"
                }
            ],
            "time": "2023-02-03T06:13:03+00:00"
        },
        {
            "name": "sebastian/version",
            "version": "3.0.2",
            "source": {
                "type": "git",
                "url": "https://github.com/sebastianbergmann/version.git",
                "reference": "c6c1022351a901512170118436c764e473f6de8c"
            },
            "dist": {
                "type": "zip",
                "url": "https://api.github.com/repos/sebastianbergmann/version/zipball/c6c1022351a901512170118436c764e473f6de8c",
                "reference": "c6c1022351a901512170118436c764e473f6de8c",
                "shasum": ""
            },
            "require": {
                "php": ">=7.3"
            },
            "type": "library",
            "extra": {
                "branch-alias": {
                    "dev-master": "3.0-dev"
                }
            },
            "autoload": {
                "classmap": [
                    "src/"
                ]
            },
            "notification-url": "https://packagist.org/downloads/",
            "license": [
                "BSD-3-Clause"
            ],
            "authors": [
                {
                    "name": "Sebastian Bergmann",
                    "email": "sebastian@phpunit.de",
                    "role": "lead"
                }
            ],
            "description": "Library that helps with managing the version number of Git-hosted PHP projects",
            "homepage": "https://github.com/sebastianbergmann/version",
            "support": {
                "issues": "https://github.com/sebastianbergmann/version/issues",
                "source": "https://github.com/sebastianbergmann/version/tree/3.0.2"
            },
            "funding": [
                {
                    "url": "https://github.com/sebastianbergmann",
                    "type": "github"
                }
            ],
            "time": "2020-09-28T06:39:44+00:00"
        },
        {
            "name": "spatie/array-to-xml",
            "version": "3.3.0",
            "source": {
                "type": "git",
                "url": "https://github.com/spatie/array-to-xml.git",
                "reference": "f56b220fe2db1ade4c88098d83413ebdfc3bf876"
            },
            "dist": {
                "type": "zip",
                "url": "https://api.github.com/repos/spatie/array-to-xml/zipball/f56b220fe2db1ade4c88098d83413ebdfc3bf876",
                "reference": "f56b220fe2db1ade4c88098d83413ebdfc3bf876",
                "shasum": ""
            },
            "require": {
                "ext-dom": "*",
                "php": "^8.0"
            },
            "require-dev": {
                "mockery/mockery": "^1.2",
                "pestphp/pest": "^1.21",
                "spatie/pest-plugin-snapshots": "^1.1"
            },
            "type": "library",
            "extra": {
                "branch-alias": {
                    "dev-main": "3.x-dev"
                }
            },
            "autoload": {
                "psr-4": {
                    "Spatie\\ArrayToXml\\": "src"
                }
            },
            "notification-url": "https://packagist.org/downloads/",
            "license": [
                "MIT"
            ],
            "authors": [
                {
                    "name": "Freek Van der Herten",
                    "email": "freek@spatie.be",
                    "homepage": "https://freek.dev",
                    "role": "Developer"
                }
            ],
            "description": "Convert an array to xml",
            "homepage": "https://github.com/spatie/array-to-xml",
            "keywords": [
                "array",
                "convert",
                "xml"
            ],
            "support": {
                "source": "https://github.com/spatie/array-to-xml/tree/3.3.0"
            },
            "funding": [
                {
                    "url": "https://spatie.be/open-source/support-us",
                    "type": "custom"
                },
                {
                    "url": "https://github.com/spatie",
                    "type": "github"
                }
            ],
            "time": "2024-05-01T10:20:27+00:00"
        },
        {
            "name": "squizlabs/php_codesniffer",
            "version": "3.7.2",
            "source": {
                "type": "git",
                "url": "https://github.com/PHPCSStandards/PHP_CodeSniffer.git",
                "reference": "ed8e00df0a83aa96acf703f8c2979ff33341f879"
            },
            "dist": {
                "type": "zip",
                "url": "https://api.github.com/repos/PHPCSStandards/PHP_CodeSniffer/zipball/ed8e00df0a83aa96acf703f8c2979ff33341f879",
                "reference": "ed8e00df0a83aa96acf703f8c2979ff33341f879",
                "shasum": ""
            },
            "require": {
                "ext-simplexml": "*",
                "ext-tokenizer": "*",
                "ext-xmlwriter": "*",
                "php": ">=5.4.0"
            },
            "require-dev": {
                "phpunit/phpunit": "^4.0 || ^5.0 || ^6.0 || ^7.0"
            },
            "bin": [
                "bin/phpcs",
                "bin/phpcbf"
            ],
            "type": "library",
            "extra": {
                "branch-alias": {
                    "dev-master": "3.x-dev"
                }
            },
            "notification-url": "https://packagist.org/downloads/",
            "license": [
                "BSD-3-Clause"
            ],
            "authors": [
                {
                    "name": "Greg Sherwood",
                    "role": "lead"
                }
            ],
            "description": "PHP_CodeSniffer tokenizes PHP, JavaScript and CSS files and detects violations of a defined set of coding standards.",
            "homepage": "https://github.com/squizlabs/PHP_CodeSniffer",
            "keywords": [
                "phpcs",
                "standards",
                "static analysis"
            ],
            "support": {
                "issues": "https://github.com/squizlabs/PHP_CodeSniffer/issues",
                "source": "https://github.com/squizlabs/PHP_CodeSniffer",
                "wiki": "https://github.com/squizlabs/PHP_CodeSniffer/wiki"
            },
            "funding": [
                {
                    "url": "https://github.com/PHPCSStandards",
                    "type": "github"
                },
                {
                    "url": "https://github.com/jrfnl",
                    "type": "github"
                },
                {
                    "url": "https://opencollective.com/php_codesniffer",
                    "type": "open_collective"
                }
            ],
            "time": "2023-02-22T23:07:41+00:00"
        },
        {
            "name": "symfony/event-dispatcher",
            "version": "v5.4.40",
            "source": {
                "type": "git",
                "url": "https://github.com/symfony/event-dispatcher.git",
                "reference": "a54e2a8a114065f31020d6a89ede83e34c3b27a4"
            },
            "dist": {
                "type": "zip",
                "url": "https://api.github.com/repos/symfony/event-dispatcher/zipball/a54e2a8a114065f31020d6a89ede83e34c3b27a4",
                "reference": "a54e2a8a114065f31020d6a89ede83e34c3b27a4",
                "shasum": ""
            },
            "require": {
                "php": ">=7.2.5",
                "symfony/deprecation-contracts": "^2.1|^3",
                "symfony/event-dispatcher-contracts": "^2|^3",
                "symfony/polyfill-php80": "^1.16"
            },
            "conflict": {
                "symfony/dependency-injection": "<4.4"
            },
            "provide": {
                "psr/event-dispatcher-implementation": "1.0",
                "symfony/event-dispatcher-implementation": "2.0"
            },
            "require-dev": {
                "psr/log": "^1|^2|^3",
                "symfony/config": "^4.4|^5.0|^6.0",
                "symfony/dependency-injection": "^4.4|^5.0|^6.0",
                "symfony/error-handler": "^4.4|^5.0|^6.0",
                "symfony/expression-language": "^4.4|^5.0|^6.0",
                "symfony/http-foundation": "^4.4|^5.0|^6.0",
                "symfony/service-contracts": "^1.1|^2|^3",
                "symfony/stopwatch": "^4.4|^5.0|^6.0"
            },
            "suggest": {
                "symfony/dependency-injection": "",
                "symfony/http-kernel": ""
            },
            "type": "library",
            "autoload": {
                "psr-4": {
                    "Symfony\\Component\\EventDispatcher\\": ""
                },
                "exclude-from-classmap": [
                    "/Tests/"
                ]
            },
            "notification-url": "https://packagist.org/downloads/",
            "license": [
                "MIT"
            ],
            "authors": [
                {
                    "name": "Fabien Potencier",
                    "email": "fabien@symfony.com"
                },
                {
                    "name": "Symfony Community",
                    "homepage": "https://symfony.com/contributors"
                }
            ],
            "description": "Provides tools that allow your application components to communicate with each other by dispatching events and listening to them",
            "homepage": "https://symfony.com",
            "support": {
                "source": "https://github.com/symfony/event-dispatcher/tree/v5.4.40"
            },
            "funding": [
                {
                    "url": "https://symfony.com/sponsor",
                    "type": "custom"
                },
                {
                    "url": "https://github.com/fabpot",
                    "type": "github"
                },
                {
                    "url": "https://tidelift.com/funding/github/packagist/symfony/symfony",
                    "type": "tidelift"
                }
            ],
            "time": "2024-05-31T14:33:22+00:00"
        },
        {
            "name": "symfony/event-dispatcher-contracts",
            "version": "v2.5.3",
            "source": {
                "type": "git",
                "url": "https://github.com/symfony/event-dispatcher-contracts.git",
                "reference": "540f4c73e87fd0c71ca44a6aa305d024ac68cb73"
            },
            "dist": {
                "type": "zip",
                "url": "https://api.github.com/repos/symfony/event-dispatcher-contracts/zipball/540f4c73e87fd0c71ca44a6aa305d024ac68cb73",
                "reference": "540f4c73e87fd0c71ca44a6aa305d024ac68cb73",
                "shasum": ""
            },
            "require": {
                "php": ">=7.2.5",
                "psr/event-dispatcher": "^1"
            },
            "suggest": {
                "symfony/event-dispatcher-implementation": ""
            },
            "type": "library",
            "extra": {
                "branch-alias": {
                    "dev-main": "2.5-dev"
                },
                "thanks": {
                    "name": "symfony/contracts",
                    "url": "https://github.com/symfony/contracts"
                }
            },
            "autoload": {
                "psr-4": {
                    "Symfony\\Contracts\\EventDispatcher\\": ""
                }
            },
            "notification-url": "https://packagist.org/downloads/",
            "license": [
                "MIT"
            ],
            "authors": [
                {
                    "name": "Nicolas Grekas",
                    "email": "p@tchwork.com"
                },
                {
                    "name": "Symfony Community",
                    "homepage": "https://symfony.com/contributors"
                }
            ],
            "description": "Generic abstractions related to dispatching event",
            "homepage": "https://symfony.com",
            "keywords": [
                "abstractions",
                "contracts",
                "decoupling",
                "interfaces",
                "interoperability",
                "standards"
            ],
            "support": {
                "source": "https://github.com/symfony/event-dispatcher-contracts/tree/v2.5.3"
            },
            "funding": [
                {
                    "url": "https://symfony.com/sponsor",
                    "type": "custom"
                },
                {
                    "url": "https://github.com/fabpot",
                    "type": "github"
                },
                {
                    "url": "https://tidelift.com/funding/github/packagist/symfony/symfony",
                    "type": "tidelift"
                }
            ],
            "time": "2024-01-23T13:51:25+00:00"
        },
        {
            "name": "symfony/filesystem",
            "version": "v5.4.40",
            "source": {
                "type": "git",
                "url": "https://github.com/symfony/filesystem.git",
                "reference": "26dd9912df6940810ea00f8f53ad48d6a3424995"
            },
            "dist": {
                "type": "zip",
                "url": "https://api.github.com/repos/symfony/filesystem/zipball/26dd9912df6940810ea00f8f53ad48d6a3424995",
                "reference": "26dd9912df6940810ea00f8f53ad48d6a3424995",
                "shasum": ""
            },
            "require": {
                "php": ">=7.2.5",
                "symfony/polyfill-ctype": "~1.8",
                "symfony/polyfill-mbstring": "~1.8",
                "symfony/polyfill-php80": "^1.16"
            },
            "require-dev": {
                "symfony/process": "^5.4|^6.4"
            },
            "type": "library",
            "autoload": {
                "psr-4": {
                    "Symfony\\Component\\Filesystem\\": ""
                },
                "exclude-from-classmap": [
                    "/Tests/"
                ]
            },
            "notification-url": "https://packagist.org/downloads/",
            "license": [
                "MIT"
            ],
            "authors": [
                {
                    "name": "Fabien Potencier",
                    "email": "fabien@symfony.com"
                },
                {
                    "name": "Symfony Community",
                    "homepage": "https://symfony.com/contributors"
                }
            ],
            "description": "Provides basic utilities for the filesystem",
            "homepage": "https://symfony.com",
            "support": {
                "source": "https://github.com/symfony/filesystem/tree/v5.4.40"
            },
            "funding": [
                {
                    "url": "https://symfony.com/sponsor",
                    "type": "custom"
                },
                {
                    "url": "https://github.com/fabpot",
                    "type": "github"
                },
                {
                    "url": "https://tidelift.com/funding/github/packagist/symfony/symfony",
                    "type": "tidelift"
                }
            ],
            "time": "2024-05-31T14:33:22+00:00"
        },
        {
            "name": "symfony/finder",
            "version": "v5.4.40",
            "source": {
                "type": "git",
                "url": "https://github.com/symfony/finder.git",
                "reference": "f51cff4687547641c7d8180d74932ab40b2205ce"
            },
            "dist": {
                "type": "zip",
                "url": "https://api.github.com/repos/symfony/finder/zipball/f51cff4687547641c7d8180d74932ab40b2205ce",
                "reference": "f51cff4687547641c7d8180d74932ab40b2205ce",
                "shasum": ""
            },
            "require": {
                "php": ">=7.2.5",
                "symfony/deprecation-contracts": "^2.1|^3",
                "symfony/polyfill-php80": "^1.16"
            },
            "type": "library",
            "autoload": {
                "psr-4": {
                    "Symfony\\Component\\Finder\\": ""
                },
                "exclude-from-classmap": [
                    "/Tests/"
                ]
            },
            "notification-url": "https://packagist.org/downloads/",
            "license": [
                "MIT"
            ],
            "authors": [
                {
                    "name": "Fabien Potencier",
                    "email": "fabien@symfony.com"
                },
                {
                    "name": "Symfony Community",
                    "homepage": "https://symfony.com/contributors"
                }
            ],
            "description": "Finds files and directories via an intuitive fluent interface",
            "homepage": "https://symfony.com",
            "support": {
                "source": "https://github.com/symfony/finder/tree/v5.4.40"
            },
            "funding": [
                {
                    "url": "https://symfony.com/sponsor",
                    "type": "custom"
                },
                {
                    "url": "https://github.com/fabpot",
                    "type": "github"
                },
                {
                    "url": "https://tidelift.com/funding/github/packagist/symfony/symfony",
                    "type": "tidelift"
                }
            ],
            "time": "2024-05-31T14:33:22+00:00"
        },
        {
            "name": "symfony/options-resolver",
            "version": "v5.4.40",
            "source": {
                "type": "git",
                "url": "https://github.com/symfony/options-resolver.git",
                "reference": "bd1afbde6613a8d6b956115e0e14b196191fd0c4"
            },
            "dist": {
                "type": "zip",
                "url": "https://api.github.com/repos/symfony/options-resolver/zipball/bd1afbde6613a8d6b956115e0e14b196191fd0c4",
                "reference": "bd1afbde6613a8d6b956115e0e14b196191fd0c4",
                "shasum": ""
            },
            "require": {
                "php": ">=7.2.5",
                "symfony/deprecation-contracts": "^2.1|^3",
                "symfony/polyfill-php73": "~1.0",
                "symfony/polyfill-php80": "^1.16"
            },
            "type": "library",
            "autoload": {
                "psr-4": {
                    "Symfony\\Component\\OptionsResolver\\": ""
                },
                "exclude-from-classmap": [
                    "/Tests/"
                ]
            },
            "notification-url": "https://packagist.org/downloads/",
            "license": [
                "MIT"
            ],
            "authors": [
                {
                    "name": "Fabien Potencier",
                    "email": "fabien@symfony.com"
                },
                {
                    "name": "Symfony Community",
                    "homepage": "https://symfony.com/contributors"
                }
            ],
            "description": "Provides an improved replacement for the array_replace PHP function",
            "homepage": "https://symfony.com",
            "keywords": [
                "config",
                "configuration",
                "options"
            ],
            "support": {
                "source": "https://github.com/symfony/options-resolver/tree/v5.4.40"
            },
            "funding": [
                {
                    "url": "https://symfony.com/sponsor",
                    "type": "custom"
                },
                {
                    "url": "https://github.com/fabpot",
                    "type": "github"
                },
                {
                    "url": "https://tidelift.com/funding/github/packagist/symfony/symfony",
                    "type": "tidelift"
                }
            ],
            "time": "2024-05-31T14:33:22+00:00"
        },
        {
            "name": "symfony/polyfill-php81",
            "version": "v1.30.0",
            "source": {
                "type": "git",
                "url": "https://github.com/symfony/polyfill-php81.git",
                "reference": "3fb075789fb91f9ad9af537c4012d523085bd5af"
            },
            "dist": {
                "type": "zip",
                "url": "https://api.github.com/repos/symfony/polyfill-php81/zipball/3fb075789fb91f9ad9af537c4012d523085bd5af",
                "reference": "3fb075789fb91f9ad9af537c4012d523085bd5af",
                "shasum": ""
            },
            "require": {
                "php": ">=7.1"
            },
            "type": "library",
            "extra": {
                "thanks": {
                    "name": "symfony/polyfill",
                    "url": "https://github.com/symfony/polyfill"
                }
            },
            "autoload": {
                "files": [
                    "bootstrap.php"
                ],
                "psr-4": {
                    "Symfony\\Polyfill\\Php81\\": ""
                },
                "classmap": [
                    "Resources/stubs"
                ]
            },
            "notification-url": "https://packagist.org/downloads/",
            "license": [
                "MIT"
            ],
            "authors": [
                {
                    "name": "Nicolas Grekas",
                    "email": "p@tchwork.com"
                },
                {
                    "name": "Symfony Community",
                    "homepage": "https://symfony.com/contributors"
                }
            ],
            "description": "Symfony polyfill backporting some PHP 8.1+ features to lower PHP versions",
            "homepage": "https://symfony.com",
            "keywords": [
                "compatibility",
                "polyfill",
                "portable",
                "shim"
            ],
            "support": {
                "source": "https://github.com/symfony/polyfill-php81/tree/v1.30.0"
            },
            "funding": [
                {
                    "url": "https://symfony.com/sponsor",
                    "type": "custom"
                },
                {
                    "url": "https://github.com/fabpot",
                    "type": "github"
                },
                {
                    "url": "https://tidelift.com/funding/github/packagist/symfony/symfony",
                    "type": "tidelift"
                }
            ],
            "time": "2024-06-19T12:30:46+00:00"
        },
        {
            "name": "symfony/process",
            "version": "v5.4.40",
            "source": {
                "type": "git",
                "url": "https://github.com/symfony/process.git",
                "reference": "deedcb3bb4669cae2148bc920eafd2b16dc7c046"
            },
            "dist": {
                "type": "zip",
                "url": "https://api.github.com/repos/symfony/process/zipball/deedcb3bb4669cae2148bc920eafd2b16dc7c046",
                "reference": "deedcb3bb4669cae2148bc920eafd2b16dc7c046",
                "shasum": ""
            },
            "require": {
                "php": ">=7.2.5",
                "symfony/polyfill-php80": "^1.16"
            },
            "type": "library",
            "autoload": {
                "psr-4": {
                    "Symfony\\Component\\Process\\": ""
                },
                "exclude-from-classmap": [
                    "/Tests/"
                ]
            },
            "notification-url": "https://packagist.org/downloads/",
            "license": [
                "MIT"
            ],
            "authors": [
                {
                    "name": "Fabien Potencier",
                    "email": "fabien@symfony.com"
                },
                {
                    "name": "Symfony Community",
                    "homepage": "https://symfony.com/contributors"
                }
            ],
            "description": "Executes commands in sub-processes",
            "homepage": "https://symfony.com",
            "support": {
                "source": "https://github.com/symfony/process/tree/v5.4.40"
            },
            "funding": [
                {
                    "url": "https://symfony.com/sponsor",
                    "type": "custom"
                },
                {
                    "url": "https://github.com/fabpot",
                    "type": "github"
                },
                {
                    "url": "https://tidelift.com/funding/github/packagist/symfony/symfony",
                    "type": "tidelift"
                }
            ],
            "time": "2024-05-31T14:33:22+00:00"
        },
        {
            "name": "symfony/stopwatch",
            "version": "v5.4.40",
            "source": {
                "type": "git",
                "url": "https://github.com/symfony/stopwatch.git",
                "reference": "0e9daf3b7c805c747638b2cc48f1649e594f9625"
            },
            "dist": {
                "type": "zip",
                "url": "https://api.github.com/repos/symfony/stopwatch/zipball/0e9daf3b7c805c747638b2cc48f1649e594f9625",
                "reference": "0e9daf3b7c805c747638b2cc48f1649e594f9625",
                "shasum": ""
            },
            "require": {
                "php": ">=7.2.5",
                "symfony/service-contracts": "^1|^2|^3"
            },
            "type": "library",
            "autoload": {
                "psr-4": {
                    "Symfony\\Component\\Stopwatch\\": ""
                },
                "exclude-from-classmap": [
                    "/Tests/"
                ]
            },
            "notification-url": "https://packagist.org/downloads/",
            "license": [
                "MIT"
            ],
            "authors": [
                {
                    "name": "Fabien Potencier",
                    "email": "fabien@symfony.com"
                },
                {
                    "name": "Symfony Community",
                    "homepage": "https://symfony.com/contributors"
                }
            ],
            "description": "Provides a way to profile code",
            "homepage": "https://symfony.com",
            "support": {
                "source": "https://github.com/symfony/stopwatch/tree/v5.4.40"
            },
            "funding": [
                {
                    "url": "https://symfony.com/sponsor",
                    "type": "custom"
                },
                {
                    "url": "https://github.com/fabpot",
                    "type": "github"
                },
                {
                    "url": "https://tidelift.com/funding/github/packagist/symfony/symfony",
                    "type": "tidelift"
                }
            ],
            "time": "2024-05-31T14:33:22+00:00"
        },
        {
            "name": "theseer/tokenizer",
            "version": "1.2.3",
            "source": {
                "type": "git",
                "url": "https://github.com/theseer/tokenizer.git",
                "reference": "737eda637ed5e28c3413cb1ebe8bb52cbf1ca7a2"
            },
            "dist": {
                "type": "zip",
                "url": "https://api.github.com/repos/theseer/tokenizer/zipball/737eda637ed5e28c3413cb1ebe8bb52cbf1ca7a2",
                "reference": "737eda637ed5e28c3413cb1ebe8bb52cbf1ca7a2",
                "shasum": ""
            },
            "require": {
                "ext-dom": "*",
                "ext-tokenizer": "*",
                "ext-xmlwriter": "*",
                "php": "^7.2 || ^8.0"
            },
            "type": "library",
            "autoload": {
                "classmap": [
                    "src/"
                ]
            },
            "notification-url": "https://packagist.org/downloads/",
            "license": [
                "BSD-3-Clause"
            ],
            "authors": [
                {
                    "name": "Arne Blankerts",
                    "email": "arne@blankerts.de",
                    "role": "Developer"
                }
            ],
            "description": "A small library for converting tokenized PHP source code into XML and potentially other formats",
            "support": {
                "issues": "https://github.com/theseer/tokenizer/issues",
                "source": "https://github.com/theseer/tokenizer/tree/1.2.3"
            },
            "funding": [
                {
                    "url": "https://github.com/theseer",
                    "type": "github"
                }
            ],
            "time": "2024-03-03T12:36:25+00:00"
        },
        {
            "name": "vimeo/psalm",
            "version": "5.11.0",
            "source": {
                "type": "git",
                "url": "https://github.com/vimeo/psalm.git",
                "reference": "c9b192ab8400fdaf04b2b13d110575adc879aa90"
            },
            "dist": {
                "type": "zip",
                "url": "https://api.github.com/repos/vimeo/psalm/zipball/c9b192ab8400fdaf04b2b13d110575adc879aa90",
                "reference": "c9b192ab8400fdaf04b2b13d110575adc879aa90",
                "shasum": ""
            },
            "require": {
                "amphp/amp": "^2.4.2",
                "amphp/byte-stream": "^1.5",
                "composer-runtime-api": "^2",
                "composer/semver": "^1.4 || ^2.0 || ^3.0",
                "composer/xdebug-handler": "^2.0 || ^3.0",
                "dnoegel/php-xdg-base-dir": "^0.1.1",
                "ext-ctype": "*",
                "ext-dom": "*",
                "ext-json": "*",
                "ext-libxml": "*",
                "ext-mbstring": "*",
                "ext-simplexml": "*",
                "ext-tokenizer": "*",
                "felixfbecker/advanced-json-rpc": "^3.1",
                "felixfbecker/language-server-protocol": "^1.5.2",
                "fidry/cpu-core-counter": "^0.4.1 || ^0.5.1",
                "netresearch/jsonmapper": "^1.0 || ^2.0 || ^3.0 || ^4.0",
                "nikic/php-parser": "^4.14",
                "php": "^7.4 || ~8.0.0 || ~8.1.0 || ~8.2.0",
                "sebastian/diff": "^4.0 || ^5.0",
                "spatie/array-to-xml": "^2.17.0 || ^3.0",
                "symfony/console": "^4.1.6 || ^5.0 || ^6.0",
                "symfony/filesystem": "^5.4 || ^6.0"
            },
            "provide": {
                "psalm/psalm": "self.version"
            },
            "require-dev": {
                "amphp/phpunit-util": "^2.0",
                "bamarni/composer-bin-plugin": "^1.4",
                "brianium/paratest": "^6.9",
                "ext-curl": "*",
                "mockery/mockery": "^1.5",
                "nunomaduro/mock-final-classes": "^1.1",
                "php-parallel-lint/php-parallel-lint": "^1.2",
                "phpstan/phpdoc-parser": "^1.6",
                "phpunit/phpunit": "^9.6",
                "psalm/plugin-mockery": "^1.1",
                "psalm/plugin-phpunit": "^0.18",
                "slevomat/coding-standard": "^8.4",
                "squizlabs/php_codesniffer": "^3.6",
                "symfony/process": "^4.4 || ^5.0 || ^6.0"
            },
            "suggest": {
                "ext-curl": "In order to send data to shepherd",
                "ext-igbinary": "^2.0.5 is required, used to serialize caching data"
            },
            "bin": [
                "psalm",
                "psalm-language-server",
                "psalm-plugin",
                "psalm-refactor",
                "psalter"
            ],
            "type": "library",
            "extra": {
                "branch-alias": {
                    "dev-master": "5.x-dev",
                    "dev-4.x": "4.x-dev",
                    "dev-3.x": "3.x-dev",
                    "dev-2.x": "2.x-dev",
                    "dev-1.x": "1.x-dev"
                }
            },
            "autoload": {
                "psr-4": {
                    "Psalm\\": "src/Psalm/"
                }
            },
            "notification-url": "https://packagist.org/downloads/",
            "license": [
                "MIT"
            ],
            "authors": [
                {
                    "name": "Matthew Brown"
                }
            ],
            "description": "A static analysis tool for finding errors in PHP applications",
            "keywords": [
                "code",
                "inspection",
                "php",
                "static analysis"
            ],
            "support": {
                "issues": "https://github.com/vimeo/psalm/issues",
                "source": "https://github.com/vimeo/psalm/tree/5.11.0"
            },
            "time": "2023-05-04T21:35:44+00:00"
        },
        {
            "name": "webmozart/assert",
            "version": "1.11.0",
            "source": {
                "type": "git",
                "url": "https://github.com/webmozarts/assert.git",
                "reference": "11cb2199493b2f8a3b53e7f19068fc6aac760991"
            },
            "dist": {
                "type": "zip",
                "url": "https://api.github.com/repos/webmozarts/assert/zipball/11cb2199493b2f8a3b53e7f19068fc6aac760991",
                "reference": "11cb2199493b2f8a3b53e7f19068fc6aac760991",
                "shasum": ""
            },
            "require": {
                "ext-ctype": "*",
                "php": "^7.2 || ^8.0"
            },
            "conflict": {
                "phpstan/phpstan": "<0.12.20",
                "vimeo/psalm": "<4.6.1 || 4.6.2"
            },
            "require-dev": {
                "phpunit/phpunit": "^8.5.13"
            },
            "type": "library",
            "extra": {
                "branch-alias": {
                    "dev-master": "1.10-dev"
                }
            },
            "autoload": {
                "psr-4": {
                    "Webmozart\\Assert\\": "src/"
                }
            },
            "notification-url": "https://packagist.org/downloads/",
            "license": [
                "MIT"
            ],
            "authors": [
                {
                    "name": "Bernhard Schussek",
                    "email": "bschussek@gmail.com"
                }
            ],
            "description": "Assertions to validate method input/output with nice error messages.",
            "keywords": [
                "assert",
                "check",
                "validate"
            ],
            "support": {
                "issues": "https://github.com/webmozarts/assert/issues",
                "source": "https://github.com/webmozarts/assert/tree/1.11.0"
            },
            "time": "2022-06-03T18:03:27+00:00"
        }
    ],
    "aliases": [],
    "minimum-stability": "stable",
    "stability-flags": [],
    "prefer-stable": false,
    "prefer-lowest": false,
    "platform": [],
    "platform-dev": [],
    "platform-overrides": {
        "php": "8.0"
    },
    "plugin-api-version": "2.6.0"
}<|MERGE_RESOLUTION|>--- conflicted
+++ resolved
@@ -4,7 +4,7 @@
         "Read more about it at https://getcomposer.org/doc/01-basic-usage.md#installing-dependencies",
         "This file is @generated automatically"
     ],
-    "content-hash": "4bd4fbeab388bcf3ca3d3cc1d5b14573",
+    "content-hash": "d641ad1e275e53c34765f89f01e3def4",
     "packages": [
         {
             "name": "brick/varexporter",
@@ -1838,18 +1838,6 @@
         },
         {
             "name": "nikic/php-parser",
-<<<<<<< HEAD
-            "version": "v4.15.5",
-            "source": {
-                "type": "git",
-                "url": "https://github.com/nikic/PHP-Parser.git",
-                "reference": "11e2663a5bc9db5d714eedb4277ee300403b4a9e"
-            },
-            "dist": {
-                "type": "zip",
-                "url": "https://api.github.com/repos/nikic/PHP-Parser/zipball/11e2663a5bc9db5d714eedb4277ee300403b4a9e",
-                "reference": "11e2663a5bc9db5d714eedb4277ee300403b4a9e",
-=======
             "version": "v4.19.1",
             "source": {
                 "type": "git",
@@ -1860,7 +1848,6 @@
                 "type": "zip",
                 "url": "https://api.github.com/repos/nikic/PHP-Parser/zipball/4e1b88d21c69391150ace211e9eaf05810858d0b",
                 "reference": "4e1b88d21c69391150ace211e9eaf05810858d0b",
->>>>>>> cf409f1e
                 "shasum": ""
             },
             "require": {
@@ -1901,15 +1888,9 @@
             ],
             "support": {
                 "issues": "https://github.com/nikic/PHP-Parser/issues",
-<<<<<<< HEAD
-                "source": "https://github.com/nikic/PHP-Parser/tree/v4.15.5"
-            },
-            "time": "2023-05-19T20:20:00+00:00"
-=======
                 "source": "https://github.com/nikic/PHP-Parser/tree/v4.19.1"
             },
             "time": "2024-03-17T08:10:35+00:00"
->>>>>>> cf409f1e
         },
         {
             "name": "ocramius/proxy-manager",
