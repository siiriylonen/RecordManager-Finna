<?php

/**
 * Lido record class
 *
 * PHP version 7
 *
 * Copyright (C) The National Library of Finland 2012-2023.
 *
 * This program is free software; you can redistribute it and/or modify
 * it under the terms of the GNU General Public License version 2,
 * as published by the Free Software Foundation.
 *
 * This program is distributed in the hope that it will be useful,
 * but WITHOUT ANY WARRANTY; without even the implied warranty of
 * MERCHANTABILITY or FITNESS FOR A PARTICULAR PURPOSE.  See the
 * GNU General Public License for more details.
 *
 * You should have received a copy of the GNU General Public License
 * along with this program; if not, write to the Free Software
 * Foundation, Inc., 59 Temple Place, Suite 330, Boston, MA  02111-1307  USA
 *
 * @category DataManagement
 * @package  RecordManager
 * @author   Ere Maijala <ere.maijala@helsinki.fi>
 * @author   Juha Luoma <juha.luoma@helsinki.fi>
 * @license  http://opensource.org/licenses/gpl-2.0.php GNU General Public License
 * @link     https://github.com/NatLibFi/RecordManager
 */

namespace RecordManager\Finna\Record;

use RecordManager\Base\Database\DatabaseInterface as Database;
use RecordManager\Base\Utils\Logger;
use RecordManager\Base\Utils\MetadataUtils;

use function boolval;
use function count;
use function in_array;
use function intval;
use function is_array;
use function strlen;

/**
 * Lido record class
 *
 * This is a class for processing LIDO records.
 *
 * @category DataManagement
 * @package  RecordManager
 * @author   Ere Maijala <ere.maijala@helsinki.fi>
 * @author   Juha Luoma <juha.luoma@helsinki.fi>
 * @license  http://opensource.org/licenses/gpl-2.0.php GNU General Public License
 * @link     https://github.com/NatLibFi/RecordManager
 */
class Lido extends \RecordManager\Base\Record\Lido
{
    use AuthoritySupportTrait;
    use DateSupportTrait;
    use MediaTypeTrait;

    /**
     * Main event name reflecting the terminology in the particular LIDO records.
     *
     * Key is event type, value is priority (smaller more important).
     *
     * @var array
     */
    protected $mainEvents = [
        'suunnittelu' => 0,
        'design' => 0,
        'valmistus' => 1,
        'creation' => 1,
    ];

    /**
     * Place event name reflecting the terminology in the particular LIDO records.
     *
     * Key is event type, value is priority (smaller more important).
     *
     * @var array
     */
    protected $placeEvents = [
        'käyttö' => 0,
        'use' => 0,
    ];

    /**
     * Related work relation types reflecting the terminology in the particular LIDO
     * records.
     *
     * @var array
     */
    protected $relatedWorkRelationTypes = [
        'Kokoelma', 'kuuluu kokoelmaan', 'kokoelma',
    ];

    /**
     * Related work relation types reflecting the terminology in the particular LIDO
     * records.
     *
     * @var array
     */
    protected $relatedWorkRelationTypesExtended = [
        'Kokoelma', 'kokoelma', 'kuuluu kokoelmaan', 'Arkisto', 'arkisto',
        'Alakokoelma', 'alakokoelma', 'Erityiskokoelma', 'erityiskokoelma',
        'Hankintaerä', 'hankintaerä',
    ];

    /**
     * Description types to exclude from title
     *
     * @var array
     */
    protected $descriptionTypesExcludedFromTitle = ['provenance', 'provenienssi'];

    /**
     * Location labels which should be excluded when getting location information.
     *
     * @var array
     */
    protected $excludedLocationLabels;

    /**
     * Constructor
     *
     * @param array         $config           Main configuration
     * @param array         $dataSourceConfig Data source settings
     * @param Logger        $logger           Logger
     * @param MetadataUtils $metadataUtils    Metadata utilities
     */
    public function __construct(
        array $config,
        array $dataSourceConfig,
        Logger $logger,
        MetadataUtils $metadataUtils
    ) {
        parent::__construct(
            $config,
            $dataSourceConfig,
            $logger,
            $metadataUtils
        );
        $this->excludedLocationLabels
            = $this->config['LidoRecord']['excluded_location_labels'] ?? [
                'tarkempi paikka',
            ];

        $this->initMediaTypeTrait($config);
    }

    /**
     * Return fields to be indexed in Solr
     *
     * @param Database $db Database connection. Omit to avoid database lookups for
     *                     related records.
     *
     * @return array<string, mixed>
     */
    public function toSolrArray(Database $db = null)
    {
        $data = parent::toSolrArray($db);

        $data['allfields'][] = $this->getRecordSourceOrganization();

        // Author facets without roles:
        $data['author_facet']
            = $this->getActors($this->getMainEvents(), null, false);

        // Back-compatibility:
        $data['material'] = $data['material_str_mv'];

        // This is just the display measurements! There's also the more granular
        // form, which could be useful for some interesting things eg. sorting by
        // size
        $data['measurements'] = $this->getMeasurements();

        $data['culture'] = $this->getCulture();
        $data['rights'] = $this->getRights();

        // Handle sources that contain multiple organisations properly
        if ($this->getDriverParam('institutionInBuilding', false)) {
            $institutionParts = explode('/', $data['institution']);
            $data['building'] = reset($institutionParts);
        }
        if (
            $data['collection']
            && $this->getDriverParam('collectionInBuilding', false)
        ) {
            if (isset($data['building']) && $data['building']) {
                $data['building'] .= '/' . $data['collection'];
            } else {
                $data['building'] = $data['collection'];
            }
        }

        // REMOVE THIS ONCE TUUSULA IS FIXED
        // sometimes there are multiple subjects in one element
        // separated with commas like "foo, bar, baz" (Tuusula)
        $topic = [];
        if (isset($data['topic']) && is_array($data['topic'])) {
            foreach ($data['topic'] as $subject) {
                $exploded = explode(',', $subject);
                foreach ($exploded as $explodedSubject) {
                    $topic[] = trim($explodedSubject);
                }
            }
        }
        $data['topic'] = $data['topic_facet'] = $topic;
        // END OF TUUSULA FIX

        $data['artist_str_mv'] = $this->getActors('valmistus', 'taiteilija');
        $data['photographer_str_mv'] = $this->getActors('valmistus', 'valokuvaaja');
        $data['finder_str_mv'] = $this->getActors('löytyminen', 'löytäjä');
        $data['manufacturer_str_mv'] = $this->getActors('valmistus', 'valmistaja');
        $data['designer_str_mv'] = $this->getActors('suunnittelu', 'suunnittelija');

        // Keep classification_str_mv for backward-compatibility for now
        $data['classification_txt_mv'] = $data['classification_str_mv']
            = $this->getClassifications();
        $data['exhibition_str_mv'] = $this->getEventNames('näyttely');

        $data['category_str_mv'] = $this->getCategories();

        foreach ($this->getSubjectDateRanges() as $range) {
            if (!isset($data['main_date_str'])) {
                $data['main_date_str'] = $this->metadataUtils
                    ->extractYear($range[0]);
                $data['main_date'] = $this->validateDate($range[0]);
            }
            $data['search_daterange_mv'][] = $this->dateRangeToStr($range);
        }

        $daterange = $this->getDateRange('valmistus');
        if ($daterange) {
            if (!isset($data['main_date_str'])) {
                $data['main_date_str'] = $this->metadataUtils
                    ->extractYear($daterange[0]);
                $data['main_date'] = $this->validateDate($daterange[0]);
            }
            $data['search_daterange_mv'][]
                = $data['creation_daterange'] = $this->dateRangeToStr($daterange);
        } else {
            $dateSources = [
                'suunnittelu' => 'design', 'tuotanto' => 'production',
                'kuvaus' => 'photography',
            ];
            foreach ($dateSources as $dateSource => $field) {
                $daterange = $this->getDateRange($dateSource);
                if ($daterange) {
                    $rangeStr = $this->dateRangeToStr($daterange);
                    $data[$field . '_daterange'] = $rangeStr;
                    if (!isset($data['search_daterange_mv'])) {
                        $data['search_daterange_mv'][] = $rangeStr;
                    }
                    if (!isset($data['main_date_str'])) {
                        $data['main_date_str']
                            = $this->metadataUtils->extractYear($daterange[0]);
                        $data['main_date'] = $this->validateDate($daterange[0]);
                    }
                }
            }
        }
        if ($range = $this->getDateRange('käyttö')) {
            $data['use_daterange'] = $this->dateRangeToStr($range);
        }
        if ($range = $this->getDateRange('löytyminen')) {
            $data['finding_daterange'] = $this->dateRangeToStr($range);
        }

        $data['source_str_mv'] = $this->source;
        $data['datasource_str_mv'] = $this->source;

        if ($this->isOnline()) {
            $data['online_boolean'] = '1';
            $data['online_str_mv'] = $this->source;
            if ($this->isFreeOnline()) {
                $data['free_online_boolean'] = '1';
                $data['free_online_str_mv'] = $this->source;
            }
            if ($this->hasHiResImages()) {
                $data['hires_image_boolean'] = '1';
                $data['hires_image_str_mv'] = $this->source;
            }
        }
        $data['location_geo'] = [
            ...$this->getEventPlaceCoordinates(),
            ...$this->getRepositoryLocationCoordinates(),
        ];
        $data['center_coords']
            = $this->metadataUtils->getCenterCoordinates($data['location_geo']);

        // Usage rights
        if ($rights = $this->getUsageRights()) {
            $data['usage_rights_str_mv'] = $rights;
            $data['usage_rights_ext_str_mv'] = $rights;
        }

        $data['format_ext_str_mv'] = $this->getObjectWorkTypes();

        // Additional authority ids
        $data['topic_id_str_mv'] = $this->getTopicIDs();
        $data['geographic_id_str_mv'] = $this->getGeographicTopicIDs();
        $data['language'] = $this->getLanguages();
        // do not index online urls as they display extra information in Finna
        $onlineUrls = $this->getOnlineUrls();
        $data['media_type_str_mv'] = array_values(
            array_unique(
                array_column($onlineUrls, 'mediaType')
            )
        );
        return $data;
    }

    /**
     * Get locations for geocoding
     *
     * Returns an associative array of primary and secondary locations
     *
     * @return array
     */
    public function getLocations()
    {
        $subjectLocations = [];
        foreach ($this->getSubjectNodes() as $subject) {
            foreach ($subject->subjectPlace as $placeNode) {
                if (!empty($placeNode->place->gml)) {
                    return [];
                }
                if (empty($placeNode->place) && !empty($placeNode->displayPlace)) {
                    $subjectLocations = [
                        ...$subjectLocations,
                        ...$this->splitLocation((string)$placeNode->displayPlace),
                    ];
                    continue;
                }
                foreach ($placeNode->place as $place) {
                    if ($result = $this->getHierarchicalLocations($place)) {
                        foreach ($result as $location) {
                            $subjectLocations[] = implode(', ', $location);
                        }
                    }
                }
            }
        }

        $subjectLocations = array_map(
            function ($s) {
                return rtrim($s, ',. ');
            },
            $subjectLocations
        );

        $locations = [];
        foreach ([$this->getMainEvents(), $this->getPlaceEvents()] as $event) {
            foreach ($this->getEventNodes($event) as $eventNode) {
                foreach ($eventNode->eventPlace as $placeNode) {
                    if (!empty($placeNode->place->gml)) {
                        return [];
                    }
                    if (empty($placeNode->place) && !empty($placeNode->displayPlace)) {
                        $locations = [
                            ...$subjectLocations,
                            ...$this->splitLocation((string)$placeNode->displayPlace),
                        ];
                        continue;
                    }
                    foreach ($placeNode->place as $place) {
                        if ($result = $this->getHierarchicalLocations($place)) {
                            foreach ($result as $location) {
                                $locations[] = implode(', ', $location);
                            }
                        }
                    }
                }
            }
        }

        $displayLocations = [];
        foreach (
            $this->doc->lido->descriptiveMetadata->objectIdentificationWrap
            ->repositoryWrap->repositorySet ?? [] as $set
        ) {
            if (empty($set->repositoryLocation)) {
                continue;
            }
            if (!empty($set->repositoryLocation->gml)) {
                return [];
            }
            if ($result = $this->getHierarchicalLocations($set->repositoryLocation)) {
                foreach ($result as $location) {
                    $displayLocations[] = implode(', ', $location);
                }
            }
        }
        $accepted = [];
        foreach ([$locations, $displayLocations] as $results) {
            foreach ($results as $location) {
                if (preg_match_all("/[\pL']+/u", trim($location)) === 1) {
                    foreach ($subjectLocations as $compare) {
                        if (str_starts_with($compare, $location)) {
                            continue 2;
                        }
                    }
                }
                $accepted[] = $location;
            }
        }
        return [
            'primary' => $this->processLocations($subjectLocations),
            'secondary' => $this->processLocations($accepted),
        ];
    }

    /**
     * Return main author (format: Last, First)
     *
     * @return string
     */
    public function getMainAuthor()
    {
        $authors = $this->getActors($this->getMainEvents(), null, false);
        return $authors ? $authors[0] : '';
    }

    /**
     * Get all topic identifiers (for enrichment)
     *
     * @return array
     */
    public function getRawTopicIds(): array
    {
        return parent::getTopicIDs();
    }

    /**
     * Get all geographic topic identifiers (for enrichment)
     *
     * @return array
     */
    public function getRawGeographicTopicIds(): array
    {
        $result = [];

        $getPlaceID = function ($placeID) {
            $id = trim((string)$placeID);
            if (
                !preg_match('/^https?:/', $id)
                && $type = (string)($placeID['type'] ?? '')
            ) {
                $id = "($type)$id";
            }
            return $id;
        };

        foreach ($this->getEventNodes($this->getPlaceEvents()) as $eventNode) {
            foreach ($eventNode->eventPlace as $eventPlace) {
                if (isset($eventPlace->place->placeID)) {
                    $result[] = $getPlaceID($eventPlace->place->placeID);
                }
            }
        }

        foreach ($this->getSubjectNodes() as $subject) {
            foreach ($subject->subjectPlace as $subjectPlace) {
                if (isset($subjectPlace->place->placeID)) {
                    $result[] = $getPlaceID($subjectPlace->place->placeID);
                }
            }
        }

        return $result;
    }

    /**
     * Get hierarchical locations as a multidimensional array.
     *
     * @param \SimpleXMLElement $elem Element to check for locations.
     *
     * @return array<int, array>
     */
    protected function getHierarchicalLocations(\SimpleXMLElement $elem): array
    {
        $results = [];
        $currentElements = [$elem];
        do {
            $current = array_shift($currentElements);

            if (!empty($current->namePlaceSet->appellationValue)) {
                // There can be multiple appellationValues in element, meaning multiple streets etc
                $values = [];
                $label = '';
                foreach ($current->namePlaceSet as $name) {
                    foreach ($name->appellationValue as $elemValue) {
                        // We can assume that the label is same in each of different
                        // appellationvalues under same parent
                        // If this is not the case, then things are not going ok
                        $currentLabel = trim((string)$elemValue->attributes()->label);
                        if (in_array(strtolower($currentLabel), $this->excludedLocationLabels)) {
                            // Locations with labels like "Torin kulman takaosa" should be skipped
                            continue;
                        }

                        if ($label && $label !== $currentLabel) {
                            // There seems to be different types of appellationValues so skip the new ones
                            continue;
                        }
                        if (!$label) {
                            $label = $currentLabel;
                        }
                        $values[] = trim((string)$elemValue);
                    }
                }
                // If label is empty, use any placeClassification instead
                if (!$label && !empty($current->placeClassification)) {
                    $label = trim((string)$current->placeClassification);
                }

                // If label is still empty and we have multiple values, then only take the first one into account.
                if (!$label && count($values) > 1) {
                    $values = [array_shift($values)];
                }
                // Check do we create new elements into results or append current value into old results.
                $newEntries = !$results;
                foreach ($values as $value) {
                    if ($newEntries) {
                        $results[] = [$value];
                    } else {
                        foreach ($results as &$result) {
                            $result[] = $value;
                        }
                        unset($result);
                    }
                }
            }
            // Check for any other partOfPlaces
            if (!empty($current->partOfPlace)) {
                foreach ($current->partOfPlace as $place) {
                    $currentElements[] = $place;
                }
            }
        } while (count($currentElements) > 0);
        return $results;
    }

    /**
     * Get repository location coordinates
     *
     * @return array<int, string>
     */
    protected function getRepositoryLocationCoordinates(): array
    {
        $results = [];
        foreach (
            $this->doc->lido->descriptiveMetadata->objectIdentificationWrap
            ->repositoryWrap->repositorySet ?? [] as $set
        ) {
            if (empty($set->repositoryLocation->gml)) {
                continue;
            }
            if ($wkt = $this->convertGmlToWkt($set->repositoryLocation->gml)) {
                $results[] = $wkt;
            }
        }

        return $results;
    }

    /**
     * Split a location found from displayPlace element. Excludes all values
     * found after splitting which has redundancy or has only a single value.
     * Splitting is done from characters ; or /.
     *
     * @param string $location Location to split
     *
     * @return array<int, string>
     */
    protected function splitLocation(string $location): array
    {
        $splitted = preg_split(
            '/[\/;]/',
            $location
        );
        $results = [];
        // Some locations might have redundancy, which causes problems.
        // Try to detect them and discard them from the results
        foreach ($splitted as $value) {
            $value = trim($value);
            $splitted = explode(' ', $value);

            // If there is only one location then it can be really difficult
            // to really determine where it should be located i.e Pohja or i.e lakes
            // so in this case, skip the result
            if (count($splitted) === 1) {
                continue;
            }
            array_walk($splitted, function (&$part) {
                $part = trim($part, ', ');
            });
            // If the result would be something like Mäntyharju, Mäntyharju skip it as it
            // is too redundant
            if (count(array_unique($splitted)) !== count($splitted)) {
                continue;
            }
            $results[] = $value;
        }
        return $results;
    }

    /**
     * Process an array of locations
     *
     * @param array $locations Location strings
     *
     * @return array
     */
    protected function processLocations($locations)
    {
        $result = [];
        // Try to split address lists like "Helsinki, Kalevankatu 17, 19" to separate
        // entries
        foreach ($locations as $location) {
            if (
                preg_match('/(.+?) \d+, *\d+/', $location, $bodyMatches)
                && preg_match_all('/ (\d+)(,|$)/', $location, $matches)
            ) {
                $body = $bodyMatches[1];
                foreach ($matches[1] as $match) {
                    $result[] = "$body $match";
                }
            } else {
                $result[] = $location;
            }
        }
        // Try to add versions with additional notes like
        // "Helsinki Uudenmaankatu 31, katurakennus" removed, but avoid changing e.g.
        // "Uusimaa, Helsinki, Malmi"
        foreach ($result as $item) {
            if (
                preg_match_all("/[\pL']+/u", trim($item)) > 2
                && substr_count($item, ',') == 1
                && preg_match('/(.*[^\s]+\s+\d+),/', $item, $matches)
            ) {
                $result[] = $matches[1];
            }
        }

        // Remove stuff in parenthesis
        $result = array_filter($result);
        $result = array_map(
            function ($s) {
                $s = preg_replace('/\(.*/', '', $s);
                return trim($this->metadataUtils->stripTrailingPunctuation($s));
            },
            $result
        );

        return array_values(array_unique($result));
    }

    /**
     * Try to split logical sublocation parts
     *
     * @param string $mainPlace   Main location
     * @param string $subLocation Sublocation(s)
     *
     * @return array<int, string>
     */
    protected function splitAddresses($mainPlace, $subLocation)
    {
        $locations = [];
        if (preg_match('/[^\s]+(\,(?!\s*\d)|\.|\s*\&)\s+[^\s]+/', $subLocation)) {
            foreach (preg_split('/(\,(?!\s*\d)|\.|\s*\&)\s+/', $subLocation) as $sub) {
                $locations[] = "$mainPlace $sub";
            }
        } else {
            $locations[] = "$mainPlace $subLocation";
        }
        return $locations;
    }

    /**
     * Return usage rights if any
     *
     * @return array<int, string> ['restricted'] or a more specific id if restricted,
     * empty array otherwise
     */
    protected function getUsageRights()
    {
        $result = [];
        foreach ($this->doc->lido->administrativeMetadata->resourceWrap->resourceSet ?? [] as $set) {
            if (isset($set->rightsResource->rightsType->conceptID)) {
                $result[] = (string)$set->rightsResource->rightsType->conceptID;
            } else {
                $result[] = 'restricted';
            }
        }
        return $result;
    }

    /**
<<<<<<< HEAD
     * Get all topic identifiers (for enrichment)
     *
     * @return array
     */
    public function getRawTopicIds(): array
    {
        return parent::getTopicIDs();
    }

    /**
     * Get all geographic topic identifiers (for enrichment)
     *
     * @return array
     */
    public function getRawGeographicTopicIds(): array
    {
        $result = [];

        $getPlaceID = function ($placeID) {
            $id = trim((string)$placeID);
            if (
                !preg_match('/^https?:/', $id)
                && $type = (string)($placeID['type'] ?? '')
            ) {
                $id = "($type)$id";
            }
            return $id;
        };

        foreach ($this->getEventNodes($this->getPlaceEvents()) as $eventNode) {
            foreach ($eventNode->eventPlace as $eventPlace) {
                if (isset($eventPlace->place->placeID)) {
                    $result[] = $getPlaceID($eventPlace->place->placeID);
                }
            }
        }

        foreach ($this->getSubjectNodes() as $subject) {
            foreach ($subject->subjectPlace as $subjectPlace) {
                if (isset($subjectPlace->place->placeID)) {
                    $result[] = $getPlaceID($subjectPlace->place->placeID);
                }
            }
        }

        foreach (
            $this->doc->lido->descriptiveMetadata->objectIdentificationWrap->repositoryWrap->repositorySet
            ?? [] as $set
        ) {
            foreach ($set->repositoryLocation->placeID ?? [] as $place) {
                $types = ['prt', 'kiinteistötunnus'];
                $attr = $place->attributes();
                if (in_array($attr->type, $types)) {
                    $result[] = $getPlaceID($place);
                }
                if ($attr->type == 'URI' && $attr->source == 'YSO') {
                    $result[] = $getPlaceID($place);
                }
            }
        }
        return $result;
    }

    /**
=======
>>>>>>> 04899f62
     * Return subject identifiers associated with object.
     *
     * @param string[] $exclude List of subject types to exclude (defaults to
     *                          'iconclass' since it doesn't contain human readable
     *                          terms)
     *
     * @link   http://www.lido-schema.org/schema/v1.0/lido-v1.0-schema-listing.html
     * #subjectComplexType
     * @return array
     */
    protected function getTopicIDs($exclude = ['iconclass']): array
    {
        $result = parent::getTopicIDs($exclude);
        return $this->addNamespaceToAuthorityIds($result, 'topic');
    }

    /**
     * Get geographic topic identifiers
     *
     * @return array
     */
    protected function getGeographicTopicIDs()
    {
        $result = $this->getRawGeographicTopicIds();
        return $this->addNamespaceToAuthorityIds($result, 'geographic');
    }

    /**
     * Return materials associated with the object. Materials are contained inside
     * events, and the 'valmistus' (creation) event contains all the materials of the
     * object. Either the individual materials are retrieved, or the display
     * materials element is retrieved in case of failure.
     *
     * @param string|array $eventType Event type(s) allowed
     *
     * @link   http://www.lido-schema.org/schema/v1.0/lido-v1.0-schema-listing.html
     * #materialsTechSetComplexType
     * @return array
     */
    protected function getEventMaterials($eventType)
    {
        $materials = parent::getEventMaterials($eventType);

        if (!empty($materials)) {
            return $materials;
        }

        // If there are no individually listed, straightforwardly indexable materials
        // we can use the displayMaterialsTech field, which is usually meant for
        // display only. However, it's possible to extract the different materials
        // from the display field. Some CMS have only one field for materials so this
        // is the only way to index their materials.

        $material = '';
        foreach ($this->getEventNodes($eventType) as $node) {
            if (!empty($node->eventMaterialsTech->displayMaterialsTech)) {
                $material = (string)$node->eventMaterialsTech->displayMaterialsTech;
                break;
            }
        }
        if (empty($material)) {
            return [];
        }

        $exploded = explode(';', str_replace(',', ';', $material));
        $materials = [];
        foreach ($exploded as $explodedMaterial) {
            $materials[] = trim($explodedMaterial);
        }
        return $materials;
    }

    /**
     * Return the object description.
     *
     * @link   http://www.lido-schema.org/schema/v1.0/lido-v1.0-schema-listing.html
     * #descriptiveNoteComplexType
     * @return string
     */
    protected function getDescription()
    {
        $descriptions = [];
        $title = $this->getTitle();
        foreach ($this->getObjectDescriptionSetNodes(['provenienssi']) as $set) {
            foreach ($set->descriptiveNoteValue as $descriptiveNoteValue) {
                $descriptions[] = (string)$descriptiveNoteValue;
            }
        }
        if ($descriptions && $title === implode('; ', $descriptions)) {
            // We have the description already in the title, don't repeat
            $descriptions = [];
        }

        // Also read in "description of subject" which contains data suitable for
        // this field
        $title = str_replace([',', ';'], ' ', $title);
        if ($this->getDriverParam('splitTitles', false)) {
            $titlePart = $this->metadataUtils->splitTitle($title);
            if ($titlePart) {
                $title = $titlePart;
            }
        }
        $title = str_replace([',', ';'], ' ', $title);
        foreach ($this->getSubjectSetNodes() as $set) {
            $subject = $set->displaySubject;
            $label = $subject['label'];
            $nonTitle = trim(str_replace([',', ';'], ' ', (string)$subject)) != $title;
            if ($nonTitle && (null === $label || 'aihe' === mb_strtolower($label, 'UTF-8'))) {
                $descriptions[] = (string)$set->displaySubject;
            }
        }

        return trim(implode(' ', array_unique($descriptions)));
    }

    /**
     * Return subjects associated with object.
     *
     * @param string[] $exclude List of subject types to exclude (defaults to 'aihe'
     *                          and 'iconclass' since they don't contain human
     *                          readable terms)
     *
     * @link   http://www.lido-schema.org/schema/v1.0/lido-v1.0-schema-listing.html
     * #subjectComplexType
     * @return array
     */
    protected function getSubjectTerms($exclude = ['aihe', 'iconclass'])
    {
        return parent::getSubjectTerms($exclude);
    }

    /**
     * Get the default language used when building the Solr array
     *
     * @return string
     */
    protected function getDefaultLanguage()
    {
        return $this->getDriverParam('defaultDisplayLanguage', 'fi');
    }

    /**
     * Return the date range associated with specified event
     *
     * @param string|array $event Event type(s) allowed (null = all types)
     *
     * @return null|string[] Null if parsing failed, two ISO 8601 dates otherwise
     *
     * @psalm-suppress RedundantCondition
     */
    protected function getDateRange($event = null)
    {
        $startDate = '';
        $endDate = '';
        $displayDate = '';
        $periodName = '';
        foreach ($this->getEventNodes($event) as $eventNode) {
            if (
                !$startDate
                && !empty($eventNode->eventDate->date->earliestDate)
                && !empty($eventNode->eventDate->date->latestDate)
            ) {
                $startDate = (string)$eventNode->eventDate->date->earliestDate;
                $endDate = (string)$eventNode->eventDate->date->latestDate;
            }
            if (!$displayDate && !empty($eventNode->eventDate->displayDate)) {
                $displayDate = (string)$eventNode->eventDate->displayDate;
            }
            if (!$periodName && !empty($eventNode->periodName->term)) {
                $periodName = (string)$eventNode->periodName->term;
            }
        }

        return $this->processDateRangeValues(
            $startDate,
            $endDate,
            $displayDate,
            $periodName
        );
    }

    /**
     * Return the date ranges associated with subjects
     *
     * @return array[] Array of two ISO 8601 dates
     */
    protected function getSubjectDateRanges()
    {
        $ranges = [];
        foreach ($this->getSubjectNodes() as $node) {
            $startDate = '';
            $endDate = '';
            $displayDate = '';
            if (
                !empty($node->subjectDate->date->earliestDate)
                && !empty($node->subjectDate->date->latestDate)
            ) {
                $startDate = (string)$node->subjectDate->date->earliestDate;
                $endDate = (string)$node->subjectDate->date->latestDate;
            }
            if (!empty($node->subjectDate->displayDate)) {
                $displayDate = (string)$node->subjectDate->displayDate;
            }
            $range = $this->processDateRangeValues(
                $startDate,
                $endDate,
                $displayDate,
                ''
            );
            if ($range) {
                $ranges[] = $range;
            }
        }
        return $ranges;
    }

    /**
     * Process extracted date values and create best possible date range
     *
     * @param string $startDate   Start date
     * @param string $endDate     End date
     * @param string $displayDate Display date
     * @param string $periodName  Period name
     *
     * @return null|string[] Null if parsing failed, two ISO 8601 dates otherwise
     */
    protected function processDateRangeValues(
        $startDate,
        $endDate,
        $displayDate,
        $periodName
    ) {
        if ($startDate) {
            if ($endDate < $startDate) {
                $this->logger->logDebug(
                    'Lido',
                    "Invalid date range {$startDate} - {$endDate}, record "
                    . "{$this->source}." . $this->getID(),
                    true
                );
                $endDate = $startDate;
                $this->storeWarning('invalid date range');
            }
            $startDate = $this->completeDate($startDate);
            $endDate = $this->completeDate($endDate, true);
            if ($startDate === null || $endDate === null) {
                return null;
            }

            return [$startDate, $endDate];
        }

        if ($displayDate) {
            return $this->parseLidoDateRange($displayDate);
        }
        if ($periodName) {
            return $this->parseLidoDateRange($periodName);
        }
        return null;
    }

    /**
     * Complete a partial date
     *
     * @param string $date Date string
     * @param bool   $end  Whether $date represents the end of a date range
     *
     * @return null|string
     */
    protected function completeDate($date, $end = false)
    {
        $negative = false;
        if (substr($date, 0, 1) == '-') {
            $negative = true;
            $date = substr($date, 1);
        }

        if (!$end) {
            if (strlen($date) == 1) {
                $date = '000' . $date . '-01-01T00:00:00Z';
            } elseif (strlen($date) == 2) {
                $date = '00' . $date . '-01-01T00:00:00Z';
            } elseif (strlen($date) == 3) {
                $date = '0' . $date . '-01-01T00:00:00Z';
            } elseif (strlen($date) == 4) {
                $date = $date . '-01-01T00:00:00Z';
            } elseif (strlen($date) == 7) {
                $date = $date . '-01T00:00:00Z';
            } elseif (strlen($date) == 10) {
                $date = $date . 'T00:00:00Z';
            }
        } else {
            if (strlen($date) == 1) {
                $date = '00' . $date . '-12-31T23:59:59Z';
            } elseif (strlen($date) == 2) {
                $date = '00' . $date . '-12-31T23:59:59Z';
            } elseif (strlen($date) == 3) {
                $date = '0' . $date . '-12-31T23:59:59Z';
            } elseif (strlen($date) == 4) {
                $date = $date . '-12-31T23:59:59Z';
            } elseif (strlen($date) == 7) {
                try {
                    $d = new \DateTime($date . '-01');
                } catch (\Exception $e) {
                    $this->logger->logDebug(
                        'Lido',
                        "Failed to parse date $date, record {$this->source}."
                        . $this->getID(),
                        true
                    );
                    $this->storeWarning('invalid date');
                    return null;
                }
                $date = $d->format('Y-m-t') . 'T23:59:59Z';
            } elseif (strlen($date) == 10) {
                $date = $date . 'T23:59:59Z';
            }
        }
        if ($negative) {
            $date = "-$date";
        }

        return $date;
    }

    /**
     * Return the event place coordinates associated with specified event
     *
     * @param string|array $event Event type(s) allowed (null = all types)
     *
     * @return array<int, string> WKT
     */
    protected function getEventPlaceCoordinates($event = null)
    {
        $results = [];
        foreach ($this->getEventNodes($event) as $event) {
            foreach ($event->eventPlace as $eventPlace) {
                foreach ($eventPlace->place as $place) {
                    if (!empty($place->gml)) {
                        if ($wkt = $this->convertGmlToWkt($place->gml)) {
                            $results[] = $wkt;
                        }
                    }
                }
            }
        }
        return $results;
    }

    /**
     * Convert SimpleXML GML node to a WKT string
     *
     * This assumes WSG 84
     *
     * @param \SimpleXMLElement $gml GML Node
     *
     * @return string WKT
     */
    protected function convertGmlToWkt($gml)
    {
        if (!empty($gml->Polygon)) {
            if (empty($gml->Polygon->outerBoundaryIs->LinearRing->coordinates)) {
                $this->logger->logDebug(
                    'Lido',
                    'GML Polygon missing outer boundary, record '
                        . "{$this->source}." . $this->getID()
                );
                $this->storeWarning('gml polygon missing outer boundary');
                return '';
            }
            $outerBoundary
                = $this->swapCoordinates(
                    (string)$gml->Polygon->outerBoundaryIs->LinearRing->coordinates
                );
            $innerBoundary
                = !empty($gml->Polygon->innerBoundaryIs->LinearRing->coordinates)
                ? $this->swapCoordinates(
                    (string)$gml->Polygon->innerBoundaryIs->LinearRing->coordinates
                ) : '';

            return $innerBoundary
                ? "POLYGON (($outerBoundary),($innerBoundary))"
                : "POLYGON (($outerBoundary))";
        }

        if (!empty($gml->LineString)) {
            if (empty($gml->LineString->coordinates)) {
                $this->logger->logDebug(
                    'Lido',
                    'GML LineString missing coordinates, record '
                        . "{$this->source}." . $this->getID()
                );
                $this->storeWarning('gml linestring missing coordinates');
                return '';
            }
            $coordinates = $this->swapCoordinates(
                (string)$gml->LineString->coordinates
            );
            return "LINESTRING ($coordinates)";
        }

        if (!empty($gml->Point)) {
            $lat = null;
            $lon = null;
            if (!empty($gml->Point->pos)) {
                $coordinates = trim((string)$gml->Point->pos);
                if (!$coordinates) {
                    $this->logger->logDebug(
                        'Lido',
                        'Empty pos in GML point, record '
                            . "{$this->source}." . $this->getID(),
                        true
                    );
                    $this->storeWarning('empty gml pos in point');
                }
                $latlon = explode(' ', $coordinates, 2);
                if (isset($latlon[1])) {
                    $lat = $latlon[0];
                    $lon = $latlon[1];
                }
            } elseif (isset($gml->Point->coordinates)) {
                $coordinates = trim((string)$gml->Point->coordinates);
                if (!$coordinates) {
                    $this->logger->logDebug(
                        'Lido',
                        'Empty coordinates in GML point, record '
                            . "{$this->source}." . $this->getID(),
                        true
                    );
                    $this->storeWarning('empty gml coordinates in point');
                    return '';
                }
                $latlon = explode(',', $coordinates, 2);
                if (isset($latlon[1])) {
                    $lat = $latlon[0];
                    $lon = $latlon[1];
                }
            }
            if (null === $lat || null === $lon) {
                $this->logger->logDebug(
                    'Lido',
                    'GML Point does not contain pos or coordinates, record '
                        . "{$this->source}." . $this->getID(),
                    true
                );
                $this->storeWarning('gml point missing data');
                return '';
            }
            $lat = trim($lat);
            $lon = trim($lon);
            if ('' === $lat || '' === $lon || $lat < -90 || $lat > 90 || $lon < -180 || $lon > 180) {
                $this->logger->logDebug(
                    'Lido',
                    "Discarding invalid coordinates '$lat,$lon', record "
                        . "{$this->source}." . $this->getID()
                );
                $this->storeWarning('invalid gml coordinates');
                return '';
            }
            return "POINT ($lon $lat)";
        }

        return '';
    }

    /**
     * Convert GML coordinates to WKT coordinates
     *
     * @param string $coordinates GML coordinates
     *
     * @return string WKT coordinates
     */
    protected function swapCoordinates($coordinates)
    {
        $result = [];
        foreach (preg_split('/(?=\/\d)\s(?=\/\d)/', $coordinates) as $coordinate) {
            [$lat, $lon] = explode(',', $coordinate, 2);
            $lat = trim($lat);
            $lon = trim($lon);
            $result[] = "$lon $lat";
        }
        return implode(',', $result);
    }

    /**
     * Attempt to parse a string (in finnish) into a normalized date range.
     *
     * TODO: complicated normalizations like this should preferably reside within
     * their own, separate component which should allow modification of the algorithm
     * by methods other than hard-coding rules into source.
     *
     * @param string $input Date range
     *
     * @return array|null Two ISO 8601 dates or null
     */
    protected function parseLidoDateRange($input)
    {
        $input = trim(strtolower($input));

        $dateMappings = [
            'kivikausi' => ['-8600-01-01T00:00:00Z', '-1501-12-31T23:59:59Z'],
            'pronssikausi'
                => ['-1500-01-01T00:00:00Z', '-0501-12-31T23:59:59Z'],
            'rautakausi' => ['-0500-01-01T00:00:00Z','1299-12-31T23:59:59Z'],
            'keskiaika' => ['1300-01-01T00:00:00Z','1550-12-31T23:59:59Z'],
            'ajoittamaton' => null,
            'tuntematon' => null,
        ];
        $dmyToDmyPeriods = '/(\d\d?)\s*.\s*(\d\d?)\s*.\s*(\d\d\d\d)\s*'
            . '-\s*(\d\d?)\s*.\s*(\d\d?)\s*.\s*(\d\d\d\d)/';
        $yearToDmy = '/(\d\d\d\d)\s*'
            . '-\s*(\d\d?)\s*.\s*(\d\d?)\s*.\s*(\d\d\d\d)/';
        $dmyToYear = '/(\d\d?)\s*.\s*(\d\d?)\s*.\s*(\d\d\d\d)\s*-\s*(\d\d\d\d)/';
        $ymdToYmdPeriods = '/(\d\d\d\d)\s*.\s*(\d\d?)\s*.\s*(\d\d?)\s*'
            . '-\s*(\d\d\d\d)\s*.\s*(\d\d?)\s*.\s*(\d\d?)/';
        $ymdToYmdNoSep = '/(\d\d\d\d)(\d\d?)(\d\d?)\s*-\s*(\d\d\d\d)(\d\d?)(\d\d?)/';
        $ymToYmNoSep = '/(\d\d\d\d)(\d\d?)\s*-\s*(\d\d\d\d)(\d\d?)/';
        $yToYEndish = '/(\d\d\d\d)\s*-\s*(\d\d\d\d)\s*(-luvun|-l)\s+'
            . '(loppupuoli|loppu)/';
        $yStartish = '/(\d?\d?\d\d)\s*-(luvun|luku)\s+'
            . '(alkupuolelta|alkupuoli|alku|alusta)/';
        $midDecade = '/(\d?\d?\d\d)\s*-(luvun|luku)\s+(puoliväli)/';
        $endDecade = '/(\d?\d?\d\d)\s*(-luvun|-l)\s+(loppupuoli|loppu|lopulta|'
            . 'loppupuolelta)/';
        $fromDecade = '/(-?\d?\d?\d\d)\s*-(luku|luvulta|l)/';

        // 1940-1960-luku
        // 1940-1960-l
        // 1940-60-l
        // 1930 - 1970-luku
        // 30-40-luku
        $yToYDecade = '/(\d?\d?\d\d)\s*(-|~)\s*(\d?\d?\d\d)\s*(-luku|-l)?\s*'
            . '(\(?\?\)?)?/';

        $yTextMonth = '/(\d?\d?\d\d)\s+(tammikuu|helmikuu|maaliskuu|huhtikuu|'
            . 'toukokuu|kesäkuu|heinäkuu|elokuu|syyskuu|lokakuu|marraskuu|'
            . 'joulukuu)/';
        $dMYPeriods = '/(\d\d?)\s*\.\s*(\d\d?)\s*\.\s*(\d\d\d\d)/';

        $ekrToEkr = '/(\d?\d?\d\d)\s*ekr.?\s*\-\s*(\d?\d?\d\d)\s*ekr.?/';
        $ekrToJkr = '/(\d?\d?\d\d)\s*ekr.?\s*\-\s*(\d?\d?\d\d)\s*jkr.?/';

        foreach ($dateMappings as $str => $value) {
            if (strstr($input, $str)) {
                return $value;
            }
        }

        $k = [
                'tammikuu' => '01',
                'helmikuu' => '02',
                'maaliskuu' => '03',
                'huhtikuu' => '04',
                'toukokuu' => '05',
                'kesäkuu' => '06',
                'heinäkuu' => '07',
                'elokuu' => '08',
                'syyskuu' => '09',
                'lokakuu' => '10',
                'marraskuu' => '11',
                'joulukuu' => '12',
        ];

        $imprecise = false;

        [$input] = explode(',', $input, 2);

        if (preg_match($dmyToDmyPeriods, $input, $matches)) {
            $startDate = sprintf(
                '%04d-%02d-%02dT00:00:00Z',
                $matches[3],
                $matches[2],
                $matches[1]
            );
            $endDate = sprintf(
                '%04d-%02d-%02dT23:59:59Z',
                $matches[6],
                $matches[5],
                $matches[4]
            );
            $noprocess = true;
        } elseif (preg_match($yearToDmy, $input, $matches)) {
            $startDate = sprintf('%04d-01-01T00:00:00Z', $matches[1]);
            $endDate = sprintf(
                '%04d-%02d-%02dT23:59:59Z',
                $matches[4],
                $matches[3],
                $matches[2]
            );
            $noprocess = true;
        } elseif (preg_match($dmyToYear, $input, $matches)) {
            $startDate = sprintf(
                '%04d-%02d-%02dT00:00:00Z',
                $matches[3],
                $matches[2],
                $matches[1]
            );
            $endDate = sprintf('%04d-12-31T23:59:59Z', $matches[4]);
            $noprocess = true;
        } elseif (preg_match($ymdToYmdPeriods, $input, $matches)) {
            $startDate = sprintf(
                '%04d-%02d-%02dT00:00:00Z',
                $matches[1],
                $matches[2],
                $matches[3]
            );
            $endDate = sprintf(
                '%04d-%02d-%02dT23:59:59Z',
                $matches[4],
                $matches[5],
                $matches[6]
            );
            $noprocess = true;
        } elseif (preg_match($ymdToYmdNoSep, $input, $matches)) {
            $startDate = sprintf(
                '%04d-%02d-%02dT00:00:00Z',
                $matches[1],
                $matches[2],
                $matches[3]
            );
            $endDate = sprintf(
                '%04d-%02d-%02dT23:59:59Z',
                $matches[4],
                $matches[5],
                $matches[6]
            );
            $noprocess = true;
        } elseif (preg_match($ymToYmNoSep, $input, $matches)) {
            $startDate = sprintf('%04d-%02d-01T00:00:00Z', $matches[1], $matches[2]);
            $endDate = sprintf('%04d-%02d-01', $matches[3], $matches[4]);
            try {
                $d = new \DateTime($endDate);
            } catch (\Exception $e) {
                $this->logger->logDebug(
                    'Lido',
                    "Failed to parse date $endDate, record {$this->source}."
                        . $this->getID(),
                    true
                );
                $this->storeWarning('invalid end date');
                return null;
            }
            $endDate = $d->format('Y-m-t') . 'T23:59:59Z';
            $noprocess = true;
        } elseif (preg_match('/(\d\d\d\d)-(\d\d?)-(\d\d?)/', $input, $matches) > 0) {
            // This one needs to be before the lazy matcher below
            $year = $matches[1];
            $month = sprintf('%02d', $matches[2]);
            $day = sprintf('%02d', $matches[3]);
            $startDate = $year . '-' . $month . '-' . $day . 'T00:00:00Z';
            $endDate = $year . '-' . $month . '-' . $day . 'T23:59:59Z';
            $noprocess = true;
        } elseif (preg_match($yToYEndish, $input, $matches)) {
            $startDate = $matches[1];
            $endDate = intval($matches[2]);
            if ($endDate % 100 == 0) {
                // Century
                $endDate += 99;
            } elseif ($endDate % 10 == 0) {
                // Decade
                $endDate += 9;
            }
        } elseif (preg_match($yToYDecade, $input, $matches)) {
            $startDate = $matches[1];
            $endDate = intval($matches[3]);

            if (isset($matches[4])) {
                if ($endDate % 10 == 0) {
                    $endDate += 9;
                }
            }

            $imprecise = isset($matches[5]);
        } elseif (preg_match($yTextMonth, $input, $matches) > 0) {
            $year = $matches[1];
            $month = $k[$matches[2]];
            $startDate = $year . '-' . $month . '-01T00:00:00Z';
            $endDate = $year . '-' . $month . '-01';
            try {
                $d = new \DateTime($endDate);
                $endDate = $d->format('Y-m-t') . 'T23:59:59Z';
            } catch (\Exception $e) {
                $this->logger->logDebug(
                    'Lido',
                    "Failed to parse date $endDate, record {$this->source}."
                        . $this->getID(),
                    true
                );
                $this->storeWarning('invalid end date');
                return null;
            }
            $noprocess = true;
        } elseif (preg_match('/(\d\d\d\d)(\d\d)(\d\d)/', $input, $matches) > 0) {
            $year = $matches[1];
            $month = sprintf('%02d', $matches[2]);
            $day = sprintf('%02d', $matches[3]);
            $startDate = $year . '-' . $month . '-' . $day . 'T00:00:00Z';
            $endDate = $year . '-' . $month . '-' . $day . 'T23:59:59Z';
            $noprocess = true;
        } elseif (preg_match('/(\d\d\d\d)(\d\d)/', $input, $matches) > 0) {
            $year = $matches[1];
            $month = sprintf('%02d', $matches[2]);
            $startDate = $year . '-' . $month . '-01T00:00:00Z';
            $endDate = $year . '-' . $month . '-01';
            try {
                $d = new \DateTime($endDate);
            } catch (\Exception $e) {
                $this->logger->logDebug(
                    'Lido',
                    "Failed to parse date $endDate, record {$this->source}."
                        . $this->getID(),
                    true
                );
                $this->storeWarning('invalid end date');
                return null;
            }
            $endDate = $d->format('Y-m-t') . 'T23:59:59Z';
            $noprocess = true;
        } elseif (preg_match($dMYPeriods, $input, $matches)) {
            $year = $matches[3];
            $month = sprintf('%02d', $matches[2]);
            $day = sprintf('%02d', $matches[1]);
            $startDate = $year . '-' . $month . '-' . $day . 'T00:00:00Z';
            $endDate = $year . '-' . $month . '-' . $day . 'T23:59:59Z';
            $noprocess = true;
        } elseif (preg_match('/(\d\d?)\s*\.\s*(\d\d\d\d)/', $input, $matches) > 0) {
            $year = $matches[2];
            $month = sprintf('%02d', $matches[1]);
            $startDate = $year . '-' . $month . '-01' . 'T00:00:00Z';
            $endDate = $year . '-' . $month . '-01';
            try {
                $d = new \DateTime($endDate);
                $endDate = $d->format('Y-m-t') . 'T23:59:59Z';
            } catch (\Exception $e) {
                $this->logger->logDebug(
                    'Lido',
                    "Failed to parse date $endDate, record {$this->source}."
                        . $this->getID(),
                    true
                );
                $this->storeWarning('invalid end date');
                return null;
            }
            $noprocess = true;
        } elseif (preg_match($yStartish, $input, $matches)) {
            $year = intval($matches[1]);

            if ($year % 100 == 0) {
                // Century
                $startDate = $year;
                $endDate = $year + 29;
            } elseif ($year % 10 == 0) {
                // Decade
                $startDate = $year;
                $endDate = $year + 3;
            } else {
                // Uhh?
                $startDate = $year;
                $endDate = $year;
            }
        } elseif (preg_match($midDecade, $input, $matches)) {
            $year = intval($matches[1]);

            if ($year % 100 == 0) {
                // Century
                $startDate = $year + 29;
                $endDate = $year + 70;
            } elseif ($year % 10 == 0) {
                // Decade
                $startDate = $year + 3;
                $endDate = $year + 7;
            } else {
                // Uhh?
                $startDate = $year;
                $endDate = $year;
            }
        } elseif (preg_match($endDecade, $input, $matches)) {
            $year = intval($matches[1]);

            if ($year % 100 == 0) {
                // Century
                $startDate = $year + 70;
                $endDate = $year + 99;
            } elseif ($year % 10 == 0) {
                // Decade
                $startDate = $year + 7;
                $endDate = $year + 9;
            } else {
                $startDate = $year;
                $endDate = $year;
            }
        } elseif (preg_match($fromDecade, $input, $matches)) {
            $year = intval($matches[1]);
            $startDate = $year;

            if ($year % 100 == 0) {
                $endDate = $year + 99;
            } elseif ($year % 10 == 0) {
                $endDate = $year + 9;
            } else {
                $endDate = $year;
            }
        } elseif (preg_match($ekrToEkr, $input, $matches)) {
            $startDate = -(int)$matches[1];
            $endDate = -(int)$matches[2];
        } elseif (preg_match($ekrToJkr, $input, $matches)) {
            $startDate = -(int)$matches[1];
            $endDate = $matches[2];
        } elseif (preg_match('/(-?\d?\d?\d\d) jälkeen/', $input, $matches)) {
            $year = $matches[1];

            $startDate = $year;
            $endDate = intval($year) + 9;
        } elseif (preg_match('/(-?\d\d\d\d)\s*-\s*(-?\d\d\d\d)/', $input, $matches)) {
            $startDate = $matches[1];
            $endDate = $matches[2];
        } elseif (preg_match('/(-?\d{1-4})\s+-\s+(-?\d{1-4})/', $input, $matches)) {
            $startDate = $matches[1];
            $endDate = $matches[2];
        } elseif (preg_match('/(-?\d?\d?\d\d)\s*\?/', $input, $matches) > 0) {
            $year = $matches[1];

            $startDate = $year;
            $endDate = $year;
            $imprecise = true;
        } elseif (preg_match('/(-?\d?\d?\d\d)\b/', $input, $matches) > 0) {
            $year = $matches[1];

            $startDate = $year;
            $endDate = $year;
        } else {
            return null;
        }

        $startDate = (string)$startDate;
        $endDate = (string)$endDate;

        if ($startDate < 0) {
            $startDate = '-' . substr('0000', 0, 5 - strlen($startDate))
                . substr($startDate, 1);
        } elseif ($startDate == 0) {
            $startDate = '0000';
        }

        if ($endDate < 0) {
            $endDate = '-' . substr('0000', 0, 5 - strlen($endDate))
                . substr($endDate, 1);
        } elseif ($endDate == 0) {
            $endDate = '0000';
        }

        switch (strlen($startDate)) {
            case 1:
                $startDate = "000$startDate";
                break;
            case 2:
                $startDate = "19$startDate";
                break;
            case 3:
                $startDate = "0$startDate";
                break;
        }
        switch (strlen($endDate)) {
            case 1:
                $endDate = "000$endDate";
                break;
            case 2:
                // Take into account possible negative sign
                $endDate = substr($startDate, 0, -2) . $endDate;
                break;
            case 3:
                $endDate = "0$endDate";
                break;
        }

        if ($imprecise) {
            // This is way arbitrary, so disabled for now..
            //$startDate -= 2;
            //$endDate += 2;
        }

        if (empty($noprocess)) {
            $startDate = $startDate . '-01-01T00:00:00Z';
            $endDate = $endDate . '-12-31T23:59:59Z';
        }

        // Trying to index dates into the future? I don't think so...
        $yearNow = date('Y');
        if ($startDate > $yearNow || $endDate > $yearNow) {
            return null;
        }

        $start = $this->metadataUtils->validateISO8601Date($startDate);
        $end = $this->metadataUtils->validateISO8601Date($endDate);
        if ($start === false || $end === false) {
            $this->logger->logDebug(
                'Lido',
                "Invalid date range $startDate - $endDate parsed from "
                    . "'$input', record {$this->source}." . $this->getID(),
                true
            );
            $this->storeWarning('invalid date range');
            if ($start !== false) {
                $endDate = substr($startDate, 0, 4) . '-12-31T23:59:59Z';
            } elseif ($end !== false) {
                $startDate = substr($endDate, 0, 4) . '-01-01T00:00:00Z';
            } else {
                return null;
            }
        } elseif ($start > $end) {
            $this->logger->logDebug(
                'Lido',
                "Invalid date range $startDate - $endDate parsed from '$input', "
                    . "record {$this->source}." . $this->getID(),
                true
            );
            $this->storeWarning('invalid date range');
            $endDate = substr($startDate, 0, 4) . '-12-31T23:59:59Z';
        }

        return [$startDate, $endDate];
    }

    /**
     * Return the classifications.
     *
     * @link   http://www.lido-schema.org/schema/v1.0/lido-v1.0-schema-listing.html
     * #objectClassificationWrap
     * @return array
     */
    protected function getClassifications()
    {
        $results = [];
        foreach (
            $this->doc->lido->descriptiveMetadata->objectClassificationWrap
            ->classificationWrap->classification ?? [] as $classification
        ) {
            $type = trim((string)$classification->attributes()->type);
            if ('language' !== $type && !empty($classification->term)) {
                foreach ($classification->term as $term) {
                    $results[] = (string)$term;
                }
            }
        }
        return $results;
    }

    /**
     * Return all the names for the specified event type
     *
     * @param string $eventType Event type
     *
     * @return array<int, string>
     */
    protected function getEventNames($eventType)
    {
        $results = [];
        foreach ($this->getEventNodes($eventType) as $event) {
            if (!empty($event->eventName->appellationValue)) {
                $results[] = (string)$event->eventName->appellationValue;
            }
        }
        return $results;
    }

    /**
     * Return the rights holder legal body name.
     *
     * @link   http://www.lido-schema.org/schema/v1.0/lido-v1.0-schema-listing.html
     * #legalBodyRefComplexType
     * @return string
     */
    protected function getRightsHolderLegalBodyName()
    {
        foreach ($this->doc->lido->administrativeMetadata->rightsWorkWrap->rightsWorkSet ?? [] as $set) {
            if (!empty($set->rightsHolder->legalBodyName->appellationValue)) {
                return (string)$set->rightsHolder->legalBodyName->appellationValue;
            }
        }
        return '';
    }

    /**
     * Return the organization name in the recordSource element
     *
     * @return string
     */
    protected function getRecordSourceOrganization()
    {
        return (string)($this->doc->lido->administrativeMetadata->recordWrap
            ->recordSource->legalBodyName->appellationValue ?? '');
    }

    /**
     * Return the object types
     *
     * @link   http://www.lido-schema.org/schema/v1.0/lido-v1.0-schema-listing.html
     * #objectWorkTypeWrap
     * @return array<int, string>
     */
    protected function getObjectWorkTypes()
    {
        $result = [$this->getObjectWorkType()];

        // Check for image links and add a work type for images
        $imageTypes = [
            'Kuva', 'Kuva, Valokuva', 'Valokuva', 'dia', 'kuva', 'negatiivi',
            'photograph', 'valoku', 'valokuva', 'valokuvat',
        ];
        $imageResourceTypes = [
            '', 'image_thumb', 'thumb', 'medium', 'image_large', 'large', 'zoomview',
            'image_master', 'image_original',
        ];
        if (empty(array_intersect($imageTypes, $result))) {
            foreach ($this->getResourceSetNodes() as $set) {
                foreach ($set->resourceRepresentation as $node) {
                    if (!empty($node->linkResource)) {
                        $link = trim((string)$node->linkResource);
                        if (!empty($link)) {
                            $attributes = $node->attributes();
                            $type = (string)$attributes->type;
                            if (in_array($type, $imageResourceTypes)) {
                                $result[] = 'Kuva';
                                break;
                            }
                        }
                    }
                }
            }
        }

        return $result;
    }

    /**
     * Return all related works of the object.
     *
     * @param string[] $relatedWorkRelType Which relation types to use
     *
     * @return array<int, string>
     */
    protected function getRelatedWorks($relatedWorkRelType)
    {
        $result = [];
        foreach ($this->getRelatedWorkSetNodes($relatedWorkRelType) as $set) {
            if (!empty($set->relatedWork->displayObject)) {
                $result[] = trim((string)$set->relatedWork->displayObject);
            }
        }

        return $result;
    }

    /**
     * Return the object measurements. Only the display element is used currently
     * until processing more granular data is needed.
     *
     * @link   http://www.lido-schema.org/schema/v1.0/lido-v1.0-schema-listing.html
     * #objectMeasurementsSetComplexType
     * @return array<int, string>
     */
    protected function getMeasurements()
    {
        $results = [];
        foreach (
            $this->doc->lido->descriptiveMetadata->objectIdentificationWrap
            ->objectMeasurementsWrap->objectMeasurementsSet ?? [] as $set
        ) {
            $setResults = [];
            foreach ($set->displayObjectMeasurements as $measurements) {
                if ($value = trim((string)$measurements)) {
                    $setResults[] = $value;
                }
            }
            // Use measurementsSet if there's no displayMeasurements:
            if (!$setResults) {
                foreach ($set->objectMeasurements->measurementsSet ?? [] as $measurements) {
                    $parts = [];
                    if ($type = trim((string)($measurements->measurementType ?? ''))) {
                        $parts[] = $type;
                    }
                    if ($val = trim((string)($measurements->measurementValue ?? ''))) {
                        $parts[] = $val;
                    }
                    if ($unit = trim((string)($measurements->measurementUnit ?? ''))) {
                        $parts[] = $unit;
                    }
                    if ($parts) {
                        $setResults[] = implode(' ', $parts);
                    }
                }
            }
            if ($setResults) {
                // Add extents:
                $extents = [];
                foreach ($set->objectMeasurements->extentMeasurements ?? [] as $extent) {
                    if ($value = trim((string)$extent)) {
                        $extents[] = $value;
                    }
                }
                if ($extents) {
                    $extents = implode(', ', $extents);
                    foreach ($setResults as &$current) {
                        if (!str_contains($current, $extents)) {
                            $current .= " ($extents)";
                        }
                    }
                    unset($current);
                }

                $results = [...$results, ...$setResults];
            }
        }
        return $results;
    }

    /**
     * Return all the cultures associated with an object.
     *
     * @link   http://www.lido-schema.org/schema/v1.0/lido-v1.0-schema-listing.html
     * #eventComplexType
     * @return array<int, string>
     */
    protected function getCulture()
    {
        $results = [];
        foreach ($this->getEventNodes() as $event) {
            foreach ($event->culture as $culture) {
                if ($value = trim((string)($culture->term ?? ''))) {
                    $results[] = $value;
                }
            }
        }
        return $results;
    }

    /**
     * Return the rights of the object.
     *
     * @link   http://www.lido-schema.org/schema/v1.0/lido-v1.0-schema-listing.html
     * #rightsComplexType
     * @return string
     */
    protected function getRights()
    {
        foreach ($this->getResourceSetNodes() as $set) {
            if ($rights = (string)($set->rightsResource->rightsHolder->legalBodyName->appellationValue ?? '')) {
                return $rights;
            }
        }
        return '';
    }

    /**
     * Check if the record has links to high resolution images
     *
     * @return bool
     */
    protected function hasHiResImages()
    {
        foreach ($this->getResourceSetNodes() as $set) {
            foreach ($set->resourceRepresentation as $node) {
                if (!empty($node->linkResource)) {
                    $link = trim((string)$node->linkResource);
                    if (!empty($link)) {
                        $attributes = $node->attributes();
                        $type = (string)$attributes->type;
                        if ('image_original' === $type || 'image_master' === $type) {
                            return true;
                        }
                    }
                }
            }
        }

        return false;
    }

    /**
     * Get categories
     *
     * @return array<int, string>
     */
    protected function getCategories(): array
    {
        $results = [];
        foreach ($this->doc->lido->category ?? [] as $category) {
            foreach ($category->term ?? [] as $term) {
                $results[] = trim((string)$term);
            }
        }
        return $results;
    }

    /**
     * Get place event types
     *
     * @return array
     */
    protected function getPlaceEvents(): array
    {
        if (isset($this->resultCache[__METHOD__])) {
            return $this->resultCache[__METHOD__];
        }

        // Include creation event for non-photos:
        $events = $this->placeEvents;
        if ($this->getObjectWorkType() !== 'valokuva') {
            $events['valmistus'] = 999;
            $events['creation'] = 999;
        }

        return $this->resultCache[__METHOD__] = $events;
    }

    /**
     * Get authors
     *
     * @return array
     */
    protected function getAuthors(): array
    {
        return $this->getActors($this->getMainEvents(), null, true);
    }

    /**
     * Get secondary authors
     *
     * @return array
     */
    protected function getSecondaryAuthors(): array
    {
        return $this->getActors($this->getSecondaryAuthorEvents(), null, true);
    }

    /**
     * Get hierarchy fields. Must be called after title is present in the array.
     *
     * @param array $data Reference to the target array
     *
     * @return void
     */
    protected function getHierarchyFields(array &$data): void
    {
        if ($this->getDriverParam('indexHierarchies', false)) {
            parent::getHierarchyFields($data);
            return;
        }
        $fields = $this->getRelatedWorks($this->relatedWorkRelationTypesExtended);
        if ($fields) {
            $data['hierarchy_parent_title'] = $fields;
        }
    }

    /**
     * Check if the record is available online
     *
     * @return bool
     */
    protected function isOnline(): bool
    {
        if (null !== ($online = $this->getDriverParam('online', null))) {
            return boolval($online);
        }

        return !empty($this->getUrls());
    }

    /**
     * Check if the record is freely available online
     *
     * @return bool
     */
    protected function isFreeOnline(): bool
    {
        if (null !== ($free = $this->getDriverParam('freeOnline', null))) {
            return boolval($free);
        }
        return $this->getDriverParam('freeOnlineDefault', true);
    }

    /**
     * Get all language codes
     *
     * @return array Language codes
     */
    protected function getLanguages(): array
    {
        $classifications = $this->doc->lido->descriptiveMetadata
                ->objectClassificationWrap->classificationWrap->classification ?? [];
        $result = [];
        foreach ($classifications as $classification) {
            $type = trim((string)$classification->attributes()->type);
            if ('language' === $type) {
                foreach ($classification->term as $lang) {
                    if ($trimmed = trim((string)$lang)) {
                        $result[] = $trimmed;
                    }
                }
            }
        }
        return array_unique($result);
    }

    /**
     * Get online URLs
     *
     * @return array
     */
    protected function getOnlineUrls(): array
    {
        $results = [];
        foreach ($this->getResourceSetNodes() as $set) {
            foreach ($set->resourceRepresentation as $node) {
                if (empty($node->linkResource)) {
                    continue;
                }
                $result = [
                    'url' => trim($node->linkResource),
                    'desc' => trim($set->resourceDescription),
                    'source' => $this->source,
                ];
                $mediaType = $this->getLinkMediaType(
                    trim($node->linkResource),
                    trim($node->linkResource->attributes()->formatResource),
                    trim($node->attributes()->type)
                );
                if ($mediaType) {
                    $result['mediaType'] = $mediaType;
                }
                $results[] = $result;
            }
        }
        return $results;
    }
}<|MERGE_RESOLUTION|>--- conflicted
+++ resolved
@@ -469,6 +469,21 @@
             }
         }
 
+        foreach (
+            $this->doc->lido->descriptiveMetadata->objectIdentificationWrap->repositoryWrap->repositorySet
+            ?? [] as $set
+        ) {
+            foreach ($set->repositoryLocation->placeID ?? [] as $place) {
+                $types = ['prt', 'kiinteistötunnus'];
+                $attr = $place->attributes();
+                if (in_array($attr->type, $types)) {
+                    $result[] = $getPlaceID($place);
+                }
+                if ($attr->type == 'URI' && $attr->source == 'YSO') {
+                    $result[] = $getPlaceID($place);
+                }
+            }
+        }
         return $result;
     }
 
@@ -699,73 +714,6 @@
     }
 
     /**
-<<<<<<< HEAD
-     * Get all topic identifiers (for enrichment)
-     *
-     * @return array
-     */
-    public function getRawTopicIds(): array
-    {
-        return parent::getTopicIDs();
-    }
-
-    /**
-     * Get all geographic topic identifiers (for enrichment)
-     *
-     * @return array
-     */
-    public function getRawGeographicTopicIds(): array
-    {
-        $result = [];
-
-        $getPlaceID = function ($placeID) {
-            $id = trim((string)$placeID);
-            if (
-                !preg_match('/^https?:/', $id)
-                && $type = (string)($placeID['type'] ?? '')
-            ) {
-                $id = "($type)$id";
-            }
-            return $id;
-        };
-
-        foreach ($this->getEventNodes($this->getPlaceEvents()) as $eventNode) {
-            foreach ($eventNode->eventPlace as $eventPlace) {
-                if (isset($eventPlace->place->placeID)) {
-                    $result[] = $getPlaceID($eventPlace->place->placeID);
-                }
-            }
-        }
-
-        foreach ($this->getSubjectNodes() as $subject) {
-            foreach ($subject->subjectPlace as $subjectPlace) {
-                if (isset($subjectPlace->place->placeID)) {
-                    $result[] = $getPlaceID($subjectPlace->place->placeID);
-                }
-            }
-        }
-
-        foreach (
-            $this->doc->lido->descriptiveMetadata->objectIdentificationWrap->repositoryWrap->repositorySet
-            ?? [] as $set
-        ) {
-            foreach ($set->repositoryLocation->placeID ?? [] as $place) {
-                $types = ['prt', 'kiinteistötunnus'];
-                $attr = $place->attributes();
-                if (in_array($attr->type, $types)) {
-                    $result[] = $getPlaceID($place);
-                }
-                if ($attr->type == 'URI' && $attr->source == 'YSO') {
-                    $result[] = $getPlaceID($place);
-                }
-            }
-        }
-        return $result;
-    }
-
-    /**
-=======
->>>>>>> 04899f62
      * Return subject identifiers associated with object.
      *
      * @param string[] $exclude List of subject types to exclude (defaults to
