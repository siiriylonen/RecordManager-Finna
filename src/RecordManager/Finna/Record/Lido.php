<?php

/**
 * Lido record class
 *
 * PHP version 7
 *
 * Copyright (C) The National Library of Finland 2012-2023.
 *
 * This program is free software; you can redistribute it and/or modify
 * it under the terms of the GNU General Public License version 2,
 * as published by the Free Software Foundation.
 *
 * This program is distributed in the hope that it will be useful,
 * but WITHOUT ANY WARRANTY; without even the implied warranty of
 * MERCHANTABILITY or FITNESS FOR A PARTICULAR PURPOSE.  See the
 * GNU General Public License for more details.
 *
 * You should have received a copy of the GNU General Public License
 * along with this program; if not, write to the Free Software
 * Foundation, Inc., 59 Temple Place, Suite 330, Boston, MA  02111-1307  USA
 *
 * @category DataManagement
 * @package  RecordManager
 * @author   Ere Maijala <ere.maijala@helsinki.fi>
 * @author   Juha Luoma <juha.luoma@helsinki.fi>
 * @license  http://opensource.org/licenses/gpl-2.0.php GNU General Public License
 * @link     https://github.com/NatLibFi/RecordManager
 */

namespace RecordManager\Finna\Record;

use RecordManager\Base\Database\DatabaseInterface as Database;
use RecordManager\Base\Utils\Logger;
use RecordManager\Base\Utils\MetadataUtils;

use function boolval;
use function count;
use function in_array;
use function intval;
use function is_array;
use function strlen;

/**
 * Lido record class
 *
 * This is a class for processing LIDO records.
 *
 * @category DataManagement
 * @package  RecordManager
 * @author   Ere Maijala <ere.maijala@helsinki.fi>
 * @author   Juha Luoma <juha.luoma@helsinki.fi>
 * @license  http://opensource.org/licenses/gpl-2.0.php GNU General Public License
 * @link     https://github.com/NatLibFi/RecordManager
 */
class Lido extends \RecordManager\Base\Record\Lido
{
    use AuthoritySupportTrait;
    use DateSupportTrait;
    use MediaTypeTrait;

    /**
     * Main event name reflecting the terminology in the particular LIDO records.
     *
     * Key is event type, value is priority (smaller more important).
     *
     * @var array
     */
    protected $mainEvents = [
        'suunnittelu' => 0,
        'design' => 0,
        'valmistus' => 1,
        'creation' => 1,
    ];

    /**
     * Place event name reflecting the terminology in the particular LIDO records.
     *
     * Key is event type, value is priority (smaller more important).
     *
     * @var array
     */
    protected $placeEvents = [
        'käyttö' => 0,
        'use' => 0,
    ];

    /**
     * Related work relation types reflecting the terminology in the particular LIDO
     * records.
     *
     * @var array
     */
    protected $relatedWorkRelationTypes = [
        'Kokoelma', 'kuuluu kokoelmaan', 'kokoelma',
    ];

    /**
     * Related work relation types reflecting the terminology in the particular LIDO
     * records.
     *
     * @var array
     */
    protected $relatedWorkRelationTypesExtended = [
        'Kokoelma', 'kokoelma', 'kuuluu kokoelmaan', 'Arkisto', 'arkisto',
        'Alakokoelma', 'alakokoelma', 'Erityiskokoelma', 'erityiskokoelma',
        'Hankintaerä', 'hankintaerä',
    ];

    /**
     * Description types to exclude from title
     *
     * @var array
     */
    protected $descriptionTypesExcludedFromTitle = ['provenance', 'provenienssi'];

    /**
     * Location labels which should be excluded when getting location information.
     *
     * @var array
     */
    protected $excludedLocationLabels;

    /**
     * Constructor
     *
     * @param array         $config           Main configuration
     * @param array         $dataSourceConfig Data source settings
     * @param Logger        $logger           Logger
     * @param MetadataUtils $metadataUtils    Metadata utilities
     */
    public function __construct(
        array $config,
        array $dataSourceConfig,
        Logger $logger,
        MetadataUtils $metadataUtils
    ) {
        parent::__construct(
            $config,
            $dataSourceConfig,
            $logger,
            $metadataUtils
        );
        $this->excludedLocationLabels
            = $this->config['LidoRecord']['excluded_location_labels'] ?? [
                'tarkempi paikka',
            ];

        $this->initMediaTypeTrait($config);
    }

    /**
     * Return fields to be indexed in Solr
     *
     * @param Database $db Database connection. Omit to avoid database lookups for
     *                     related records.
     *
     * @return array<string, mixed>
     */
    public function toSolrArray(Database $db = null)
    {
        $data = parent::toSolrArray($db);

        $data['allfields'][] = $this->getRecordSourceOrganization();

        // Author facets without roles:
        $data['author_facet']
            = $this->getActors($this->getMainEvents(), null, false);

        // Back-compatibility:
        $data['material'] = $data['material_str_mv'];

        // This is just the display measurements! There's also the more granular
        // form, which could be useful for some interesting things eg. sorting by
        // size
        $data['measurements'] = $this->getMeasurements();

        $data['culture'] = $this->getCulture();
        $data['rights'] = $this->getRights();

        // Handle sources that contain multiple organisations properly
        if ($this->getDriverParam('institutionInBuilding', false)) {
            $institutionParts = explode('/', $data['institution']);
            $data['building'] = reset($institutionParts);
        }
        if (
            $data['collection']
            && $this->getDriverParam('collectionInBuilding', false)
        ) {
            if (isset($data['building']) && $data['building']) {
                $data['building'] .= '/' . $data['collection'];
            } else {
                $data['building'] = $data['collection'];
            }
        }

        // REMOVE THIS ONCE TUUSULA IS FIXED
        // sometimes there are multiple subjects in one element
        // separated with commas like "foo, bar, baz" (Tuusula)
        $topic = [];
        if (isset($data['topic']) && is_array($data['topic'])) {
            foreach ($data['topic'] as $subject) {
                $exploded = explode(',', $subject);
                foreach ($exploded as $explodedSubject) {
                    $topic[] = trim($explodedSubject);
                }
            }
        }
        $data['topic'] = $data['topic_facet'] = $topic;
        // END OF TUUSULA FIX

        $data['artist_str_mv'] = $this->getActors('valmistus', 'taiteilija');
        $data['photographer_str_mv'] = $this->getActors('valmistus', 'valokuvaaja');
        $data['finder_str_mv'] = $this->getActors('löytyminen', 'löytäjä');
        $data['manufacturer_str_mv'] = $this->getActors('valmistus', 'valmistaja');
        $data['designer_str_mv'] = $this->getActors('suunnittelu', 'suunnittelija');

        // Keep classification_str_mv for backward-compatibility for now
        $data['classification_txt_mv'] = $data['classification_str_mv']
            = $this->getClassifications();
        $data['exhibition_str_mv'] = $this->getEventNames('näyttely');

        $data['category_str_mv'] = $this->getCategories();

        foreach ($this->getSubjectDateRanges() as $range) {
            if (!isset($data['main_date_str'])) {
                $data['main_date_str'] = $this->metadataUtils
                    ->extractYear($range[0]);
                $data['main_date'] = $this->validateDate($range[0]);
            }
            $data['search_daterange_mv'][] = $this->dateRangeToStr($range);
        }

        $daterange = $this->getDateRange('valmistus');
        if ($daterange) {
            if (!isset($data['main_date_str'])) {
                $data['main_date_str'] = $this->metadataUtils
                    ->extractYear($daterange[0]);
                $data['main_date'] = $this->validateDate($daterange[0]);
            }
            $data['search_daterange_mv'][]
                = $data['creation_daterange'] = $this->dateRangeToStr($daterange);
        } else {
            $dateSources = [
                'suunnittelu' => 'design', 'tuotanto' => 'production',
                'kuvaus' => 'photography',
            ];
            foreach ($dateSources as $dateSource => $field) {
                $daterange = $this->getDateRange($dateSource);
                if ($daterange) {
                    $rangeStr = $this->dateRangeToStr($daterange);
                    $data[$field . '_daterange'] = $rangeStr;
                    if (!isset($data['search_daterange_mv'])) {
                        $data['search_daterange_mv'][] = $rangeStr;
                    }
                    if (!isset($data['main_date_str'])) {
                        $data['main_date_str']
                            = $this->metadataUtils->extractYear($daterange[0]);
                        $data['main_date'] = $this->validateDate($daterange[0]);
                    }
                }
            }
        }
        if ($range = $this->getDateRange('käyttö')) {
            $data['use_daterange'] = $this->dateRangeToStr($range);
        }
        if ($range = $this->getDateRange('löytyminen')) {
            $data['finding_daterange'] = $this->dateRangeToStr($range);
        }

        $data['source_str_mv'] = $this->source;
        $data['datasource_str_mv'] = $this->source;

        if ($this->isOnline()) {
            $data['online_boolean'] = '1';
            $data['online_str_mv'] = $this->source;
            if ($this->isFreeOnline()) {
                $data['free_online_boolean'] = '1';
                $data['free_online_str_mv'] = $this->source;
            }
            if ($this->hasHiResImages()) {
                $data['hires_image_boolean'] = '1';
                $data['hires_image_str_mv'] = $this->source;
            }
        }
        $data['location_geo'] = [
            ...$this->getEventPlaceCoordinates(),
            ...$this->getRepositoryLocationCoordinates(),
        ];
        $data['center_coords']
            = $this->metadataUtils->getCenterCoordinates($data['location_geo']);

        // Usage rights
        if ($rights = $this->getUsageRights()) {
            $data['usage_rights_str_mv'] = $rights;
            $data['usage_rights_ext_str_mv'] = $rights;
        }

        $data['format_ext_str_mv'] = $this->getObjectWorkTypes();

        // Additional authority ids
        $data['topic_id_str_mv'] = $this->getTopicIDs();
        $data['geographic_id_str_mv'] = $this->getGeographicTopicIDs();
        $data['language'] = $this->getLanguages();
        // do not index online urls as they display extra information in Finna
        $onlineUrls = $this->getOnlineUrls();
        $data['media_type_str_mv'] = array_values(
            array_unique(
                array_column($onlineUrls, 'mediaType')
            )
        );
        $data['identifier_txtP_mv'] = $this->getOtherIdentifiers();
        return $data;
    }

    /**
     * Get locations for geocoding
     *
     * Returns an associative array of primary and secondary locations
     *
     * @return array
     */
    public function getLocations()
    {
        $subjectLocations = [];
        foreach ($this->getSubjectNodes() as $subject) {
            foreach ($subject->subjectPlace as $placeNode) {
                if (!empty($placeNode->place->gml)) {
                    return [];
                }
                if (empty($placeNode->place) && !empty($placeNode->displayPlace)) {
                    $subjectLocations = [
                        ...$subjectLocations,
                        ...$this->splitLocation((string)$placeNode->displayPlace),
                    ];
                    continue;
                }
                foreach ($placeNode->place as $place) {
                    if ($result = $this->getHierarchicalLocations($place)) {
                        foreach ($result as $location) {
                            $subjectLocations[] = implode(', ', $location);
                        }
                    }
                }
            }
        }

        $subjectLocations = array_map(
            function ($s) {
                return rtrim($s, ',. ');
            },
            $subjectLocations
        );

        $locations = [];
        foreach ([$this->getMainEvents(), $this->getPlaceEvents()] as $event) {
            foreach ($this->getEventNodes($event) as $eventNode) {
                foreach ($eventNode->eventPlace as $placeNode) {
                    if (!empty($placeNode->place->gml)) {
                        return [];
                    }
                    if (empty($placeNode->place) && !empty($placeNode->displayPlace)) {
                        $locations = [
                            ...$subjectLocations,
                            ...$this->splitLocation((string)$placeNode->displayPlace),
                        ];
                        continue;
                    }
                    foreach ($placeNode->place as $place) {
                        if ($result = $this->getHierarchicalLocations($place)) {
                            foreach ($result as $location) {
                                $locations[] = implode(', ', $location);
                            }
                        }
                    }
                }
            }
        }

        $displayLocations = [];
        foreach (
            $this->doc->lido->descriptiveMetadata->objectIdentificationWrap
            ->repositoryWrap->repositorySet ?? [] as $set
        ) {
            if (empty($set->repositoryLocation)) {
                continue;
            }
            if (!empty($set->repositoryLocation->gml)) {
                return [];
            }
            if ($result = $this->getHierarchicalLocations($set->repositoryLocation)) {
                foreach ($result as $location) {
                    $displayLocations[] = implode(', ', $location);
                }
            }
        }
        $accepted = [];
        foreach ([$locations, $displayLocations] as $results) {
            foreach ($results as $location) {
                if (preg_match_all("/[\pL']+/u", trim($location)) === 1) {
                    foreach ($subjectLocations as $compare) {
                        if (str_starts_with($compare, $location)) {
                            continue 2;
                        }
                    }
                }
                $accepted[] = $location;
            }
        }
        return [
            'primary' => $this->processLocations($subjectLocations),
            'secondary' => $this->processLocations($accepted),
        ];
    }

    /**
     * Return main author (format: Last, First)
     *
     * @return string
     */
    public function getMainAuthor()
    {
        $authors = $this->getActors($this->getMainEvents(), null, false);
        return $authors ? $authors[0] : '';
    }

    /**
     * Get all topic identifiers (for enrichment)
     *
     * @return array
     */
    public function getRawTopicIds(): array
    {
        return parent::getTopicIDs();
    }

    /**
     * Get all geographic topic identifiers (for enrichment)
     *
     * @return array
     */
    public function getRawGeographicTopicIds(): array
    {
        $result = [];
        foreach ($this->getPlaceIDElements() as $placeID) {
            $id = trim((string)$placeID);
            if (
                !preg_match('/^https?:/', $id)
                && $type = (string)($placeID['type'] ?? '')
            ) {
                $result[] = "($type)$id";
            }
        }
        return $result;
    }

    /**
     * Get all the placeID elements
     *
     * @param bool $allEvents Return all events for event places
     *
     * @return array
     */
    protected function getPlaceIDElements(bool $allEvents = false): array
    {
        $result = [];
        foreach ($this->getEventNodes($allEvents ? null : $this->getPlaceEvents()) as $eventNode) {
            foreach ($eventNode->eventPlace as $eventPlace) {
                foreach ($eventPlace->place->placeID ?? [] as $placeID) {
                    $result[] = $placeID;
                }
            }
        }
        foreach ($this->getSubjectNodes() as $subject) {
            foreach ($subject->subjectPlace as $subjectPlace) {
                foreach ($subjectPlace->place->placeID ?? [] as $placeID) {
                    $result[] = $placeID;
                }
            }
        }
        if ($allEvents) {
            foreach (
                $this->doc->lido->descriptiveMetadata->objectIdentificationWrap->repositoryWrap->repositorySet
                ?? [] as $set
            ) {
                foreach ($set->repositoryLocation->placeID ?? [] as $placeID) {
                    $result[] = $placeID;
                }
            }
        }
<<<<<<< HEAD

        foreach (
            $this->doc->lido->descriptiveMetadata->objectIdentificationWrap->repositoryWrap->repositorySet
            ?? [] as $set
        ) {
            foreach ($set->repositoryLocation->placeID ?? [] as $place) {
                $types = ['prt', 'kiinteistötunnus'];
                $attr = $place->attributes();
                if (in_array($attr->type, $types)) {
                    $result[] = $getPlaceID($place);
                }
                if ($attr->type == 'URI' && $attr->source == 'YSO') {
                    $result[] = $getPlaceID($place);
                }
            }
        }
=======
>>>>>>> 95f0bf94
        return $result;
    }

    /**
     * Get hierarchical locations as a multidimensional array.
     *
     * @param \SimpleXMLElement $elem Element to check for locations.
     *
     * @return array<int, array>
     */
    protected function getHierarchicalLocations(\SimpleXMLElement $elem): array
    {
        $results = [];
        $currentElements = [$elem];
        do {
            $current = array_shift($currentElements);

            if (!empty($current->namePlaceSet->appellationValue)) {
                // There can be multiple appellationValues in element, meaning multiple streets etc
                $values = [];
                $label = '';
                foreach ($current->namePlaceSet as $name) {
                    foreach ($name->appellationValue as $elemValue) {
                        // We can assume that the label is same in each of different
                        // appellationvalues under same parent
                        // If this is not the case, then things are not going ok
                        $currentLabel = trim((string)$elemValue->attributes()->label);
                        if (in_array(strtolower($currentLabel), $this->excludedLocationLabels)) {
                            // Locations with labels like "Torin kulman takaosa" should be skipped
                            continue;
                        }

                        if ($label && $label !== $currentLabel) {
                            // There seems to be different types of appellationValues so skip the new ones
                            continue;
                        }
                        if (!$label) {
                            $label = $currentLabel;
                        }
                        $values[] = trim((string)$elemValue);
                    }
                }
                // If label is empty, use any placeClassification instead
                if (!$label && !empty($current->placeClassification)) {
                    $label = trim((string)$current->placeClassification);
                }

                // If label is still empty and we have multiple values, then only take the first one into account.
                if (!$label && count($values) > 1) {
                    $values = [array_shift($values)];
                }
                // Check do we create new elements into results or append current value into old results.
                $newEntries = !$results;
                foreach ($values as $value) {
                    if ($newEntries) {
                        $results[] = [$value];
                    } else {
                        foreach ($results as &$result) {
                            $result[] = $value;
                        }
                        unset($result);
                    }
                }
            }
            // Check for any other partOfPlaces
            if (!empty($current->partOfPlace)) {
                foreach ($current->partOfPlace as $place) {
                    $currentElements[] = $place;
                }
            }
        } while (count($currentElements) > 0);
        return $results;
    }

    /**
     * Get repository location coordinates
     *
     * @return array<int, string>
     */
    protected function getRepositoryLocationCoordinates(): array
    {
        $results = [];
        foreach (
            $this->doc->lido->descriptiveMetadata->objectIdentificationWrap
            ->repositoryWrap->repositorySet ?? [] as $set
        ) {
            if (empty($set->repositoryLocation->gml)) {
                continue;
            }
            if ($wkt = $this->convertGmlToWkt($set->repositoryLocation->gml)) {
                $results[] = $wkt;
            }
        }

        return $results;
    }

    /**
     * Split a location found from displayPlace element. Excludes all values
     * found after splitting which has redundancy or has only a single value.
     * Splitting is done from characters ; or /.
     *
     * @param string $location Location to split
     *
     * @return array<int, string>
     */
    protected function splitLocation(string $location): array
    {
        $splitted = preg_split(
            '/[\/;]/',
            $location
        );
        $results = [];
        // Some locations might have redundancy, which causes problems.
        // Try to detect them and discard them from the results
        foreach ($splitted as $value) {
            $value = trim($value);
            $splitted = explode(' ', $value);

            // If there is only one location then it can be really difficult
            // to really determine where it should be located i.e Pohja or i.e lakes
            // so in this case, skip the result
            if (count($splitted) === 1) {
                continue;
            }
            array_walk($splitted, function (&$part) {
                $part = trim($part, ', ');
            });
            // If the result would be something like Mäntyharju, Mäntyharju skip it as it
            // is too redundant
            if (count(array_unique($splitted)) !== count($splitted)) {
                continue;
            }
            $results[] = $value;
        }
        return $results;
    }

    /**
     * Process an array of locations
     *
     * @param array $locations Location strings
     *
     * @return array
     */
    protected function processLocations($locations)
    {
        $result = [];
        // Try to split address lists like "Helsinki, Kalevankatu 17, 19" to separate
        // entries
        foreach ($locations as $location) {
            if (
                preg_match('/(.+?) \d+, *\d+/', $location, $bodyMatches)
                && preg_match_all('/ (\d+)(,|$)/', $location, $matches)
            ) {
                $body = $bodyMatches[1];
                foreach ($matches[1] as $match) {
                    $result[] = "$body $match";
                }
            } else {
                $result[] = $location;
            }
        }
        // Try to add versions with additional notes like
        // "Helsinki Uudenmaankatu 31, katurakennus" removed, but avoid changing e.g.
        // "Uusimaa, Helsinki, Malmi"
        foreach ($result as $item) {
            if (
                preg_match_all("/[\pL']+/u", trim($item)) > 2
                && substr_count($item, ',') == 1
                && preg_match('/(.*[^\s]+\s+\d+),/', $item, $matches)
            ) {
                $result[] = $matches[1];
            }
        }

        // Remove stuff in parenthesis
        $result = array_filter($result);
        $result = array_map(
            function ($s) {
                $s = preg_replace('/\(.*/', '', $s);
                return trim($this->metadataUtils->stripTrailingPunctuation($s));
            },
            $result
        );

        return array_values(array_unique($result));
    }

    /**
     * Try to split logical sublocation parts
     *
     * @param string $mainPlace   Main location
     * @param string $subLocation Sublocation(s)
     *
     * @return array<int, string>
     */
    protected function splitAddresses($mainPlace, $subLocation)
    {
        $locations = [];
        if (preg_match('/[^\s]+(\,(?!\s*\d)|\.|\s*\&)\s+[^\s]+/', $subLocation)) {
            foreach (preg_split('/(\,(?!\s*\d)|\.|\s*\&)\s+/', $subLocation) as $sub) {
                $locations[] = "$mainPlace $sub";
            }
        } else {
            $locations[] = "$mainPlace $subLocation";
        }
        return $locations;
    }

    /**
     * Return usage rights if any
     *
     * @return array<int, string> ['restricted'] or a more specific id if restricted,
     * empty array otherwise
     */
    protected function getUsageRights()
    {
        $result = [];
        foreach ($this->doc->lido->administrativeMetadata->resourceWrap->resourceSet ?? [] as $set) {
            if (isset($set->rightsResource->rightsType->conceptID)) {
                $result[] = (string)$set->rightsResource->rightsType->conceptID;
            } else {
                $result[] = 'restricted';
            }
        }
        return $result;
    }

    /**
     * Return subject identifiers associated with object.
     *
     * @param string[] $exclude List of subject types to exclude (defaults to
     *                          'iconclass' since it doesn't contain human readable
     *                          terms)
     *
     * @link   http://www.lido-schema.org/schema/v1.0/lido-v1.0-schema-listing.html
     * #subjectComplexType
     * @return array
     */
    protected function getTopicIDs($exclude = ['iconclass']): array
    {
        $result = parent::getTopicIDs($exclude);
        return $this->addNamespaceToAuthorityIds($result, 'topic');
    }

    /**
     * Get geographic topic identifiers
     *
     * @return array
     */
    protected function getGeographicTopicIDs()
    {
        $result = $this->getRawGeographicTopicIds();
        return $this->addNamespaceToAuthorityIds($result, 'geographic');
    }

    /**
     * Return materials associated with the object. Materials are contained inside
     * events, and the 'valmistus' (creation) event contains all the materials of the
     * object. Either the individual materials are retrieved, or the display
     * materials element is retrieved in case of failure.
     *
     * @param string|array $eventType Event type(s) allowed
     *
     * @link   http://www.lido-schema.org/schema/v1.0/lido-v1.0-schema-listing.html
     * #materialsTechSetComplexType
     * @return array
     */
    protected function getEventMaterials($eventType)
    {
        $materials = parent::getEventMaterials($eventType);

        if (!empty($materials)) {
            return $materials;
        }

        // If there are no individually listed, straightforwardly indexable materials
        // we can use the displayMaterialsTech field, which is usually meant for
        // display only. However, it's possible to extract the different materials
        // from the display field. Some CMS have only one field for materials so this
        // is the only way to index their materials.

        $material = '';
        foreach ($this->getEventNodes($eventType) as $node) {
            if (!empty($node->eventMaterialsTech->displayMaterialsTech)) {
                $material = (string)$node->eventMaterialsTech->displayMaterialsTech;
                break;
            }
        }
        if (empty($material)) {
            return [];
        }

        $exploded = explode(';', str_replace(',', ';', $material));
        $materials = [];
        foreach ($exploded as $explodedMaterial) {
            $materials[] = trim($explodedMaterial);
        }
        return $materials;
    }

    /**
     * Return the object description.
     *
     * @link   http://www.lido-schema.org/schema/v1.0/lido-v1.0-schema-listing.html
     * #descriptiveNoteComplexType
     * @return string
     */
    protected function getDescription()
    {
        $descriptions = [];
        $title = $this->getTitle();
        foreach ($this->getObjectDescriptionSetNodes(['provenienssi']) as $set) {
            foreach ($set->descriptiveNoteValue as $descriptiveNoteValue) {
                $descriptions[] = (string)$descriptiveNoteValue;
            }
        }
        if ($descriptions && $title === implode('; ', $descriptions)) {
            // We have the description already in the title, don't repeat
            $descriptions = [];
        }

        // Also read in "description of subject" which contains data suitable for
        // this field
        $title = str_replace([',', ';'], ' ', $title);
        if ($this->getDriverParam('splitTitles', false)) {
            $titlePart = $this->metadataUtils->splitTitle($title);
            if ($titlePart) {
                $title = $titlePart;
            }
        }
        $title = str_replace([',', ';'], ' ', $title);
        foreach ($this->getSubjectSetNodes() as $set) {
            $subject = $set->displaySubject;
            $label = $subject['label'];
            $nonTitle = trim(str_replace([',', ';'], ' ', (string)$subject)) != $title;
            if ($nonTitle && (null === $label || 'aihe' === mb_strtolower($label, 'UTF-8'))) {
                $descriptions[] = (string)$set->displaySubject;
            }
        }

        return trim(implode(' ', array_unique($descriptions)));
    }

    /**
     * Return subjects associated with object.
     *
     * @param string[] $exclude List of subject types to exclude (defaults to 'aihe'
     *                          and 'iconclass' since they don't contain human
     *                          readable terms)
     *
     * @link   http://www.lido-schema.org/schema/v1.0/lido-v1.0-schema-listing.html
     * #subjectComplexType
     * @return array
     */
    protected function getSubjectTerms($exclude = ['aihe', 'iconclass'])
    {
        return parent::getSubjectTerms($exclude);
    }

    /**
     * Get the default language used when building the Solr array
     *
     * @return string
     */
    protected function getDefaultLanguage()
    {
        return $this->getDriverParam('defaultDisplayLanguage', 'fi');
    }

    /**
     * Return the date range associated with specified event
     *
     * @param string|array $event Event type(s) allowed (null = all types)
     *
     * @return null|string[] Null if parsing failed, two ISO 8601 dates otherwise
     *
     * @psalm-suppress RedundantCondition
     */
    protected function getDateRange($event = null)
    {
        $startDate = '';
        $endDate = '';
        $displayDate = '';
        $periodName = '';
        foreach ($this->getEventNodes($event) as $eventNode) {
            if (
                !$startDate
                && !empty($eventNode->eventDate->date->earliestDate)
                && !empty($eventNode->eventDate->date->latestDate)
            ) {
                $startDate = (string)$eventNode->eventDate->date->earliestDate;
                $endDate = (string)$eventNode->eventDate->date->latestDate;
            }
            if (!$displayDate && !empty($eventNode->eventDate->displayDate)) {
                $displayDate = (string)$eventNode->eventDate->displayDate;
            }
            if (!$periodName && !empty($eventNode->periodName->term)) {
                $periodName = (string)$eventNode->periodName->term;
            }
        }

        return $this->processDateRangeValues(
            $startDate,
            $endDate,
            $displayDate,
            $periodName
        );
    }

    /**
     * Return the date ranges associated with subjects
     *
     * @return array[] Array of two ISO 8601 dates
     */
    protected function getSubjectDateRanges()
    {
        $ranges = [];
        foreach ($this->getSubjectNodes() as $node) {
            $startDate = '';
            $endDate = '';
            $displayDate = '';
            if (
                !empty($node->subjectDate->date->earliestDate)
                && !empty($node->subjectDate->date->latestDate)
            ) {
                $startDate = (string)$node->subjectDate->date->earliestDate;
                $endDate = (string)$node->subjectDate->date->latestDate;
            }
            if (!empty($node->subjectDate->displayDate)) {
                $displayDate = (string)$node->subjectDate->displayDate;
            }
            $range = $this->processDateRangeValues(
                $startDate,
                $endDate,
                $displayDate,
                ''
            );
            if ($range) {
                $ranges[] = $range;
            }
        }
        return $ranges;
    }

    /**
     * Process extracted date values and create best possible date range
     *
     * @param string $startDate   Start date
     * @param string $endDate     End date
     * @param string $displayDate Display date
     * @param string $periodName  Period name
     *
     * @return null|string[] Null if parsing failed, two ISO 8601 dates otherwise
     */
    protected function processDateRangeValues(
        $startDate,
        $endDate,
        $displayDate,
        $periodName
    ) {
        if ($startDate) {
            if ($endDate < $startDate) {
                $this->logger->logDebug(
                    'Lido',
                    "Invalid date range {$startDate} - {$endDate}, record "
                    . "{$this->source}." . $this->getID(),
                    true
                );
                $endDate = $startDate;
                $this->storeWarning('invalid date range');
            }
            $startDate = $this->completeDate($startDate);
            $endDate = $this->completeDate($endDate, true);
            if ($startDate === null || $endDate === null) {
                return null;
            }

            return [$startDate, $endDate];
        }

        if ($displayDate) {
            return $this->parseLidoDateRange($displayDate);
        }
        if ($periodName) {
            return $this->parseLidoDateRange($periodName);
        }
        return null;
    }

    /**
     * Complete a partial date
     *
     * @param string $date Date string
     * @param bool   $end  Whether $date represents the end of a date range
     *
     * @return null|string
     */
    protected function completeDate($date, $end = false)
    {
        $negative = false;
        if (substr($date, 0, 1) == '-') {
            $negative = true;
            $date = substr($date, 1);
        }

        if (!$end) {
            if (strlen($date) == 1) {
                $date = '000' . $date . '-01-01T00:00:00Z';
            } elseif (strlen($date) == 2) {
                $date = '00' . $date . '-01-01T00:00:00Z';
            } elseif (strlen($date) == 3) {
                $date = '0' . $date . '-01-01T00:00:00Z';
            } elseif (strlen($date) == 4) {
                $date = $date . '-01-01T00:00:00Z';
            } elseif (strlen($date) == 7) {
                $date = $date . '-01T00:00:00Z';
            } elseif (strlen($date) == 10) {
                $date = $date . 'T00:00:00Z';
            }
        } else {
            if (strlen($date) == 1) {
                $date = '00' . $date . '-12-31T23:59:59Z';
            } elseif (strlen($date) == 2) {
                $date = '00' . $date . '-12-31T23:59:59Z';
            } elseif (strlen($date) == 3) {
                $date = '0' . $date . '-12-31T23:59:59Z';
            } elseif (strlen($date) == 4) {
                $date = $date . '-12-31T23:59:59Z';
            } elseif (strlen($date) == 7) {
                try {
                    $d = new \DateTime($date . '-01');
                } catch (\Exception $e) {
                    $this->logger->logDebug(
                        'Lido',
                        "Failed to parse date $date, record {$this->source}."
                        . $this->getID(),
                        true
                    );
                    $this->storeWarning('invalid date');
                    return null;
                }
                $date = $d->format('Y-m-t') . 'T23:59:59Z';
            } elseif (strlen($date) == 10) {
                $date = $date . 'T23:59:59Z';
            }
        }
        if ($negative) {
            $date = "-$date";
        }

        return $date;
    }

    /**
     * Return the event place coordinates associated with specified event
     *
     * @param string|array $event Event type(s) allowed (null = all types)
     *
     * @return array<int, string> WKT
     */
    protected function getEventPlaceCoordinates($event = null)
    {
        $results = [];
        foreach ($this->getEventNodes($event) as $event) {
            foreach ($event->eventPlace as $eventPlace) {
                foreach ($eventPlace->place as $place) {
                    if (!empty($place->gml)) {
                        if ($wkt = $this->convertGmlToWkt($place->gml)) {
                            $results[] = $wkt;
                        }
                    }
                }
            }
        }
        return $results;
    }

    /**
     * Convert SimpleXML GML node to a WKT string
     *
     * This assumes WSG 84
     *
     * @param \SimpleXMLElement $gml GML Node
     *
     * @return string WKT
     */
    protected function convertGmlToWkt($gml)
    {
        if (!empty($gml->Polygon)) {
            if (empty($gml->Polygon->outerBoundaryIs->LinearRing->coordinates)) {
                $this->logger->logDebug(
                    'Lido',
                    'GML Polygon missing outer boundary, record '
                        . "{$this->source}." . $this->getID()
                );
                $this->storeWarning('gml polygon missing outer boundary');
                return '';
            }
            $outerBoundary
                = $this->swapCoordinates(
                    (string)$gml->Polygon->outerBoundaryIs->LinearRing->coordinates
                );
            $innerBoundary
                = !empty($gml->Polygon->innerBoundaryIs->LinearRing->coordinates)
                ? $this->swapCoordinates(
                    (string)$gml->Polygon->innerBoundaryIs->LinearRing->coordinates
                ) : '';

            return $innerBoundary
                ? "POLYGON (($outerBoundary),($innerBoundary))"
                : "POLYGON (($outerBoundary))";
        }

        if (!empty($gml->LineString)) {
            if (empty($gml->LineString->coordinates)) {
                $this->logger->logDebug(
                    'Lido',
                    'GML LineString missing coordinates, record '
                        . "{$this->source}." . $this->getID()
                );
                $this->storeWarning('gml linestring missing coordinates');
                return '';
            }
            $coordinates = $this->swapCoordinates(
                (string)$gml->LineString->coordinates
            );
            return "LINESTRING ($coordinates)";
        }

        if (!empty($gml->Point)) {
            $lat = null;
            $lon = null;
            if (!empty($gml->Point->pos)) {
                $coordinates = trim((string)$gml->Point->pos);
                if (!$coordinates) {
                    $this->logger->logDebug(
                        'Lido',
                        'Empty pos in GML point, record '
                            . "{$this->source}." . $this->getID(),
                        true
                    );
                    $this->storeWarning('empty gml pos in point');
                }
                $latlon = explode(' ', $coordinates, 2);
                if (isset($latlon[1])) {
                    $lat = $latlon[0];
                    $lon = $latlon[1];
                }
            } elseif (isset($gml->Point->coordinates)) {
                $coordinates = trim((string)$gml->Point->coordinates);
                if (!$coordinates) {
                    $this->logger->logDebug(
                        'Lido',
                        'Empty coordinates in GML point, record '
                            . "{$this->source}." . $this->getID(),
                        true
                    );
                    $this->storeWarning('empty gml coordinates in point');
                    return '';
                }
                $latlon = explode(',', $coordinates, 2);
                if (isset($latlon[1])) {
                    $lat = $latlon[0];
                    $lon = $latlon[1];
                }
            }
            if (null === $lat || null === $lon) {
                $this->logger->logDebug(
                    'Lido',
                    'GML Point does not contain pos or coordinates, record '
                        . "{$this->source}." . $this->getID(),
                    true
                );
                $this->storeWarning('gml point missing data');
                return '';
            }
            $lat = trim($lat);
            $lon = trim($lon);
            if ('' === $lat || '' === $lon || $lat < -90 || $lat > 90 || $lon < -180 || $lon > 180) {
                $this->logger->logDebug(
                    'Lido',
                    "Discarding invalid coordinates '$lat,$lon', record "
                        . "{$this->source}." . $this->getID()
                );
                $this->storeWarning('invalid gml coordinates');
                return '';
            }
            return "POINT ($lon $lat)";
        }

        return '';
    }

    /**
     * Convert GML coordinates to WKT coordinates
     *
     * @param string $coordinates GML coordinates
     *
     * @return string WKT coordinates
     */
    protected function swapCoordinates($coordinates)
    {
        $result = [];
        foreach (preg_split('/(?=\/\d)\s(?=\/\d)/', $coordinates) as $coordinate) {
            [$lat, $lon] = explode(',', $coordinate, 2);
            $lat = trim($lat);
            $lon = trim($lon);
            $result[] = "$lon $lat";
        }
        return implode(',', $result);
    }

    /**
     * Attempt to parse a string (in finnish) into a normalized date range.
     *
     * TODO: complicated normalizations like this should preferably reside within
     * their own, separate component which should allow modification of the algorithm
     * by methods other than hard-coding rules into source.
     *
     * @param string $input Date range
     *
     * @return array|null Two ISO 8601 dates or null
     */
    protected function parseLidoDateRange($input)
    {
        $input = trim(strtolower($input));

        $dateMappings = [
            'kivikausi' => ['-8600-01-01T00:00:00Z', '-1501-12-31T23:59:59Z'],
            'pronssikausi'
                => ['-1500-01-01T00:00:00Z', '-0501-12-31T23:59:59Z'],
            'rautakausi' => ['-0500-01-01T00:00:00Z','1299-12-31T23:59:59Z'],
            'keskiaika' => ['1300-01-01T00:00:00Z','1550-12-31T23:59:59Z'],
            'ajoittamaton' => null,
            'tuntematon' => null,
        ];
        $dmyToDmyPeriods = '/(\d\d?)\s*.\s*(\d\d?)\s*.\s*(\d\d\d\d)\s*'
            . '-\s*(\d\d?)\s*.\s*(\d\d?)\s*.\s*(\d\d\d\d)/';
        $yearToDmy = '/(\d\d\d\d)\s*'
            . '-\s*(\d\d?)\s*.\s*(\d\d?)\s*.\s*(\d\d\d\d)/';
        $dmyToYear = '/(\d\d?)\s*.\s*(\d\d?)\s*.\s*(\d\d\d\d)\s*-\s*(\d\d\d\d)/';
        $ymdToYmdPeriods = '/(\d\d\d\d)\s*.\s*(\d\d?)\s*.\s*(\d\d?)\s*'
            . '-\s*(\d\d\d\d)\s*.\s*(\d\d?)\s*.\s*(\d\d?)/';
        $ymdToYmdNoSep = '/(\d\d\d\d)(\d\d?)(\d\d?)\s*-\s*(\d\d\d\d)(\d\d?)(\d\d?)/';
        $ymToYmNoSep = '/(\d\d\d\d)(\d\d?)\s*-\s*(\d\d\d\d)(\d\d?)/';
        $yToYEndish = '/(\d\d\d\d)\s*-\s*(\d\d\d\d)\s*(-luvun|-l)\s+'
            . '(loppupuoli|loppu)/';
        $yStartish = '/(\d?\d?\d\d)\s*-(luvun|luku)\s+'
            . '(alkupuolelta|alkupuoli|alku|alusta)/';
        $midDecade = '/(\d?\d?\d\d)\s*-(luvun|luku)\s+(puoliväli)/';
        $endDecade = '/(\d?\d?\d\d)\s*(-luvun|-l)\s+(loppupuoli|loppu|lopulta|'
            . 'loppupuolelta)/';
        $fromDecade = '/(-?\d?\d?\d\d)\s*-(luku|luvulta|l)/';

        // 1940-1960-luku
        // 1940-1960-l
        // 1940-60-l
        // 1930 - 1970-luku
        // 30-40-luku
        $yToYDecade = '/(\d?\d?\d\d)\s*(-|~)\s*(\d?\d?\d\d)\s*(-luku|-l)?\s*'
            . '(\(?\?\)?)?/';

        $yTextMonth = '/(\d?\d?\d\d)\s+(tammikuu|helmikuu|maaliskuu|huhtikuu|'
            . 'toukokuu|kesäkuu|heinäkuu|elokuu|syyskuu|lokakuu|marraskuu|'
            . 'joulukuu)/';
        $dMYPeriods = '/(\d\d?)\s*\.\s*(\d\d?)\s*\.\s*(\d\d\d\d)/';

        $ekrToEkr = '/(\d?\d?\d\d)\s*ekr.?\s*\-\s*(\d?\d?\d\d)\s*ekr.?/';
        $ekrToJkr = '/(\d?\d?\d\d)\s*ekr.?\s*\-\s*(\d?\d?\d\d)\s*jkr.?/';

        foreach ($dateMappings as $str => $value) {
            if (strstr($input, $str)) {
                return $value;
            }
        }

        $k = [
                'tammikuu' => '01',
                'helmikuu' => '02',
                'maaliskuu' => '03',
                'huhtikuu' => '04',
                'toukokuu' => '05',
                'kesäkuu' => '06',
                'heinäkuu' => '07',
                'elokuu' => '08',
                'syyskuu' => '09',
                'lokakuu' => '10',
                'marraskuu' => '11',
                'joulukuu' => '12',
        ];

        $imprecise = false;

        [$input] = explode(',', $input, 2);

        if (preg_match($dmyToDmyPeriods, $input, $matches)) {
            $startDate = sprintf(
                '%04d-%02d-%02dT00:00:00Z',
                $matches[3],
                $matches[2],
                $matches[1]
            );
            $endDate = sprintf(
                '%04d-%02d-%02dT23:59:59Z',
                $matches[6],
                $matches[5],
                $matches[4]
            );
            $noprocess = true;
        } elseif (preg_match($yearToDmy, $input, $matches)) {
            $startDate = sprintf('%04d-01-01T00:00:00Z', $matches[1]);
            $endDate = sprintf(
                '%04d-%02d-%02dT23:59:59Z',
                $matches[4],
                $matches[3],
                $matches[2]
            );
            $noprocess = true;
        } elseif (preg_match($dmyToYear, $input, $matches)) {
            $startDate = sprintf(
                '%04d-%02d-%02dT00:00:00Z',
                $matches[3],
                $matches[2],
                $matches[1]
            );
            $endDate = sprintf('%04d-12-31T23:59:59Z', $matches[4]);
            $noprocess = true;
        } elseif (preg_match($ymdToYmdPeriods, $input, $matches)) {
            $startDate = sprintf(
                '%04d-%02d-%02dT00:00:00Z',
                $matches[1],
                $matches[2],
                $matches[3]
            );
            $endDate = sprintf(
                '%04d-%02d-%02dT23:59:59Z',
                $matches[4],
                $matches[5],
                $matches[6]
            );
            $noprocess = true;
        } elseif (preg_match($ymdToYmdNoSep, $input, $matches)) {
            $startDate = sprintf(
                '%04d-%02d-%02dT00:00:00Z',
                $matches[1],
                $matches[2],
                $matches[3]
            );
            $endDate = sprintf(
                '%04d-%02d-%02dT23:59:59Z',
                $matches[4],
                $matches[5],
                $matches[6]
            );
            $noprocess = true;
        } elseif (preg_match($ymToYmNoSep, $input, $matches)) {
            $startDate = sprintf('%04d-%02d-01T00:00:00Z', $matches[1], $matches[2]);
            $endDate = sprintf('%04d-%02d-01', $matches[3], $matches[4]);
            try {
                $d = new \DateTime($endDate);
            } catch (\Exception $e) {
                $this->logger->logDebug(
                    'Lido',
                    "Failed to parse date $endDate, record {$this->source}."
                        . $this->getID(),
                    true
                );
                $this->storeWarning('invalid end date');
                return null;
            }
            $endDate = $d->format('Y-m-t') . 'T23:59:59Z';
            $noprocess = true;
        } elseif (preg_match('/(\d\d\d\d)-(\d\d?)-(\d\d?)/', $input, $matches) > 0) {
            // This one needs to be before the lazy matcher below
            $year = $matches[1];
            $month = sprintf('%02d', $matches[2]);
            $day = sprintf('%02d', $matches[3]);
            $startDate = $year . '-' . $month . '-' . $day . 'T00:00:00Z';
            $endDate = $year . '-' . $month . '-' . $day . 'T23:59:59Z';
            $noprocess = true;
        } elseif (preg_match($yToYEndish, $input, $matches)) {
            $startDate = $matches[1];
            $endDate = intval($matches[2]);
            if ($endDate % 100 == 0) {
                // Century
                $endDate += 99;
            } elseif ($endDate % 10 == 0) {
                // Decade
                $endDate += 9;
            }
        } elseif (preg_match($yToYDecade, $input, $matches)) {
            $startDate = $matches[1];
            $endDate = intval($matches[3]);

            if (isset($matches[4])) {
                if ($endDate % 10 == 0) {
                    $endDate += 9;
                }
            }

            $imprecise = isset($matches[5]);
        } elseif (preg_match($yTextMonth, $input, $matches) > 0) {
            $year = $matches[1];
            $month = $k[$matches[2]];
            $startDate = $year . '-' . $month . '-01T00:00:00Z';
            $endDate = $year . '-' . $month . '-01';
            try {
                $d = new \DateTime($endDate);
                $endDate = $d->format('Y-m-t') . 'T23:59:59Z';
            } catch (\Exception $e) {
                $this->logger->logDebug(
                    'Lido',
                    "Failed to parse date $endDate, record {$this->source}."
                        . $this->getID(),
                    true
                );
                $this->storeWarning('invalid end date');
                return null;
            }
            $noprocess = true;
        } elseif (preg_match('/(\d\d\d\d)(\d\d)(\d\d)/', $input, $matches) > 0) {
            $year = $matches[1];
            $month = sprintf('%02d', $matches[2]);
            $day = sprintf('%02d', $matches[3]);
            $startDate = $year . '-' . $month . '-' . $day . 'T00:00:00Z';
            $endDate = $year . '-' . $month . '-' . $day . 'T23:59:59Z';
            $noprocess = true;
        } elseif (preg_match('/(\d\d\d\d)(\d\d)/', $input, $matches) > 0) {
            $year = $matches[1];
            $month = sprintf('%02d', $matches[2]);
            $startDate = $year . '-' . $month . '-01T00:00:00Z';
            $endDate = $year . '-' . $month . '-01';
            try {
                $d = new \DateTime($endDate);
            } catch (\Exception $e) {
                $this->logger->logDebug(
                    'Lido',
                    "Failed to parse date $endDate, record {$this->source}."
                        . $this->getID(),
                    true
                );
                $this->storeWarning('invalid end date');
                return null;
            }
            $endDate = $d->format('Y-m-t') . 'T23:59:59Z';
            $noprocess = true;
        } elseif (preg_match($dMYPeriods, $input, $matches)) {
            $year = $matches[3];
            $month = sprintf('%02d', $matches[2]);
            $day = sprintf('%02d', $matches[1]);
            $startDate = $year . '-' . $month . '-' . $day . 'T00:00:00Z';
            $endDate = $year . '-' . $month . '-' . $day . 'T23:59:59Z';
            $noprocess = true;
        } elseif (preg_match('/(\d\d?)\s*\.\s*(\d\d\d\d)/', $input, $matches) > 0) {
            $year = $matches[2];
            $month = sprintf('%02d', $matches[1]);
            $startDate = $year . '-' . $month . '-01' . 'T00:00:00Z';
            $endDate = $year . '-' . $month . '-01';
            try {
                $d = new \DateTime($endDate);
                $endDate = $d->format('Y-m-t') . 'T23:59:59Z';
            } catch (\Exception $e) {
                $this->logger->logDebug(
                    'Lido',
                    "Failed to parse date $endDate, record {$this->source}."
                        . $this->getID(),
                    true
                );
                $this->storeWarning('invalid end date');
                return null;
            }
            $noprocess = true;
        } elseif (preg_match($yStartish, $input, $matches)) {
            $year = intval($matches[1]);

            if ($year % 100 == 0) {
                // Century
                $startDate = $year;
                $endDate = $year + 29;
            } elseif ($year % 10 == 0) {
                // Decade
                $startDate = $year;
                $endDate = $year + 3;
            } else {
                // Uhh?
                $startDate = $year;
                $endDate = $year;
            }
        } elseif (preg_match($midDecade, $input, $matches)) {
            $year = intval($matches[1]);

            if ($year % 100 == 0) {
                // Century
                $startDate = $year + 29;
                $endDate = $year + 70;
            } elseif ($year % 10 == 0) {
                // Decade
                $startDate = $year + 3;
                $endDate = $year + 7;
            } else {
                // Uhh?
                $startDate = $year;
                $endDate = $year;
            }
        } elseif (preg_match($endDecade, $input, $matches)) {
            $year = intval($matches[1]);

            if ($year % 100 == 0) {
                // Century
                $startDate = $year + 70;
                $endDate = $year + 99;
            } elseif ($year % 10 == 0) {
                // Decade
                $startDate = $year + 7;
                $endDate = $year + 9;
            } else {
                $startDate = $year;
                $endDate = $year;
            }
        } elseif (preg_match($fromDecade, $input, $matches)) {
            $year = intval($matches[1]);
            $startDate = $year;

            if ($year % 100 == 0) {
                $endDate = $year + 99;
            } elseif ($year % 10 == 0) {
                $endDate = $year + 9;
            } else {
                $endDate = $year;
            }
        } elseif (preg_match($ekrToEkr, $input, $matches)) {
            $startDate = -(int)$matches[1];
            $endDate = -(int)$matches[2];
        } elseif (preg_match($ekrToJkr, $input, $matches)) {
            $startDate = -(int)$matches[1];
            $endDate = $matches[2];
        } elseif (preg_match('/(-?\d?\d?\d\d) jälkeen/', $input, $matches)) {
            $year = $matches[1];

            $startDate = $year;
            $endDate = intval($year) + 9;
        } elseif (preg_match('/(-?\d\d\d\d)\s*-\s*(-?\d\d\d\d)/', $input, $matches)) {
            $startDate = $matches[1];
            $endDate = $matches[2];
        } elseif (preg_match('/(-?\d{1-4})\s+-\s+(-?\d{1-4})/', $input, $matches)) {
            $startDate = $matches[1];
            $endDate = $matches[2];
        } elseif (preg_match('/(-?\d?\d?\d\d)\s*\?/', $input, $matches) > 0) {
            $year = $matches[1];

            $startDate = $year;
            $endDate = $year;
            $imprecise = true;
        } elseif (preg_match('/(-?\d?\d?\d\d)\b/', $input, $matches) > 0) {
            $year = $matches[1];

            $startDate = $year;
            $endDate = $year;
        } else {
            return null;
        }

        $startDate = (string)$startDate;
        $endDate = (string)$endDate;

        if ($startDate < 0) {
            $startDate = '-' . substr('0000', 0, 5 - strlen($startDate))
                . substr($startDate, 1);
        } elseif ($startDate == 0) {
            $startDate = '0000';
        }

        if ($endDate < 0) {
            $endDate = '-' . substr('0000', 0, 5 - strlen($endDate))
                . substr($endDate, 1);
        } elseif ($endDate == 0) {
            $endDate = '0000';
        }

        switch (strlen($startDate)) {
            case 1:
                $startDate = "000$startDate";
                break;
            case 2:
                $startDate = "19$startDate";
                break;
            case 3:
                $startDate = "0$startDate";
                break;
        }
        switch (strlen($endDate)) {
            case 1:
                $endDate = "000$endDate";
                break;
            case 2:
                // Take into account possible negative sign
                $endDate = substr($startDate, 0, -2) . $endDate;
                break;
            case 3:
                $endDate = "0$endDate";
                break;
        }

        if ($imprecise) {
            // This is way arbitrary, so disabled for now..
            //$startDate -= 2;
            //$endDate += 2;
        }

        if (empty($noprocess)) {
            $startDate = $startDate . '-01-01T00:00:00Z';
            $endDate = $endDate . '-12-31T23:59:59Z';
        }

        // Trying to index dates into the future? I don't think so...
        $yearNow = date('Y');
        if ($startDate > $yearNow || $endDate > $yearNow) {
            return null;
        }

        $start = $this->metadataUtils->validateISO8601Date($startDate);
        $end = $this->metadataUtils->validateISO8601Date($endDate);
        if ($start === false || $end === false) {
            $this->logger->logDebug(
                'Lido',
                "Invalid date range $startDate - $endDate parsed from "
                    . "'$input', record {$this->source}." . $this->getID(),
                true
            );
            $this->storeWarning('invalid date range');
            if ($start !== false) {
                $endDate = substr($startDate, 0, 4) . '-12-31T23:59:59Z';
            } elseif ($end !== false) {
                $startDate = substr($endDate, 0, 4) . '-01-01T00:00:00Z';
            } else {
                return null;
            }
        } elseif ($start > $end) {
            $this->logger->logDebug(
                'Lido',
                "Invalid date range $startDate - $endDate parsed from '$input', "
                    . "record {$this->source}." . $this->getID(),
                true
            );
            $this->storeWarning('invalid date range');
            $endDate = substr($startDate, 0, 4) . '-12-31T23:59:59Z';
        }

        return [$startDate, $endDate];
    }

    /**
     * Return the classifications.
     *
     * @link   http://www.lido-schema.org/schema/v1.0/lido-v1.0-schema-listing.html
     * #objectClassificationWrap
     * @return array
     */
    protected function getClassifications()
    {
        $results = [];
        foreach (
            $this->doc->lido->descriptiveMetadata->objectClassificationWrap
            ->classificationWrap->classification ?? [] as $classification
        ) {
            $type = trim((string)$classification->attributes()->type);
            if ('language' !== $type && !empty($classification->term)) {
                foreach ($classification->term as $term) {
                    $results[] = (string)$term;
                }
            }
        }
        return $results;
    }

    /**
     * Return all the names for the specified event type
     *
     * @param string $eventType Event type
     *
     * @return array<int, string>
     */
    protected function getEventNames($eventType)
    {
        $results = [];
        foreach ($this->getEventNodes($eventType) as $event) {
            if (!empty($event->eventName->appellationValue)) {
                $results[] = (string)$event->eventName->appellationValue;
            }
        }
        return $results;
    }

    /**
     * Return the rights holder legal body name.
     *
     * @link   http://www.lido-schema.org/schema/v1.0/lido-v1.0-schema-listing.html
     * #legalBodyRefComplexType
     * @return string
     */
    protected function getRightsHolderLegalBodyName()
    {
        foreach ($this->doc->lido->administrativeMetadata->rightsWorkWrap->rightsWorkSet ?? [] as $set) {
            if (!empty($set->rightsHolder->legalBodyName->appellationValue)) {
                return (string)$set->rightsHolder->legalBodyName->appellationValue;
            }
        }
        return '';
    }

    /**
     * Return the organization name in the recordSource element
     *
     * @return string
     */
    protected function getRecordSourceOrganization()
    {
        return (string)($this->doc->lido->administrativeMetadata->recordWrap
            ->recordSource->legalBodyName->appellationValue ?? '');
    }

    /**
     * Return the object types
     *
     * @link   http://www.lido-schema.org/schema/v1.0/lido-v1.0-schema-listing.html
     * #objectWorkTypeWrap
     * @return array<int, string>
     */
    protected function getObjectWorkTypes()
    {
        $result = [$this->getObjectWorkType()];

        // Check for image links and add a work type for images
        $imageTypes = [
            'Kuva', 'Kuva, Valokuva', 'Valokuva', 'dia', 'kuva', 'negatiivi',
            'photograph', 'valoku', 'valokuva', 'valokuvat',
        ];
        $imageResourceTypes = [
            '', 'image_thumb', 'thumb', 'medium', 'image_large', 'large', 'zoomview',
            'image_master', 'image_original',
        ];
        if (empty(array_intersect($imageTypes, $result))) {
            foreach ($this->getResourceSetNodes() as $set) {
                foreach ($set->resourceRepresentation as $node) {
                    if (!empty($node->linkResource)) {
                        $link = trim((string)$node->linkResource);
                        if (!empty($link)) {
                            $attributes = $node->attributes();
                            $type = (string)$attributes->type;
                            if (in_array($type, $imageResourceTypes)) {
                                $result[] = 'Kuva';
                                break;
                            }
                        }
                    }
                }
            }
        }

        return $result;
    }

    /**
     * Return all related works of the object.
     *
     * @param string[] $relatedWorkRelType Which relation types to use
     *
     * @return array<int, string>
     */
    protected function getRelatedWorks($relatedWorkRelType)
    {
        $result = [];
        foreach ($this->getRelatedWorkSetNodes($relatedWorkRelType) as $set) {
            if (!empty($set->relatedWork->displayObject)) {
                $result[] = trim((string)$set->relatedWork->displayObject);
            }
        }

        return $result;
    }

    /**
     * Return the object measurements. Only the display element is used currently
     * until processing more granular data is needed.
     *
     * @link   http://www.lido-schema.org/schema/v1.0/lido-v1.0-schema-listing.html
     * #objectMeasurementsSetComplexType
     * @return array<int, string>
     */
    protected function getMeasurements()
    {
        $results = [];
        foreach (
            $this->doc->lido->descriptiveMetadata->objectIdentificationWrap
            ->objectMeasurementsWrap->objectMeasurementsSet ?? [] as $set
        ) {
            $setResults = [];
            foreach ($set->displayObjectMeasurements as $measurements) {
                if ($value = trim((string)$measurements)) {
                    $setResults[] = $value;
                }
            }
            // Use measurementsSet if there's no displayMeasurements:
            if (!$setResults) {
                foreach ($set->objectMeasurements->measurementsSet ?? [] as $measurements) {
                    $parts = [];
                    if ($type = trim((string)($measurements->measurementType ?? ''))) {
                        $parts[] = $type;
                    }
                    if ($val = trim((string)($measurements->measurementValue ?? ''))) {
                        $parts[] = $val;
                    }
                    if ($unit = trim((string)($measurements->measurementUnit ?? ''))) {
                        $parts[] = $unit;
                    }
                    if ($parts) {
                        $setResults[] = implode(' ', $parts);
                    }
                }
            }
            if ($setResults) {
                // Add extents:
                $extents = [];
                foreach ($set->objectMeasurements->extentMeasurements ?? [] as $extent) {
                    if ($value = trim((string)$extent)) {
                        $extents[] = $value;
                    }
                }
                if ($extents) {
                    $extents = implode(', ', $extents);
                    foreach ($setResults as &$current) {
                        if (!str_contains($current, $extents)) {
                            $current .= " ($extents)";
                        }
                    }
                    unset($current);
                }

                $results = [...$results, ...$setResults];
            }
        }
        return $results;
    }

    /**
     * Return all the cultures associated with an object.
     *
     * @link   http://www.lido-schema.org/schema/v1.0/lido-v1.0-schema-listing.html
     * #eventComplexType
     * @return array<int, string>
     */
    protected function getCulture()
    {
        $results = [];
        foreach ($this->getEventNodes() as $event) {
            foreach ($event->culture as $culture) {
                if ($value = trim((string)($culture->term ?? ''))) {
                    $results[] = $value;
                }
            }
        }
        return $results;
    }

    /**
     * Return the rights of the object.
     *
     * @link   http://www.lido-schema.org/schema/v1.0/lido-v1.0-schema-listing.html
     * #rightsComplexType
     * @return string
     */
    protected function getRights()
    {
        foreach ($this->getResourceSetNodes() as $set) {
            if ($rights = (string)($set->rightsResource->rightsHolder->legalBodyName->appellationValue ?? '')) {
                return $rights;
            }
        }
        return '';
    }

    /**
     * Check if the record has links to high resolution images
     *
     * @return bool
     */
    protected function hasHiResImages()
    {
        foreach ($this->getResourceSetNodes() as $set) {
            foreach ($set->resourceRepresentation as $node) {
                if (!empty($node->linkResource)) {
                    $link = trim((string)$node->linkResource);
                    if (!empty($link)) {
                        $attributes = $node->attributes();
                        $type = (string)$attributes->type;
                        if ('image_original' === $type || 'image_master' === $type) {
                            return true;
                        }
                    }
                }
            }
        }

        return false;
    }

    /**
     * Get categories
     *
     * @return array<int, string>
     */
    protected function getCategories(): array
    {
        $results = [];
        foreach ($this->doc->lido->category ?? [] as $category) {
            foreach ($category->term ?? [] as $term) {
                $results[] = trim((string)$term);
            }
        }
        return $results;
    }

    /**
     * Get place event types
     *
     * @return array
     */
    protected function getPlaceEvents(): array
    {
        if (isset($this->resultCache[__METHOD__])) {
            return $this->resultCache[__METHOD__];
        }

        // Include creation event for non-photos:
        $events = $this->placeEvents;
        if ($this->getObjectWorkType() !== 'valokuva') {
            $events['valmistus'] = 999;
            $events['creation'] = 999;
        }

        return $this->resultCache[__METHOD__] = $events;
    }

    /**
     * Get authors
     *
     * @return array
     */
    protected function getAuthors(): array
    {
        return $this->getActors($this->getMainEvents(), null, true);
    }

    /**
     * Get secondary authors
     *
     * @return array
     */
    protected function getSecondaryAuthors(): array
    {
        return $this->getActors($this->getSecondaryAuthorEvents(), null, true);
    }

    /**
     * Get hierarchy fields. Must be called after title is present in the array.
     *
     * @param array $data Reference to the target array
     *
     * @return void
     */
    protected function getHierarchyFields(array &$data): void
    {
        if ($this->getDriverParam('indexHierarchies', false)) {
            parent::getHierarchyFields($data);
            return;
        }
        $fields = $this->getRelatedWorks($this->relatedWorkRelationTypesExtended);
        if ($fields) {
            $data['hierarchy_parent_title'] = $fields;
        }
    }

    /**
     * Check if the record is available online
     *
     * @return bool
     */
    protected function isOnline(): bool
    {
        if (null !== ($online = $this->getDriverParam('online', null))) {
            return boolval($online);
        }

        return !empty($this->getUrls());
    }

    /**
     * Check if the record is freely available online
     *
     * @return bool
     */
    protected function isFreeOnline(): bool
    {
        if (null !== ($free = $this->getDriverParam('freeOnline', null))) {
            return boolval($free);
        }
        return $this->getDriverParam('freeOnlineDefault', true);
    }

    /**
     * Get all language codes
     *
     * @return array Language codes
     */
    protected function getLanguages(): array
    {
        $classifications = $this->doc->lido->descriptiveMetadata
                ->objectClassificationWrap->classificationWrap->classification ?? [];
        $result = [];
        foreach ($classifications as $classification) {
            $type = trim((string)$classification->attributes()->type);
            if ('language' === $type) {
                foreach ($classification->term as $lang) {
                    if ($trimmed = trim((string)$lang)) {
                        $result[] = $trimmed;
                    }
                }
            }
        }
        return array_unique($result);
    }

    /**
     * Get online URLs
     *
     * @return array
     */
    protected function getOnlineUrls(): array
    {
        $results = [];
        foreach ($this->getResourceSetNodes() as $set) {
            foreach ($set->resourceRepresentation as $node) {
                if (empty($node->linkResource)) {
                    continue;
                }
                $result = [
                    'url' => trim($node->linkResource),
                    'desc' => trim($set->resourceDescription),
                    'source' => $this->source,
                ];
                $mediaType = $this->getLinkMediaType(
                    trim($node->linkResource),
                    trim($node->linkResource->attributes()->formatResource),
                    trim($node->attributes()->type)
                );
                if ($mediaType) {
                    $result['mediaType'] = $mediaType;
                }
                $results[] = $result;
            }
        }
        return $results;
    }

    /**
     * Get other identifiers except ISBN, ISSN and identifiers which are URLs.
     * Contains: workIDs, placeIDs.
     *
     * @see    https://lido-schema.org/schema/v1.1/lido-v1.1.html#placeID
     * @see    https://lido-schema.org/schema/v1.1/lido-v1.1.html#workID
     * @return array
     */
    protected function getOtherIdentifiers(): array
    {
        $filterUrls = function ($el) {
            $trimmed = trim((string)$el);
            return !preg_match('/^https?:/', $el) ? $trimmed : '';
        };
        $identifiers = $this->getIdentifiersByType([], ['issn', 'isbn']);
        $result = array_merge(
            array_map($filterUrls, $identifiers),
            array_map($filterUrls, $this->getPlaceIDElements(true)),
        );
        return array_values(array_filter(array_unique($result)));
    }
}<|MERGE_RESOLUTION|>--- conflicted
+++ resolved
@@ -488,25 +488,21 @@
                 }
             }
         }
-<<<<<<< HEAD
-
         foreach (
             $this->doc->lido->descriptiveMetadata->objectIdentificationWrap->repositoryWrap->repositorySet
             ?? [] as $set
         ) {
-            foreach ($set->repositoryLocation->placeID ?? [] as $place) {
+            foreach ($set->repositoryLocation->placeID ?? [] as $placeID) {
                 $types = ['prt', 'kiinteistötunnus'];
-                $attr = $place->attributes();
+                $attr = $placeID->attributes();
                 if (in_array($attr->type, $types)) {
-                    $result[] = $getPlaceID($place);
+                    $result[] = $placeID;
                 }
                 if ($attr->type == 'URI' && $attr->source == 'YSO') {
-                    $result[] = $getPlaceID($place);
-                }
-            }
-        }
-=======
->>>>>>> 95f0bf94
+                    $result[] = $placeID;
+                }
+            }
+        }
         return $result;
     }
 
