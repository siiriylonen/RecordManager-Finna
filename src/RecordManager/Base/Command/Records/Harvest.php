--- conflicted
+++ resolved
@@ -332,17 +332,8 @@
                 }
 
                 if (
-<<<<<<< HEAD
-                    !$reharvest && isset($settings['deletions'])
-                    && strncmp(
-                        $settings['deletions'],
-                        'ListIdentifiers',
-                        15
-                    ) == 0
-=======
                     !$reharvest
                     && str_starts_with($settings['deletions'] ?? '', 'ListIdentifiers')
->>>>>>> 6d7a2410
                 ) {
                     // The repository doesn't support reporting deletions, so
                     // list all identifiers and mark deleted records that were
