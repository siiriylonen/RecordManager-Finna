--- conflicted
+++ resolved
@@ -91,17 +91,8 @@
             $line = OutputFormatter::escape($line);
             [$commentless] = explode(';', $line, 2);
             $commentless = trim($commentless);
-<<<<<<< HEAD
-            if (
-                strncmp($commentless, '[', 1) === 0
-                && substr($commentless, -1) === ']'
-                && strlen($commentless) > 2
-            ) {
-                $currentSource = substr($commentless, 1, -1);
-=======
             if ($sectionName = $this->getSectionFromLine($commentless)) {
                 $currentSource = $sectionName;
->>>>>>> 6d7a2410
             }
             if ($currentSource === $source) {
                 $lines[] = $line;
