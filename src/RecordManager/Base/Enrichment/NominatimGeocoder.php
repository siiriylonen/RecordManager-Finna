<?php

/**
 * Nominatim Geocoder Class
 *
 * PHP version 8
 *
 * Copyright (C) The National Library of Finland 2013-2023.
 *
 * This program is free software; you can redistribute it and/or modify
 * it under the terms of the GNU General Public License version 2,
 * as published by the Free Software Foundation.
 *
 * This program is distributed in the hope that it will be useful,
 * but WITHOUT ANY WARRANTY; without even the implied warranty of
 * MERCHANTABILITY or FITNESS FOR A PARTICULAR PURPOSE.  See the
 * GNU General Public License for more details.
 *
 * You should have received a copy of the GNU General Public License
 * along with this program; if not, write to the Free Software
 * Foundation, Inc., 59 Temple Place, Suite 330, Boston, MA  02111-1307  USA
 *
 * @category DataManagement
 * @package  RecordManager
 * @author   Ere Maijala <ere.maijala@helsinki.fi>
 * @license  http://opensource.org/licenses/gpl-2.0.php GNU General Public License
 * @link     https://github.com/NatLibFi/RecordManager
 */

namespace RecordManager\Base\Enrichment;

/**
 * Nominatim Geocoder Class
 *
 * This is a geocoder using the OpenStreetMap Nominatim interface
 *
 * @category DataManagement
 * @package  RecordManager
 * @author   Ere Maijala <ere.maijala@helsinki.fi>
 * @license  http://opensource.org/licenses/gpl-2.0.php GNU General Public License
 * @link     https://github.com/NatLibFi/RecordManager
 */
class NominatimGeocoder extends AbstractEnrichment
{
    /**
     * Nominatim server base url
     *
     * @var string
     */
    protected $baseUrl = '';

    /**
     * Email address for nominatim
     *
     * @var string
     */
    protected $email = '';

    /**
     * Preferred area to prioritize
     *
     * @var string
     */
    protected $preferredArea = '';

    /**
     * Delay between requests
     *
     * @var float
     */
    protected $delay = 1500;

    /**
     * Last request time
     *
     * @var float
     */
    protected $lastRequestTime = null;

    /**
     * Tolerance in the polygon simplification
     *
     * @var float
     */
    protected $simplificationTolerance = 0.01;

    /**
     * Solr field to use for the location data
     *
     * @var string
     */
    protected $solrField = 'location_geo';

    /**
     * Solr field to use for the center coordinates of locations
     *
     * @var string
     */
    protected $solrCenterField = 'center_coords';

    /**
     * Ignored classes
     *
     * @var array
     */
    protected $ignoredClasses = [
        'amenity', 'craft', 'emergency', 'office', 'power', 'public_transport',
        'shop', 'sport', 'tourism',
    ];

    /**
     * Optional terms that may be removed from a string to geocode
     *
     * @var array
     */
    protected $optionalTerms = [];

    /**
     * Blocklist of regular expressions. Matching locations are ignored.
     *
     * @var array
     */
    protected $blocklist = [];

    /**
     * Location transformations
     *
     * @var array
     */
    protected $transformations = [];

    /**
     * Initialize settings
     *
     * @return void
     */
    public function init()
    {
        parent::init();

        $settings = $this->config['NominatimGeocoder'] ?? [];
        if (!($this->baseUrl = $settings['url'] ?? '')) {
            throw new \Exception('url must be specified for Nominatim');
        }
        if (!($this->email = $settings['email'] ?? '')) {
            throw new \Exception(
                'Email address must be specified for Nominatim (see '
                . 'http://wiki.openstreetmap.org/wiki/Nominatim_usage_policy)'
            );
        }
        if (isset($settings['preferred_area'])) {
            $this->preferredArea = $settings['preferred_area'];
        }
        if (isset($settings['delay'])) {
            $this->delay = floatval($settings['delay']);
        }
        if (isset($settings['simplification_tolerance'])) {
            $this->simplificationTolerance = $settings['simplification_tolerance'];
        }
        if (isset($settings['solr_field'])) {
            $this->solrField = $settings['solr_field'];
        }
        if (isset($settings['solr_center_field'])) {
            $this->solrCenterField = $settings['solr_center_field'];
        }
        if (isset($settings['ignored_classes'])) {
            $this->ignoredClasses = $settings['ignored_classes'];
        }
        if (isset($settings['optional_terms'])) {
            $this->optionalTerms = $settings['optional_terms'];
        }
        if (isset($settings['blocklist'])) {
            $this->blocklist = $settings['blocklist'];
        } elseif (isset($settings['blacklist'])) {
            // Kept for back-compatibility
            $this->blocklist = $settings['blacklist'];
        }
        if (isset($settings['search'])) {
            foreach ($settings['search'] as $index => $search) {
                if (!isset($settings['replace'][$index])) {
                    throw new \Exception(
                        "No matching 'replace' setting for search '$search'"
                    );
                }
                $this->transformations[] = [
                    'search' => $search,
                    'replace' => $settings['replace'][$index],
                ];
            }
        }

        // Allow overriding of default cache expiration:
        $expiration = $settings['cache_expiration'] ?? null;
        if (null !== $expiration) {
            $this->maxCacheAge = 60 * $expiration;
        }
    }

    /**
     * Enrich the record and return any additions in solrArray
     *
     * @param string $sourceId  Source ID
     * @param object $record    Metadata Record
     * @param array  $solrArray Metadata to be sent to Solr
     *
     * @return void
     */
    public function enrich($sourceId, $record, &$solrArray)
    {
        if (empty($this->baseUrl) || !is_callable([$record, 'getLocations'])) {
            return;
        }
        $locations = $record->getLocations();
        if (empty($locations)) {
            return;
        }
        if ($this->enrichLocations($locations['primary'], $solrArray)) {
            return;
        }
        $this->enrichLocations($locations['secondary'], $solrArray);
    }

    /**
     * Enrich using an array of location strings
     *
     * @param array                                    $locations Locations
     * @param array<string, string|array<int, string>> $solrArray Metadata to be sent
     *                                                            to Solr
     *
     * @return bool Whether locations were found
     */
    protected function enrichLocations($locations, &$solrArray)
    {
        $result = false;
        $cf = $this->solrCenterField;
        try {
            $center = null;
            if ($cf && !empty($solrArray[$cf])) {
                $latLon = is_array($solrArray[$cf])
                    ? reset($solrArray[$cf]) : $solrArray[$cf];
                $latLon = str_replace([',', '  '], ' ', $latLon);
                [$lat, $lon] = explode(' ', $latLon, 2);
                $center = \geoPHP::load("POINT($lon $lat)", 'wkt');
            }
        } catch (\Exception $e) {
            $id = $solrArray['id'] ?? '-';
            $this->logger->logError(
                'NominatimGeocoder',
                "Could not decode center point '{$solrArray[$cf]}' (record $id): "
                    . $e->getMessage()
            );
            return false;
        }

        foreach ($locations as $location) {
            if ($this->blocklist) {
                foreach ($this->blocklist as $entry) {
                    if (preg_match("/$entry/i", $location)) {
                        continue 2;
                    }
                }
            }
            for ($i = 0; $i < 10; $i++) {
                $words = explode(' ', $location);
                if (count($words) > 10) {
                    $location = implode(' ', array_slice($words, 0, 10));
                }

                // Try to remove any trailing letter and optionally flat number from
                // an address:
                $location = preg_replace(
                    '/(.{3,}\s+(\d{1,3}))\s*[a-zA-Z]\s*\d*$/',
                    "$1",
                    $location
                );

                $geocoded = $this->geocode($location);
                if ($geocoded) {
                    $wkts = array_column($geocoded, 'wkt');
                    try {
                        $poly = \geoPHP::load($wkts[0], 'wkt');
                    } catch (\Exception $e) {
                        $id = $solrArray['id'] ?? '-';
                        $this->logger->logError(
                            'NominatimGeocoder',
                            "Could not decode WKT '{$wkts[0]}' (record $id): "
                                . $e->getMessage()
                        );
                        return false;
                    }

                    if (
                        null === $center || null === $poly->isClosed()
                        || $poly->contains($center)
                    ) {
                        if (!isset($solrArray[$this->solrField])) {
                            $solrArray[$this->solrField] = $wkts;
                        } else {
                            $solrArray[$this->solrField] = [
                                ...(array)$solrArray[$this->solrField],
                                ...$wkts,
                            ];
                        }
                    }
                    // Set new center coordinates only if the field is in use and has
                    // no previous value
                    if ($cf && !isset($solrArray[$cf])) {
                        $solrArray[$cf]
                            = $geocoded[0]['lon'] . ' ' . $geocoded[0]['lat'];
                    }
                    $result = true;
                    break;
                }
                $cleaned = $location;

                // Try to remove optional words if we have more than two words
                if ($this->optionalTerms && str_word_count($location) > 2) {
                    foreach ($this->optionalTerms as $term) {
                        $cleaned = preg_replace(
                            "/([\.\,\s]* |^){$term}[\.\,\s]*( |\$)/i",
                            ' ',
                            $cleaned
                        );
                    }
                }
                // If optional words have been cleaned to no avail, try also removing
                // last word if we have more than two
                if ($cleaned == $location) {
                    $words = explode(',', $cleaned);
                    if (count($words) > 2) {
                        $cleaned = implode(',', array_splice($words, 0, -1));
                    }
                }

                // Apply transformations
                foreach ($this->transformations as $transformation) {
                    $cleaned = preg_replace(
                        "/{$transformation['search']}/",
                        $transformation['replace'],
                        $cleaned
                    );
                }
                if ($cleaned == $location || empty(trim($cleaned))) {
                    break;
                }
                $location = $cleaned;
            }
        }
        return $result;
    }

    /**
     * Do the geocoding
     *
     * @param string $location Location string
     *
     * @return array Array of keyed arrays with keys wkt, lat and lon for each
     * location
     */
    protected function geocode($location)
    {
        if (null !== $this->lastRequestTime) {
            $sinceLast = microtime(true) - $this->lastRequestTime;
            if ($sinceLast < $this->delay) {
                usleep((int)round(($this->delay - $sinceLast) * 1000));
            }
        }
        $this->lastRequestTime = microtime(true);

        $params = [
            'q' => $location,
            'format' => 'json',
            'polygon_text' => '1',
            'email' => $this->email,
        ];

        if ($this->preferredArea) {
            $params['viewbox'] = $this->preferredArea;
        }
        if ($this->simplificationTolerance) {
            $params['polygon_threshold'] = $this->simplificationTolerance;
        }

        $url = $this->baseUrl . '?' . http_build_query($params);
        $response = $this->getExternalData(
            $url,
            'nominatim ' . md5($url),
            [],
            [500]
        );
        $places = json_decode($response, true);
        if (null === $places) {
            $this->logger->logError(
                'NominatimGeocoder',
                "Could not decode Nominatim response (request: $url): $response"
            );
            return [];
        }

        $items = [];
        $highestImportance = null;
        foreach ($places as $place) {
            if (in_array($place['class'], $this->ignoredClasses)) {
                continue;
            }
            $importance = $place['importance'];
            if ($place['class'] == 'boundary') {
                // Boost boundaries
                $importance *= 10;
            }
            if (null === $highestImportance || $importance > $highestImportance) {
                $highestImportance = $importance;
            } elseif ($importance < $highestImportance) {
                continue;
            }
            $items[] = [
                'wkt' => $place['geotext'] ?? '',
                'lat' => $place['lat'] ?? '',
                'lon' => $place['lon'] ?? '',
                'importance' => $importance,
            ];
        }
        // Include only items with the highest importance (there may be many with the
        // same importance)
        $results = [];
        foreach ($items as $item) {
            if ($item['importance'] == $highestImportance) {
                $results[] = $item;
            }
        }
        $results = $this->mergeLineStrings($results);
        return $results;
    }

    /**
     * Merge a set of linestrings if they are contiguous
     *
     * @param array $locations Locations (keyed arrays)
     *
     * @return array
     */
    protected function mergeLineStrings($locations)
    {
        $results = [];
        $previous = null;
        foreach ($locations as $current) {
            if (
<<<<<<< HEAD
                null === $previous || strncmp($current['wkt'], 'LINESTRING', 10) != 0
                || strncmp($previous['wkt'], 'LINESTRING', 10) != 0
=======
                null === $previous || !str_starts_with($current['wkt'], 'LINESTRING')
                || !str_starts_with($previous['wkt'], 'LINESTRING')
>>>>>>> 6d7a2410
            ) {
                $results[] = $previous = $current;
                continue;
            }
            $prev = \geoPHP::load($previous['wkt'], 'wkt');
            $curr = \geoPHP::load($current['wkt'], 'wkt');
            if ($prev->startPoint() == $curr->endPoint()) {
                $previous['wkt'] = $this->mergeShapes(
                    $current['wkt'],
                    $previous['wkt']
                );
                array_pop($results);
                $results[] = $previous;
            } elseif ($prev->endPoint() == $curr->startPoint()) {
                $previous['wkt'] = $this->mergeShapes(
                    $previous['wkt'],
                    $current['wkt']
                );
                array_pop($results);
                $results[] = $previous;
            } else {
                $results[] = $previous = $current;
            }
        }
        return $results;
    }

    /**
     * Merge two WKT shapes (works with linestrings)
     *
     * @param string $shape1 First shape
     * @param string $shape2 Second shape
     *
     * @return string
     */
    protected function mergeShapes($shape1, $shape2)
    {
        $shape2 = preg_replace('/.*\(/', '', $shape2);
        $shape1 = preg_replace('/,\s*[\d\.\s]+\)$/', ",$shape2", $shape1);
        return $shape1;
    }
}<|MERGE_RESOLUTION|>--- conflicted
+++ resolved
@@ -445,13 +445,8 @@
         $previous = null;
         foreach ($locations as $current) {
             if (
-<<<<<<< HEAD
-                null === $previous || strncmp($current['wkt'], 'LINESTRING', 10) != 0
-                || strncmp($previous['wkt'], 'LINESTRING', 10) != 0
-=======
                 null === $previous || !str_starts_with($current['wkt'], 'LINESTRING')
                 || !str_starts_with($previous['wkt'], 'LINESTRING')
->>>>>>> 6d7a2410
             ) {
                 $results[] = $previous = $current;
                 continue;
