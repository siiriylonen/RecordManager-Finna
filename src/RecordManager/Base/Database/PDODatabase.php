--- conflicted
+++ resolved
@@ -1218,12 +1218,8 @@
      *
      * @return mixed
      */
-<<<<<<< HEAD
-    public function current(): mixed
-=======
     #[\ReturnTypeWillChange]
     public function current()
->>>>>>> 192b0e6e
     {
         $result = parent::current();
         if ($result) {
