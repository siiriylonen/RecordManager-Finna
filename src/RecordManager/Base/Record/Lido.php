<?php

/**
 * Lido record class
 *
 * PHP version 8
 *
 * Copyright (C) The National Library of Finland 2011-2022.
 *
 * This program is free software; you can redistribute it and/or modify
 * it under the terms of the GNU General Public License version 2,
 * as published by the Free Software Foundation.
 *
 * This program is distributed in the hope that it will be useful,
 * but WITHOUT ANY WARRANTY; without even the implied warranty of
 * MERCHANTABILITY or FITNESS FOR A PARTICULAR PURPOSE.  See the
 * GNU General Public License for more details.
 *
 * You should have received a copy of the GNU General Public License
 * along with this program; if not, write to the Free Software
 * Foundation, Inc., 59 Temple Place, Suite 330, Boston, MA  02111-1307  USA
 *
 * @category DataManagement
 * @package  RecordManager
 * @author   Ere Maijala <ere.maijala@helsinki.fi>
 * @license  http://opensource.org/licenses/gpl-2.0.php GNU General Public License
 * @link     https://github.com/NatLibFi/RecordManager
 */

namespace RecordManager\Base\Record;

use RecordManager\Base\Database\DatabaseInterface as Database;

/**
 * Lido record class
 *
 * This is a class for processing LIDO records.
 *
 * @category DataManagement
 * @package  RecordManager
 * @author   Ere Maijala <ere.maijala@helsinki.fi>
 * @license  http://opensource.org/licenses/gpl-2.0.php GNU General Public License
 * @link     https://github.com/NatLibFi/RecordManager
 */
class Lido extends AbstractRecord
{
    use XmlRecordTrait;

    /**
     * Main event names reflecting the terminology in the particular LIDO records.
     *
     * Key is event type, value is priority (smaller more important).
     *
     * @var array
     */
    protected $mainEvents = [
        'design' => 0,
        'creation' => 1,
    ];

    /**
     * Place event names reflecting the terminology in the particular LIDO records.
     *
     * Key is event type, value is priority (smaller more important).
     *
     * @var array
     */
    protected $placeEvents = [
        'usage' => 0,
    ];

    /**
     * Event names reflecting the terminology in the particular LIDO records to use
     * for retrieving secondary authors.
     *
     * Key is event type, value is priority (smaller more important).
     *
     * @var array
     */
    protected $secondaryAuthorEvents = [];

    /**
     * Related work relation types reflecting the terminology in the particular LIDO
     * records.
     *
     * @var array
     */
    protected $relatedWorkRelationTypes = [
        'Collection', 'belongs to collection', 'collection',
    ];

    /**
     * Description types to exclude from title
     *
     * @var array
     */
    protected $descriptionTypesExcludedFromTitle = ['provenance'];

    /**
     * Subject conceptID types included in topic identifiers (all lowercase).
     *
     * @var array
     */
    protected $subjectConceptIDTypes = ['uri', 'url'];

    /**
     * Return record ID (local)
     *
     * @return string
     */
    public function getID()
    {
        return (string)$this->doc->lido->lidoRecID;
    }

    /**
     * Return fields to be indexed in Solr
     *
     * @param Database $db Database connection. Omit to avoid database lookups for
     *                     related records.
     *
     * @return array<string, mixed>
     */
    public function toSolrArray(Database $db = null)
    {
        $data = [];

        $data['record_format'] = 'lido';
        $title = $this->getTitle(false);
        if ($this->getDriverParam('splitTitles', false)) {
            $titlePart = $this->metadataUtils->splitTitle($title);
            if ($titlePart) {
                $data['description'] = $title;
                $title = $titlePart;
            }
        }
        $data['title'] = $data['title_short'] = $data['title_full'] = $title;
        // Create sort title from the title that may have been split above:
        $data['title_sort'] = $this->metadataUtils->createSortTitle($title);
        $data['title_alt'] = $this->getAltTitles();

        $description = $this->getDescription();
        if ($description) {
            if (
                !empty($data['description'])
<<<<<<< HEAD
                && strncmp(
                    $data['description'],
                    $description,
                    strlen($data['description'])
                )
=======
                && !str_starts_with($description, $data['description'])
>>>>>>> 6d7a2410
            ) {
                $data['description'] .= " -- $description";
            } else {
                $data['description'] = $description;
            }
        }

        $data['format'] = $this->getObjectWorkType();
        $data['identifier'] = $this->getIdentifier();
        $data['institution'] = $this->getLegalBodyName();

        $data['author'] = $this->getAuthors();
        if (!empty($data['author'])) {
            $data['author_sort'] = $data['author'][0];
        }
        if ($this->secondaryAuthorEvents) {
            $data['author2'] = $this->getSecondaryAuthors();
        }

        $data['topic'] = $data['topic_facet'] = $this->getSubjectTerms();
        $data['material_str_mv'] = $this->getMaterials();

        $data['era'] = $data['era_facet'] = $this->getDisplayDates();

        $data['geographic'] = $data['geographic_facet'] = $this->getDisplayPlaces();
        // Index the other place forms only to facets:
        $data['geographic_facet'] = [
            ...$data['geographic_facet'],
            ...$this->getSubjectPlaces(),
        ];
        $data['collection'] = $this->getCollection();

        $urls = $this->getURLs();
        if (count($urls)) {
            // thumbnail field is not multivalued so can only store first image url
            $data['thumbnail'] = $urls[0];
        }

        $data['ctrlnum'] = $this->getRecordInfoIDs();
        $data['isbn'] = $this->getISBNs();
        $data['issn'] = $this->getISSNs();

        $this->getHierarchyFields($data);

        $data['allfields'] = $this->getAllFields($this->doc);

        return $data;
    }

    /**
     * Return record title
     *
     * @param bool $forFiling Whether the title is to be used in filing
     *                        (e.g. sorting, non-filing characters should be removed)
     *
     * @return string
     */
    public function getTitle($forFiling = false)
    {
        $titles = $this->getTitles();
        $title = $titles['preferred'];
        if ($forFiling) {
            $title = $this->metadataUtils->stripLeadingPunctuation($title);
        }
        return $title;
    }

    /**
     * Get locations for geocoding
     *
     * Returns an associative array of primary and secondary locations
     *
     * @return array
     */
    public function getLocations()
    {
        $locations = [];
        foreach ([$this->getMainEvents(), $this->getPlaceEvents()] as $event) {
            foreach ($this->getEventNodes($event) as $eventNode) {
                foreach ($eventNode->eventPlace as $placeNode) {
                    // If there is already gml in the record,
                    // don't return anything for geocoding
                    if (!empty($placeNode->gml)) {
                        return [];
                    }
                    $hasValue = !empty(
                        $placeNode->place->namePlaceSet->appellationValue
                    );
                    if ($hasValue) {
                        $mainPlace = (string)$placeNode->place->namePlaceSet
                            ->appellationValue;
                        $subLocation = $this->getSubLocation(
                            $placeNode->place
                        );
                        if ($mainPlace && !$subLocation) {
                            $locations = [
                                ...$locations,
                                ...explode('/', $mainPlace),
                            ];
                        } else {
                            $locations[] = "$mainPlace $subLocation";
                        }
                    } elseif (!empty($placeNode->displayPlace)) {
                        // Split multiple locations separated with a slash
                        $locations = [
                            ...$locations,
                            ...preg_split(
                                '/[\/;]/',
                                (string)$placeNode->displayPlace
                            ) ?: [],
                        ];
                    }
                }
            }
        }
        return [
            'primary' => $locations,
            'secondary' => [],
        ];
    }

    /**
     * Return main author (format: Last, First)
     *
     * @return string
     */
    public function getMainAuthor()
    {
        $authors = $this->getAuthors();
        return $authors ? $authors[0] : '';
    }

    /**
     * Get key data that can be used to identify expressions of a work
     *
     * Returns an associative array like this where each set of keys defines the
     * keys for a work (multiple sets can be returned for compound works):
     *
     * [
     *   [
     *     'titles' => [
     *       ['type' => 'title', 'value' => 'Title'],
     *       ['type' => 'uniform', 'value' => 'Uniform Title']
     *      ],
     *     'authors' => [
     *       ['type' => 'author', 'value' => 'Name 1'],
     *       ['type' => 'author', 'value' => 'Name 2']
     *     ],
     *     'titlesAltScript' => [
     *       ['type' => 'title', 'value' => 'Title in alternate script'],
     *       ['type' => 'uniform', 'value' => 'Uniform Title in alternate script']
     *     ],
     *     'authorsAltScript' => [
     *       ['type' => 'author', 'value' => 'Name 1 in alternate script'],
     *       ['type' => 'author', 'value' => 'Name 2 in alternate script']
     *     ]
     *   ],
     *   [
     *     'type' => 'analytical',
     *     'titles' => [...],
     *     'authors' => [...],
     *     'titlesAltScript' => [...]
     *     'authorsAltScript' => [...]
     *   ]
     * ]
     *
     * @return array
     */
    public function getWorkIdentificationData()
    {
        $titles = [];
        $titleData = $this->getTitles();
        if ($titleData['preferred']) {
            $titles[] = ['type' => 'title', 'value' => $titleData['preferred']];
        }
        foreach ($titleData['alternate'] as $title) {
            $titles[] = ['type' => 'title', 'value' => $title];
        }

        $authors = [];
        foreach ($this->getActors($this->getMainEvents(), null, false) as $author) {
            $authors[] = ['type' => 'author', 'value' => $author];
        }
        $titlesAltScript = [];
        $authorsAltScript = [];
        return [compact('titles', 'authors', 'titlesAltScript', 'authorsAltScript')];
    }

    /**
     * Dedup: Return ISBNs in ISBN-13 format without dashes
     *
     * @return array
     */
    public function getISBNs()
    {
        $arr = [];
        foreach ($this->getIdentifiersByType(['isbn'], []) as $identifier) {
            $identifier = str_replace('-', '', trim($identifier));
            if (!preg_match('{^([0-9]{9,12}[0-9xX])}', $identifier, $matches)) {
                continue;
            }
            $isbn = $this->metadataUtils->normalizeISBN($matches[1]);
            if ($isbn) {
                $arr[] = $isbn;
            } else {
                $this->storeWarning("Invalid ISBN '$identifier'");
            }
        }

        return array_unique($arr);
    }

    /**
     * Dedup: Return ISSNs
     *
     * @return array
     */
    public function getISSNs()
    {
        return $this->getIdentifiersByType(['issn'], []);
    }

    /**
     * Get all topic identifiers (for enrichment)
     *
     * @return array
     */
    public function getRawTopicIds(): array
    {
        return $this->getTopicIDs();
    }

    /**
     * Get all geographic topic identifiers (for enrichment)
     *
     * @return array
     */
    public function getRawGeographicTopicIds(): array
    {
        return [];
    }

    /**
     * Return subject identifiers associated with object.
     *
     * @param string[] $exclude List of subject types to exclude (defaults to
     *                          'iconclass' since it doesn't contain human readable
     *                          terms)
     *
     * @link   http://www.lido-schema.org/schema/v1.0/lido-v1.0-schema-listing.html
     * #subjectComplexType
     * @return array
     */
    protected function getTopicIDs($exclude = ['iconclass']): array
    {
        $result = [];
        foreach ($this->getSubjectNodes($exclude) as $subject) {
            foreach ($subject->subjectConcept as $concept) {
                foreach ($concept->conceptID as $conceptID) {
                    if ($id = trim((string)$conceptID)) {
                        $type = mb_strtolower(
                            (string)($conceptID['type'] ?? ''),
                            'UTF-8'
                        );
                        if (in_array($type, $this->subjectConceptIDTypes)) {
                            $result[] = $id;
                        }
                    }
                }
            }
        }
        return $result;
    }

    /**
     * Return record titles
     *
     * @return array Associative array with keys 'preferred' (string) and
     * 'alternate' (array)
     */
    protected function getTitles()
    {
        $key = __METHOD__ . '/'
            . implode(';', $this->descriptionTypesExcludedFromTitle);
        if (isset($this->resultCache[$key])) {
            return $this->resultCache[$key];
        }
        $mergeValues = $this->getDriverParam('mergeTitleValues', true);
        $mergeSets = $this->getDriverParam('mergeTitleSets', true);
        $formatInTitle = $this->getDriverParam('allowTitleToMatchFormat', false);
        $preferredTitles = [];
        $alternateTitles = [];
        $defaultLanguage = $this->getDefaultLanguage();
        foreach (
            $this->doc->lido->descriptiveMetadata->objectIdentificationWrap
            ->titleWrap->titleSet ?? [] as $set
        ) {
            $preferredParts = [];
            $alternateParts = [];
            foreach ($set->appellationValue as $appellationValue) {
                if (!($title = trim((string)$appellationValue))) {
                    continue;
                }
                $preference = (string)$appellationValue['pref'] ?: 'preferred';
                $titleLang = $this->getInheritedXmlAttribute(
                    $appellationValue,
                    'lang',
                    $defaultLanguage
                );
                if ('preferred' === $preference) {
                    $preferredParts[$titleLang][] = $title;
                } else {
                    $alternateParts[$titleLang][] = $title;
                }
            }
            foreach ($preferredParts as $lang => $parts) {
                // Merge repeated parts in a single titleSet if configured:
                if ($mergeValues && isset($alternateParts[$lang])) {
                    $parts = [...$parts, ...$alternateParts[$lang]];
                    unset($alternateParts[$lang]);
                }
                $preferredTitles[$lang][] = implode('; ', $parts);
            }
            foreach ($alternateParts as $lang => $parts) {
                $alternateTitles[$lang][] = implode('; ', $parts);
            }
        }

        // Merge repeated titleSets if configured:
        if ($mergeSets) {
            foreach (array_keys($preferredTitles) as $lang) {
                $preferredTitles[$lang] = [
                    implode('; ', array_unique($preferredTitles[$lang])),
                ];
            }
            foreach (array_keys($alternateTitles) as $lang) {
                $alternateTitles[$lang] = [
                    implode('; ', array_unique($alternateTitles[$lang])),
                ];
            }
        }

        if (isset($preferredTitles[$defaultLanguage])) {
            $preferred = array_shift($preferredTitles[$defaultLanguage]);
        } elseif ($preferredTitles) {
            reset($preferredTitles);
            $preferred = array_shift($preferredTitles[key($preferredTitles)]);
        } elseif (isset($alternateTitles[$defaultLanguage])) {
            $preferred = array_shift($alternateTitles[$defaultLanguage]);
        } elseif ($alternateTitles) {
            reset($alternateTitles);
            $preferred = array_shift($alternateTitles[key($alternateTitles)]);
        } else {
            $preferred = '';
        }

        foreach ($preferredTitles as $lang => $titles) {
            foreach ($titles as $title) {
                if (isset($alternateTitles[$lang])) {
                    array_unshift($alternateTitles[$lang], $title);
                } else {
                    $alternateTitles[$lang][] = $title;
                }
            }
        }
        $alternate = array_values(array_unique(array_column($alternateTitles, 0)));

        // If configured, use description if title is the same as the work type.
        // From LIDO specs:
        // "For objects from natural, technical, cultural history e.g. the object
        // name given here and the object type, recorded in the object / work
        // type element are often identical."
        $workType = $this->getObjectWorkType();
        if (!$formatInTitle && strcasecmp($workType, $preferred) == 0) {
            $descriptionWrapDescriptions = [];
            $nodes = $this->getObjectDescriptionSetNodes(
                $this->descriptionTypesExcludedFromTitle
            );
            foreach ($nodes as $set) {
                if ($value = trim((string)($set->descriptiveNoteValue ?? ''))) {
                    $descriptionWrapDescriptions[] = $value;
                }
            }
            if ($descriptionWrapDescriptions) {
                $preferred = implode('; ', $descriptionWrapDescriptions);
            }
        }

        return $this->resultCache[$key] = compact('preferred', 'alternate');
    }

    /**
     * Get an attribute for the node from the node itself or its nearest ancestor
     *
     * @param \SimpleXMLElement $node      Node
     * @param string            $attribute Attribute to get
     * @param string            $default   Default value for the attribute
     * @param int               $levels    How many levels up to traverse
     *
     * @return string
     *
     * @psalm-suppress RedundantCondition
     */
    protected function getInheritedXmlAttribute(
        \SimpleXMLElement $node,
        string $attribute,
        string $default = '',
        int $levels = 255
    ): string {
        if (null !== ($value = $node[$attribute])) {
            return (string)$value;
        }
        $domNode = dom_import_simplexml($node);
        while (($domNode->parentNode instanceof \DOMElement) && --$levels >= 0) {
            $domNode = $domNode->parentNode;
            if ($domNode->hasAttribute($attribute)) {
                $value = $domNode->getAttribute($attribute);
                break;
            }
        }
        return null === $value ? $default : $value;
    }

    /**
     * Get alternate titles
     *
     * @return array
     */
    protected function getAltTitles()
    {
        $titles = $this->getTitles();
        return $titles['alternate'];
    }

    /**
     * Get the last sublocation (partOfPlace) of a place
     *
     * @param \SimpleXMLElement $place Place element
     * @param bool              $isSub Is the current $place a sublocation
     *
     * @return string
     */
    protected function getSubLocation($place, $isSub = false)
    {
        if (!empty($place->partOfPlace)) {
            $result = $this->getSubLocation($place->partOfPlace, true);
            if (!empty($result)) {
                return $result;
            }
        }
        return $isSub && isset($place->namePlaceSet->appellationValue)
            ? (string)$place->namePlaceSet->appellationValue : '';
    }

    /**
     * Return the legal body name.
     *
     * @link   http://www.lido-schema.org/schema/v1.0/lido-v1.0-schema-listing.html
     * #legalBodyRefComplexType
     * @return string
     */
    protected function getLegalBodyName()
    {
        foreach (
            $this->doc->lido->descriptiveMetadata->objectIdentificationWrap
            ->repositoryWrap->repositorySet ?? [] as $set
        ) {
            if (!empty($set->repositoryName->legalBodyName->appellationValue)) {
                return (string)$set->repositoryName->legalBodyName
                    ->appellationValue;
            }
        }

        foreach ($this->doc->lido->administrativeMetadata->recordWrap->recordSource ?? [] as $source) {
            if (!empty($source->legalBodyName->appellationValue)) {
                return (string)$source->legalBodyName->appellationValue;
            }
        }

        return '';
    }

    /**
     * Return the object description.
     *
     * @link   http://www.lido-schema.org/schema/v1.0/lido-v1.0-schema-listing.html
     * #descriptiveNoteComplexType
     * @return string
     */
    protected function getDescription()
    {
        $description = [];
        foreach (
            $this->doc->lido->descriptiveMetadata->objectIdentificationWrap
            ->objectDescriptionWrap->objectDescriptionSet ?? [] as $set
        ) {
            foreach ($set->descriptiveNoteValue as $descriptiveNoteValue) {
                $description[] = trim((string)$descriptiveNoteValue);
            }
        }

        if ($this->getTitle() == implode('; ', $description)) {
            // We have the description already in the title, don't repeat
            return '';
        }

        return trim(implode(' ', $description));
    }

    /**
     * Return the object type.
     *
     * @link   http://www.lido-schema.org/schema/v1.0/lido-v1.0-schema-listing.html
     * #objectWorkTypeWrap
     * @return string
     */
    protected function getObjectWorkType()
    {
        foreach (
            $this->doc->lido->descriptiveMetadata->objectClassificationWrap
            ->objectWorkTypeWrap->objectWorkType ?? [] as $type
        ) {
            if (!empty($type->term)) {
                return (string)$type->term;
            }
        }
        return '';
    }

    /**
     * Return URLs associated with object
     *
     * @return array
     */
    protected function getURLs()
    {
        $results = [];
        foreach ($this->getResourceSetNodes() as $set) {
            foreach ($set->resourceRepresentation as $node) {
                if (!empty($node->linkResource)) {
                    $link = trim((string)$node->linkResource);
                    if (!empty($link)) {
                        $results[] = $link;
                    }
                }
            }
        }
        return $results;
    }

    /**
     * Return names of actors associated with specified event
     *
     * @param string|array $event        Event type(s) allowed (null = all types)
     * @param string|array $role         Roles allowed (null = all roles)
     * @param bool         $includeRoles Whether to include actor roles in the
     *                                   results
     *
     * @return array<int, string>
     */
    protected function getActors($event = null, $role = null, $includeRoles = false)
    {
        $result = [];
        foreach ($this->getEventNodes($event) as $eventNode) {
            foreach ($eventNode->eventActor as $actorNode) {
                foreach ($actorNode->actorInRole as $roleNode) {
                    if (isset($roleNode->actor->nameActorSet->appellationValue)) {
                        $actorRole = $this->metadataUtils->normalizeRelator(
                            (string)$roleNode->roleActor->term
                        );
                        if (empty($role) || in_array($actorRole, (array)$role)) {
                            $value = (string)$roleNode->actor->nameActorSet
                                ->appellationValue[0];
                            $value = trim($value);
                            if ($value) {
                                if ($includeRoles && $actorRole) {
                                    $value .= ", $actorRole";
                                }
                                $result[] = $value;
                            }
                        }
                    }
                }
            }
        }

        return $result;
    }

    /**
     * Return places associated with specified event
     *
     * @param string|array $event Event type(s) allowed (null = all types)
     *
     * @return array<int, string>
     */
    protected function getEventDisplayPlaces($event = null)
    {
        $results = [];
        foreach ($this->getEventNodes($event) as $eventNode) {
            foreach ($eventNode->eventPlace as $placeNode) {
                if (!empty($placeNode->displayPlace)) {
                    $str = trim(
                        $this->metadataUtils->stripTrailingPunctuation(
                            (string)$placeNode->displayPlace,
                            '.'
                        )
                    );
                    if ($str) {
                        $results[] = $str;
                    }
                }
            }
        }
        return $results;
    }

    /**
     * Return the date range associated with specified event
     *
     * @param string|array $event Event type(s) allowed (null = all types)
     *
     * @return string
     */
    protected function getEventDisplayDate($event = null)
    {
        foreach ($this->getEventNodes($event) as $eventNode) {
            if (!empty($eventNode->eventDate->displayDate)) {
                $str = trim((string)$eventNode->eventDate->displayDate);
                if ('' !== $str) {
                    return $str;
                }
            }
        }
        return '';
    }

    /**
     * Return the collection of the object.
     *
     * @param string[] $relatedWorkRelType Which relation types to use
     *
     * @return string
     */
    protected function getRelatedWorkDisplayObject($relatedWorkRelType)
    {
        foreach ($this->getRelatedWorkSetNodes($relatedWorkRelType) as $set) {
            if (!empty($set->relatedWork->displayObject)) {
                return trim((string)$set->relatedWork->displayObject);
            }
        }
        return '';
    }

    /**
     * Return the languages used in the metadata (from 'lang' attributes used in
     * descriptiveMetadata elements)
     *
     * @return array
     */
    protected function getLanguage()
    {
        $results = [];
        foreach ($this->doc->descriptiveMetadata ?? [] as $node) {
            if (!empty($node['lang'])) {
                $results[] = (string)$node['lang'];
            }
        }
        return $results;
    }

    /**
     * Return subjects associated with object.
     *
     * @param string[] $exclude List of subject types to exclude (defaults to
     *                          'iconclass' since it doesn't contain human readable
     *                          terms)
     *
     * @link   http://www.lido-schema.org/schema/v1.0/lido-v1.0-schema-listing.html
     * #subjectComplexType
     * @return array
     */
    protected function getSubjectTerms($exclude = ['iconclass'])
    {
        $results = [];
        foreach ($this->getSubjectNodes($exclude) as $subject) {
            foreach ($subject->subjectConcept as $concept) {
                foreach ($concept->term as $term) {
                    $str = trim((string)$term);
                    if ($str !== '') {
                        $results[] = $str;
                    }
                }
            }
        }
        return $results;
    }

    /**
     * Return the subject display dates
     *
     * @return array
     */
    protected function getSubjectDisplayDates()
    {
        $results = [];
        foreach ($this->getSubjectNodes() as $subject) {
            foreach ($subject->subjectDate as $date) {
                if (!empty($date->displayDate)) {
                    $str = trim(
                        $this->metadataUtils->stripTrailingPunctuation(
                            (string)$date->displayDate,
                            '.'
                        )
                    );
                    if ('' !== $str) {
                        $results[] = $str;
                    }
                }
            }
        }
        return $results;
    }

    /**
     * Return the subject display places
     *
     * @return array<int, string>
     */
    protected function getSubjectDisplayPlaces()
    {
        $results = [];
        foreach ($this->getSubjectNodes() as $subject) {
            foreach ($subject->subjectPlace as $place) {
                if (!empty($place->displayPlace)) {
                    $str = trim(
                        $this->metadataUtils->stripTrailingPunctuation(
                            (string)$place->displayPlace,
                            '.'
                        )
                    );
                    if ('' !== $str) {
                        $results[] = $str;
                    }
                }
            }
        }
        return $results;
    }

    /**
     * Return the subject places
     *
     * @return array<int, string>
     */
    protected function getSubjectPlaces()
    {
        $results = [];
        foreach ($this->getSubjectNodes() as $subject) {
            foreach ($subject->subjectPlace as $place) {
                if (!empty($place->place->namePlaceSet)) {
                    foreach ($place->place->namePlaceSet as $set) {
                        if ($set->appellationValue) {
                            $str = trim(
                                $this->metadataUtils->stripTrailingPunctuation(
                                    (string)$set->appellationValue,
                                    '.'
                                )
                            );
                            if ('' !== $str) {
                                $results[] = $str;
                            }
                        }
                    }
                }
            }
        }
        return $results;
    }

    /**
     * Return materials associated with a specified event type. Materials are
     * contained inside events. The individual materials are retrieved.
     *
     * @param string|array $eventType Event(s) to use
     *
     * @link   http://www.lido-schema.org/schema/v1.0/lido-v1.0-schema-listing.html
     * #materialsTechSetComplexType
     * @return array
     */
    protected function getEventMaterials($eventType)
    {
        $results = [];
        $displayTerms = [];
        foreach ($this->getEventNodes($eventType) as $event) {
            foreach ($event->eventMaterialsTech as $eventMaterialsTech) {
                foreach ($eventMaterialsTech->displayMaterialsTech as $displayMaterialsTech) {
                    $displayTerms[] = trim((string)$displayMaterialsTech);
                }
                foreach ($eventMaterialsTech->materialsTech as $materialsTech) {
                    foreach ($materialsTech->termMaterialsTech as $termMaterialsTech) {
                        foreach ($termMaterialsTech->term as $term) {
                            $results[] = (string)$term;
                        }
                    }
                }
            }
        }
        return $results ? $results : $displayTerms;
    }

    /**
     * Get all XML fields
     *
     * A recursive method for fetching all relevant fields
     *
     * @param \SimpleXMLElement $xml The XML document
     *
     * @return array<int, string>
     */
    protected function getAllFields($xml)
    {
        $ignoredFields = [
            'conceptID', 'eventType', 'legalBodyWeblink', 'linkResource',
            'objectMeasurementsWrap', 'recordMetadataDate', 'recordType',
            'resourceWrap', 'relatedWorksWrap', 'rightsType', 'roleActor',
        ];

        $allFields = [];
        foreach ($xml->children() as $tag => $field) {
            if (in_array($tag, $ignoredFields)) {
                continue;
            }
            $s = trim((string)$field);
            if ($s) {
                $allFields[] = $s;
            }
            $s = $this->getAllFields($field);
            if ($s) {
                $allFields = [...$allFields, ...$s];
            }
        }
        return $allFields;
    }

    /**
     * Get the default language used when building the Solr array
     *
     * @return string
     */
    protected function getDefaultLanguage()
    {
        return $this->getDriverParam('defaultDisplayLanguage', 'en');
    }

    /**
     * Attempt to parse a string (in finnish) into a normalized date range.
     *
     * TODO: complicated normalizations like this should preferably reside within
     * their own, separate component which should allow modification of the
     * algorithm by methods other than hard-coding rules into source.
     *
     * @param string $input Date range
     *
     * @return string|null Two ISO 8601 dates separated with a comma on success, or
     * null on failure
     */
    protected function parseDateRange($input)
    {
        static $dmyRe = '/(\d\d?)\s*.\s*(\d\d?)\s*.\s*(\d\d\d\d)/';
        $input = trim(strtolower($input));

        if (preg_match('/(\d\d\d\d) ?- (\d\d\d\d)/', $input, $matches) > 0) {
            $startDate = $matches[1];
            $endDate = $matches[2];
        } elseif (preg_match('/(\d\d\d\d)-(\d\d?)-(\d\d?)/', $input, $matches) > 0) {
            $year = $matches[1];
            $month = sprintf('%02d', $matches[2]);
            $day = sprintf('%02d', $matches[3]);
            $startDate = $year . '-' . $month . '-' . $day . 'T00:00:00Z';
            $endDate = $year . '-' . $month . '-' . $day . 'T23:59:59Z';
            $noprocess = true;
        } elseif (preg_match($dmyRe, $input, $matches) > 0) {
            $year = $matches[3];
            $month = sprintf('%02d', $matches[2]);
            $day = sprintf('%02d', $matches[1]);
            $startDate = $year . '-' . $month . '-' . $day . 'T00:00:00Z';
            $endDate = $year . '-' . $month . '-' . $day . 'T23:59:59Z';
            $noprocess = true;
        } elseif (preg_match('/(\d?\d?\d\d) ?\?/', $input, $matches) > 0) {
            $year = (int)$matches[1];

            $startDate = $year - 3;
            $endDate = $year + 3;
        } elseif (preg_match('/(\d?\d?\d\d)/', $input, $matches) > 0) {
            $year = $matches[1];

            $startDate = $year;
            $endDate = $year;
        } else {
            return null;
        }

        if (strlen((string)$startDate) == 2) {
            $startDate = 1900 + (int)$startDate;
        }
        if (strlen((string)$endDate) == 2) {
            $century = substr((string)$startDate, 0, 2) . '00';
            $endDate = (int)$century + (int)$endDate;
        }

        if (empty($noprocess)) {
            $startDate = $startDate . '-01-01T00:00:00Z';
            $endDate = $endDate . '-12-31T23:59:59Z';
        }

        // Trying to index dates into the future? I don't think so...
        $yearNow = date('Y');
        if ($startDate > $yearNow || $endDate > $yearNow) {
            return null;
        }

        if (
            $this->metadataUtils->validateISO8601Date((string)$startDate) === false
            || $this->metadataUtils->validateISO8601Date((string)$endDate) === false
        ) {
            return null;
        }

        return "$startDate,$endDate";
    }

    /**
     * Get all events
     *
     * @param string|array $events Event type(s) allowed (null = all types)
     *
     * @return \SimpleXMLElement[] Array of event nodes
     */
    protected function getEventNodes($events = null)
    {
        if (is_string($events)) {
            $events = [$events => 0];
        }
        $eventList = [];
        $index = 0;
        foreach ($this->doc->lido->descriptiveMetadata->eventWrap->eventSet ?? [] as $eventSetNode) {
            foreach ($eventSetNode->event as $eventNode) {
                if (null !== $events) {
                    $eventTypes = [];
                    if (!empty($eventNode->eventType->term)) {
                        foreach ($eventNode->eventType->term as $term) {
                            $eventTypes[] = mb_strtolower((string)$term, 'UTF-8');
                        }
                    }
                    $priority = null;
                    foreach ($eventTypes as $eventType) {
                        if (isset($events[$eventType])) {
                            $priority = $events[$eventType];
                            break;
                        }
                    }
                    if (null !== $priority) {
                        ++$index;
                        $eventList["$priority/$index"] = $eventNode;
                    }
                } else {
                    $eventList[] = $eventNode;
                }
            }
        }
        ksort($eventList);
        return array_values($eventList);
    }

    /**
     * Get all subject sets
     *
     * @return array Array of subjectSet nodes
     */
    protected function getSubjectSetNodes()
    {
        $setList = [];
        foreach (
            $this->doc->lido->descriptiveMetadata->objectRelationWrap
            ->subjectWrap->subjectSet ?? [] as $subjectSetNode
        ) {
            $setList[] = $subjectSetNode;
        }
        return $setList;
    }

    /**
     * Get all subjects
     *
     * @param string|string[] $exclude Which subject types to exclude
     *
     * @return array Array of subjectSet nodes
     */
    protected function getSubjectNodes($exclude = [])
    {
        $subjectList = [];
        foreach ($this->getSubjectSetNodes() as $subjectSetNode) {
            foreach ($subjectSetNode->subject as $subjectNode) {
                if (
                    empty($exclude)
                    || empty($subjectNode['type'])
                    || !in_array(
                        mb_strtolower($subjectNode['type'], 'UTF-8'),
                        $exclude
                    )
                ) {
                    $subjectList[] = $subjectNode;
                }
            }
        }
        return $subjectList;
    }

    /**
     * Get all object description sets
     *
     * @param string|string[] $exclude Which description types to exclude
     *
     * @return array Array of objectDescriptionSet nodes
     */
    protected function getObjectDescriptionSetNodes($exclude = [])
    {
        $setList = [];
        foreach (
            $this->doc->lido->descriptiveMetadata->objectIdentificationWrap
            ->objectDescriptionWrap->objectDescriptionSet ?? [] as $objectSetNode
        ) {
            if (
                empty($exclude)
                || empty($objectSetNode['type'])
                || !in_array(
                    mb_strtolower($objectSetNode['type'], 'UTF-8'),
                    $exclude
                )
            ) {
                $setList[] = $objectSetNode;
            }
        }
        return $setList;
    }

    /**
     * Get related work sets
     *
     * @param string[] $relatedWorkRelType Which relation types to include
     *
     * @return array Array of relatedWorkSet nodes
     */
    protected function getRelatedWorkSetNodes($relatedWorkRelType = [])
    {
        $setList = [];
        foreach (
            $this->doc->lido->descriptiveMetadata->objectRelationWrap
            ->relatedWorksWrap->relatedWorkSet ?? [] as $relatedWorkSetNode
        ) {
            $relType = trim(
                mb_strtolower(
                    $relatedWorkSetNode->relatedWorkRelType->term ?? '',
                    'UTF-8'
                )
            );
            if (
                empty($relatedWorkRelType)
                || in_array($relType, $relatedWorkRelType)
            ) {
                $setList[] = $relatedWorkSetNode;
            }
        }
        return $setList;
    }

    /**
     * Get resource sets
     *
     * @return \SimpleXMLElement[] Array of resourceSet nodes
     */
    protected function getResourceSetNodes()
    {
        $setList = [];
        foreach ($this->doc->lido->administrativeMetadata->resourceWrap->resourceSet ?? [] as $resourceSetNode) {
            $setList[] = $resourceSetNode;
        }
        return $setList;
    }

    /**
     * Return identifiers from recordInfoSet.
     *
     * @return array
     */
    protected function getRecordInfoIDs()
    {
        $ids = [];
        foreach ($this->doc->lido->administrativeMetadata->recordWrap->recordInfoSet ?? [] as $set) {
            if (isset($set->recordInfoID)) {
                $info = $set->recordInfoID;
                $attributes = $info->attributes();
                if (isset($attributes->type)) {
                    $type = (string)$attributes->type;
                    $ids[] = "($type)" . (string)$info;
                }
            }
        }
        return $ids;
    }

    /**
     * Return identifiers by type.
     *
     * @param array $include Types to include
     * @param array $exclude Types to exclude
     *
     * @return array
     */
    protected function getIdentifiersByType(
        array $include = [],
        array $exclude = []
    ): array {
        $result = [];
        foreach ($this->doc->lido->descriptiveMetadata as $dmd) {
            foreach ($dmd->objectIdentificationWrap->repositoryWrap->repositorySet ?? [] as $set) {
                foreach ($set->workID as $workId) {
                    $type = trim($workId['type'] ?? '');
                    if ($include && !in_array($type, $include)) {
                        continue;
                    }
                    if ($type && $exclude && !in_array($type, $include)) {
                        continue;
                    }
                    if ($identifier = trim($workId)) {
                        $result[] = $identifier;
                    }
                }
            }
        }
        return $result;
    }

    /**
     * Get main event types
     *
     * @return array
     */
    protected function getMainEvents(): array
    {
        return $this->mainEvents;
    }

    /**
     * Get secondary author event types
     *
     * @return array
     */
    protected function getSecondaryAuthorEvents(): array
    {
        return $this->secondaryAuthorEvents;
    }

    /**
     * Get place event types
     *
     * @return array
     */
    protected function getPlaceEvents(): array
    {
        return $this->placeEvents;
    }

    /**
     * Get authors
     *
     * @return array
     */
    protected function getAuthors(): array
    {
        return $this->getActors($this->getMainEvents());
    }

    /**
     * Get secondary authors
     *
     * @return array
     */
    protected function getSecondaryAuthors(): array
    {
        return $this->getActors($this->getSecondaryAuthorEvents());
    }

    /**
     * Get materials
     *
     * @return array
     */
    protected function getMaterials(): array
    {
        return $this->getEventMaterials($this->getMainEvents());
    }

    /**
     * Get Display dates
     *
     * @return array
     */
    protected function getDisplayDates(): array
    {
        $result = $this->getSubjectDisplayDates();
        if (!$result && $date = $this->getEventDisplayDate($this->getMainEvents())) {
            $result = (array)$date;
        }
        return $result;
    }

    /**
     * Get Display places
     *
     * @return array<int, string>
     */
    protected function getDisplayPlaces(): array
    {
        $result = $this->getEventDisplayPlaces($this->getPlaceEvents());
        if ($places = $this->getSubjectDisplayPlaces()) {
            $result = [...$result, ...$places];
        }
        return $result;
    }

    /**
     * Get collection
     *
     * @return string
     */
    protected function getCollection(): string
    {
        return $this->getRelatedWorkDisplayObject($this->relatedWorkRelationTypes);
    }

    /**
     * Return the object identifier. This is "an unambiguous numeric or alphanumeric
     * identification number, assigned to the object by the institution of custody."
     * (usually differs from a technical database id)
     *
     * @link   http://www.lido-schema.org/schema/v1.0/lido-v1.0-schema-listing.html
     * #repositorySetComplexType
     * @return string
     */
    protected function getIdentifier()
    {
        $nodeExists = !empty(
            $this->doc->lido->descriptiveMetadata->objectIdentificationWrap
                ->repositoryWrap->repositorySet
        );
        if (!$nodeExists) {
            return '';
        }
        foreach (
            $this->doc->lido->descriptiveMetadata->objectIdentificationWrap->repositoryWrap->repositorySet as $set
        ) {
            if (!empty($set->workID)) {
                return (string)$set->workID;
            }
        }
        return '';
    }

    /**
     * Get hierarchy fields. Must be called after title is present in the array.
     *
     * @param array $data Reference to the target array
     *
     * @return void
     */
    protected function getHierarchyFields(array &$data): void
    {
        foreach ($this->getRelatedWorkSetNodes(['is part of']) as $set) {
            if (!($relatedWork = $set->relatedWork)) {
                continue;
            }
            $relatedId = (string)($relatedWork->object->objectID ?? '');
            if (!$relatedId) {
                $this->logger
                    ->logDebug('Lido', 'Related record ID missing', true);
                continue;
            }
            $relatedTitle = (string)($relatedWork->displayObject ?? '');
            if (!$relatedTitle) {
                $this->logger
                    ->logDebug('Lido', 'Related record title missing', true);
                continue;
            }

            $type = (string)($relatedWork->object->objectType->term ?? '');
            if ('collection' === $type) {
                $data['hierarchy_top_id'] = $relatedId;
                $data['hierarchy_top_title'] = $relatedTitle;
            } elseif ('parent' === $type) {
                if ($relatedId === $this->getID()) {
                    $data['is_hierarchy_id'] = $relatedId;
                    $data['is_hierarchy_title'] = $relatedTitle;
                } else {
                    $data['hierarchy_parent_id'] = $relatedId;
                    $data['hierarchy_parent_title'] = $relatedTitle;
                }
            }
        }
        // If there is hierarchy top id but no parent id, assume this is the top
        // record:
        if (
            !empty($data['hierarchy_top_id'])
            && empty($data['hierarchy_parent_id'])
        ) {
            $data['is_hierarchy_id'] = $data['hierarchy_top_id'];
            $data['is_hierarchy_title'] = $data['hierarchy_top_title'];
        }
        if (!empty($data['hierarchy_parent_id'])) {
            // Build a sequence for sorting:
            $data['hierarchy_sequence'] = preg_replace_callback(
                '/(\d+)/',
                function ($matches) {
                    return str_pad($matches[1], 9, '0', STR_PAD_LEFT);
                },
                $this->getIdentifier()
            );
            // Add title field if needed:
            if ($this->getDriverParam('addIdToHierarchyTitle', true)) {
                $data['title_in_hierarchy']
                    = trim($this->getIdentifier() . ' ' . $data['title']);
            }
        }
    }
}<|MERGE_RESOLUTION|>--- conflicted
+++ resolved
@@ -143,15 +143,7 @@
         if ($description) {
             if (
                 !empty($data['description'])
-<<<<<<< HEAD
-                && strncmp(
-                    $data['description'],
-                    $description,
-                    strlen($data['description'])
-                )
-=======
                 && !str_starts_with($description, $data['description'])
->>>>>>> 6d7a2410
             ) {
                 $data['description'] .= " -- $description";
             } else {
